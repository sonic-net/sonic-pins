// Copyright 2021 Google LLC
//
// Licensed under the Apache License, Version 2.0 (the "License");
// you may not use this file except in compliance with the License.
// You may obtain a copy of the License at
//
//      http://www.apache.org/licenses/LICENSE-2.0
//
// Unless required by applicable law or agreed to in writing, software
// distributed under the License is distributed on an "AS IS" BASIS,
// WITHOUT WARRANTIES OR CONDITIONS OF ANY KIND, either express or implied.
// See the License for the specific language governing permissions and
// limitations under the License.
#include "p4_fuzzer/switch_state.h"

#include <algorithm>
#include <cstdint>
#include <functional>
#include <optional>
#include <string>
#include <utility>
#include <vector>

#include "absl/container/flat_hash_map.h"
#include "absl/container/flat_hash_set.h"
#include "absl/status/status.h"
#include "absl/status/statusor.h"
#include "absl/strings/str_cat.h"
#include "absl/strings/str_format.h"
#include "absl/strings/str_join.h"
#include "absl/strings/string_view.h"
#include "glog/logging.h"
#include "google/protobuf/util/message_differencer.h"
#include "gutil/collections.h"
#include "gutil/proto.h"
#include "gutil/status.h"
#include "p4/config/v1/p4info.pb.h"
#include "p4/v1/p4runtime.pb.h"
#include "p4_pdpi/entity_keys.h"
#include "p4_pdpi/internal/ordered_map.h"
#include "p4_pdpi/ir.h"
#include "p4_pdpi/ir.pb.h"
#include "p4_pdpi/translation_options.h"

// TODO: b/316625656 - Remove death behavior from this file (i.e. remove
// statements that crash like FindOrDie).

namespace p4_fuzzer {
namespace {

using ::gutil::FindOrDie;
using ::gutil::FindPtrOrStatus;
using ::gutil::PrintTextProto;
using ::p4::v1::TableEntry;
using ::p4::v1::Update;
using ::pdpi::IrP4Info;
using ::pdpi::IrTableEntry;

// Resource utilization for ActionProfiles depends on how the profile is
// configured. Using SumOfMembers means we only count the number of actions in
// an action profile. Using SumOfWeights means we count the total weight for all
// actions combined.
struct ActionProfileResources {
  int actions = 0;
  int total_weight = 0;
};

ActionProfileResources GetAllActionProfileResourceForTable(
    const UnorderedTableEntries& table) {
  ActionProfileResources resources;
  for (auto& [table_key, table_entry] : table) {
    for (const p4::v1::ActionProfileAction& action :
         table_entry.action()
             .action_profile_action_set()
             .action_profile_actions()) {
      resources.total_weight += action.weight();
    }
    resources.actions += table_entry.action()
                             .action_profile_action_set()
                             .action_profile_actions_size();
  }
  return resources;
}

ActionProfileResources GetAllActionProfileResourceForTableEntry(
    const p4::v1::TableEntry& pi_table_entry) {
  ActionProfileResources resources;
  for (const p4::v1::ActionProfileAction& action :
       pi_table_entry.action()
           .action_profile_action_set()
           .action_profile_actions()) {
    ++resources.actions;
    resources.total_weight += action.weight();
  }
  return resources;
}

absl::StatusOr<std::string> ReasonActionProfileCanAccommodateTableEntry(
    const p4::config::v1::ActionProfile& action_profile,
    const UnorderedTableEntries& current_table,
    const p4::v1::TableEntry& pi_table_entry) {
  ActionProfileResources current_resources =
      GetAllActionProfileResourceForTable(current_table);
  ActionProfileResources needed_resources =
      GetAllActionProfileResourceForTableEntry(pi_table_entry);

  for (const p4::v1::ActionProfileAction& action :
       pi_table_entry.action()
           .action_profile_action_set()
           .action_profile_actions()) {
    // If action weight is 0 or less, or if it is greater than the
    // max_member_weight (if non-zero) for SumOfMembers semantics, the server
    // MUST return an InvalidArgumentError.
    // Ref: http://screen/6TucRSmmLEytHQK
    if (action.weight() <= 0) {
      return absl::InvalidArgumentError(absl::StrFormat(
          "The new entry attempts to program a member with weight %d, which is "
          "never allowed.",
          action.weight()));
    } else if (action_profile.sum_of_members().max_member_weight() != 0 &&
               action.weight() >
                   action_profile.sum_of_members().max_member_weight()) {
      return absl::InvalidArgumentError(absl::StrFormat(
          "The action profile max_member_weight is %d and the new entry "
          "programs a member of weight %d.",
          action_profile.sum_of_members().max_member_weight(),
          action.weight()));
    }
  }

  if (action_profile.has_sum_of_members()) {
    // If the table entry has too many actions then the current table resources
    // do not matter. The server must return an InvalidArgumentError.
    // Ref: http://screen/ANhyq7q6jQHry2W
    if (needed_resources.actions > action_profile.max_group_size() &&
        action_profile.max_group_size() != 0) {
      return absl::InvalidArgumentError(absl::StrFormat(
          "The action profile max group size is %d and the new entry needs %d.",
          action_profile.max_group_size(), needed_resources.actions));
    }
    std::string result = absl::StrFormat(
        "The action profile uses SumOfMembers and currently has %d members "
        "with space for %d, and the new entry needs %d.",
        current_resources.actions, action_profile.size(),
        needed_resources.actions);
    if (current_resources.actions + needed_resources.actions <=
        action_profile.size()) {
      return result;
    }
    return absl::ResourceExhaustedError(result);
  } else {
    // If the table entry has too much weight then the current table resources
    // do not matter. The server must return an InvalidArgumentError.
    // Ref: http://screen/axLMH8UBcGE6GQD
    if (needed_resources.total_weight > action_profile.max_group_size() &&
        action_profile.max_group_size() != 0) {
      return absl::InvalidArgumentError(absl::StrFormat(
          "The action profile max group size is %d and the new entry needs %d.",
          action_profile.max_group_size(), needed_resources.total_weight));
    }
    // If the action profile does not use SumOfMembers semantics, then it must
    // use SumOfWeights since that is both the default and the only other
    // option.
    std::string result = absl::StrFormat(
        "The action profile uses SumOfWeights and has a current total weight "
        "of %d with space for %d, and the new entry needs %d.",
        current_resources.total_weight, action_profile.size(),
        needed_resources.total_weight);
    if (current_resources.total_weight + needed_resources.total_weight <=
        action_profile.size()) {
      return result;
    }
    return absl::ResourceExhaustedError(result);
  }
}

}  // namespace

absl::StatusOr<TableEntry> CanonicalizeTableEntry(const IrP4Info& info,
                                                  const TableEntry& entry,
                                                  bool key_only) {
  auto pdpi_options = pdpi::TranslationOptions{
      .key_only = key_only,
  };
  ASSIGN_OR_RETURN(IrTableEntry ir_entry,
                   pdpi::PiTableEntryToIr(info, entry, pdpi_options),
                   _ << "Could not canonicalize: PiToIr Error\n"
                     << entry.DebugString());
  ASSIGN_OR_RETURN(TableEntry canonical_entry,
                   IrTableEntryToPi(info, ir_entry, pdpi_options),
                   _ << "Could not canonicalize: IrToPi Error\n"
                     << entry.DebugString());
  return canonical_entry;
}

SwitchState::SwitchState(IrP4Info ir_p4info)
    : ir_p4info_(std::move(ir_p4info)) {
  for (auto& [table_id, table] : ir_p4info_.tables_by_id()) {
    ordered_tables_[table_id] = OrderedTableEntries();
    unordered_tables_[table_id] = UnorderedTableEntries();
    current_resource_statistics_[table_id] = ResourceStatistics();
    peak_resource_statistics_[table_id] = PeakResourceStatistics();
<<<<<<< HEAD
=======

>>>>>>> 56c71714
  }
  current_entries_ = 0;
  peak_entries_seen_ = 0;
}

void SwitchState::ClearTableEntries() {
  for (auto& [table_id, table] : ir_p4info_.tables_by_id()) {
    ordered_tables_[table_id] = OrderedTableEntries();
    unordered_tables_[table_id] = UnorderedTableEntries();
    current_resource_statistics_[table_id] = ResourceStatistics();
  }
  current_entries_ = 0;
}

bool SwitchState::AllTablesEmpty() const {
  for (auto table_id : AllTableIds()) {
    if (!IsTableEmpty(table_id)) {
      return false;
    }
  }

  return true;
}

bool SwitchState::IsTableFull(const uint32_t table_id) const {
  return !CanAccommodateInserts(table_id, 1);
}

int64_t SwitchState::GetNumTableEntries(const uint32_t table_id) const {
  return FindOrDie(current_resource_statistics_, table_id).entries;
}

int64_t SwitchState::GetNumTableEntries() const { return current_entries_; }

// For this method to pass we only need 1 of the following checks to fail:
//   * table is full.
//   * action profile resources are exhausted. (only applies to action sets)
absl::Status SwitchState::ResourceExhaustedIsAllowed(
    const p4::v1::TableEntry& pi_table_entry) const {
  std::vector<std::string> results;
  results.reserve(2);

  uint32_t table_id = pi_table_entry.table_id();
  ASSIGN_OR_RETURN(const pdpi::IrTableDefinition* table_def,
                   FindPtrOrStatus(ir_p4info_.tables_by_id(), table_id));
  ASSIGN_OR_RETURN(const UnorderedTableEntries* table,
                   FindPtrOrStatus(unordered_tables_, table_id));

  // If adding this entry would push the table size beyond what is defined then
  // ResourceExhausted is allowed.
  if (table->size() + 1 > table_def->size()) {
    return absl::OkStatus();
  }
  results.push_back(
      absl::StrFormat("The table is holding %d entries, but has space for %d.",
                      table->size(), table_def->size()));

  // If the table uses an action profile then we also need to verify that the
  // profile itself has enough space.
  if (table_def->implementation_id_case() ==
      pdpi::IrTableDefinition::kActionProfileId) {
    ASSIGN_OR_RETURN(const pdpi::IrActionProfileDefinition* action_profile_def,
                     FindPtrOrStatus(ir_p4info_.action_profiles_by_id(),
                                     table_def->action_profile_id()));
    const p4::config::v1::ActionProfile& action_profile =
        action_profile_def->action_profile();

    // Check if we have exhausted our action profile resources.
    absl::StatusOr<std::string> action_profile_has_space =
        ReasonActionProfileCanAccommodateTableEntry(action_profile, *table,
                                                    pi_table_entry);

    if (!action_profile_has_space.ok()) {
      // If we've exhausted our action profile resources then ResourceExhausted
      // is allowed, but if we have a different error then something else is
      // wrong and needs to be reported.
      return (action_profile_has_space.status().code() ==
              absl::StatusCode::kResourceExhausted)
                 ? absl::OkStatus()
                 : action_profile_has_space.status();
    }
    results.push_back(*action_profile_has_space);
  }

  return absl::FailedPreconditionError(absl::StrFormat(
      "Table '%s' must accept the entry because: %s",
      table_def->preamble().alias(), absl::StrJoin(results, " ")));
}

const std::vector<uint32_t> SwitchState::AllTableIds() const {
  std::vector<uint32_t> table_ids;
  for (auto& [key, table] : ir_p4info_.tables_by_id()) {
    table_ids.push_back(key);
  }
  // absl::c_sort(table_ids);

  return table_ids;
}

bool SwitchState::CanAccommodateInserts(const uint32_t table_id,
                                        const int n) const {
  return (FindOrDie(ir_p4info_.tables_by_id(), table_id).size() -
          GetNumTableEntries(table_id)) >= n;
}

bool SwitchState::IsTableEmpty(const uint32_t table_id) const {
  return FindOrDie(ordered_tables_, table_id).empty();
}

std::optional<TableEntry> SwitchState::GetTableEntry(
    const TableEntry& entry) const {
  const UnorderedTableEntries& table =
      FindOrDie(unordered_tables_, entry.table_id());

  if (auto table_iter = table.find(pdpi::TableEntryKey(entry));
      table_iter != table.end()) {
    auto [table_key, table_entry] = *table_iter;
    return table_entry;
  }

  // If no entry found, canonicalize the entry and try again.
  absl::StatusOr<TableEntry> canonical_entry =
      CanonicalizeTableEntry(ir_p4info_, entry, /*key_only=*/true);
  if (!canonical_entry.ok()) return std::nullopt;

  if (auto table_iter = table.find(pdpi::TableEntryKey(*canonical_entry));
      table_iter != table.end()) {
    auto [table_key, table_entry] = *table_iter;
    return table_entry;
  }

  return std::nullopt;
}

absl::StatusOr<PeakResourceStatistics> SwitchState::GetPeakResourceStatistics(
    int table_id) const {
  if (!peak_resource_statistics_.contains(table_id)) {
    return gutil::InvalidArgumentErrorBuilder()
           << "Table with id `" << table_id << "` does not exist.";
  }
  return peak_resource_statistics_.at(table_id);
}

absl::Status SwitchState::UpdateResourceStatistics(const TableEntry& entry,
                                                   p4::v1::Update::Type type) {
  int table_id = entry.table_id();

  ResourceStatistics& current_resource_statistics =
      FindOrDie(current_resource_statistics_, table_id);
  PeakResourceStatistics& peak_resource_statistics =
      FindOrDie(peak_resource_statistics_, table_id);

  std::optional<ActionProfileResources> group_resources = std::nullopt;
  if (entry.action().has_action_profile_action_set()) {
    group_resources = GetAllActionProfileResourceForTableEntry(entry);
  }

  switch (type) {
    case Update::INSERT: {
      current_entries_ += 1;
      current_resource_statistics.entries += 1;
      if (group_resources.has_value()) {
        current_resource_statistics.total_weight +=
            group_resources->total_weight;
        current_resource_statistics.total_members += group_resources->actions;
      }
      break;
    }
    case Update::DELETE: {
      current_entries_ -= 1;
      current_resource_statistics.entries -= 1;
      if (group_resources.has_value()) {
        current_resource_statistics.total_weight -=
            group_resources->total_weight;
        current_resource_statistics.total_members -= group_resources->actions;
      }
      break;
    }
    case Update::MODIFY: {
      auto& unordered_table = FindOrDie(unordered_tables_, table_id);
      auto it = unordered_table.find(pdpi::TableEntryKey(entry));
      if (it == unordered_table.end()) {
        return gutil::InvalidArgumentErrorBuilder()
               << " Cannot update resource statistics for MODIFY of "
                  "non-existent table entry. "
               << entry.DebugString();
      }
      RETURN_IF_ERROR(UpdateResourceStatistics(it->second, Update::DELETE));
      return UpdateResourceStatistics(entry, Update::INSERT);
    }
    default: {
      return gutil::InternalErrorBuilder()
             << "Update type must be specified when updating resource "
                "statistics."
             << Update_Type_Name(type);
    }
  }

  peak_entries_seen_ = std::max(peak_entries_seen_, current_entries_);
  peak_resource_statistics.entries = std::max(
      peak_resource_statistics.entries, current_resource_statistics.entries);
  if (group_resources.has_value()) {
    // Update weight semantics resources.
    peak_resource_statistics.total_weight =
        std::max(peak_resource_statistics.total_weight,
                 current_resource_statistics.total_weight);
    peak_resource_statistics.max_group_weight =
        std::max(peak_resource_statistics.max_group_weight,
                 group_resources->total_weight);

    // Update member semantics resources.
    peak_resource_statistics.total_members =
        std::max(peak_resource_statistics.total_members,
                 current_resource_statistics.total_members);
    peak_resource_statistics.max_members_per_group =
        std::max(peak_resource_statistics.max_members_per_group,
                 group_resources->actions);
  }
  return absl::OkStatus();
}

absl::Status SwitchState::ApplyUpdate(const Update& update) {
  const int table_id = update.entity().table_entry().table_id();

  auto& ordered_table = FindOrDie(ordered_tables_, table_id);
  auto& unordered_table = FindOrDie(unordered_tables_, table_id);

  const TableEntry& table_entry = update.entity().table_entry();
  // TODO: PDPI IR Update translation currently does not properly
  // ignore non-key fields on DELETE updates. Therefore, information to ignore
  // non-key fields is explicitly passed for canonicalization.
  ASSIGN_OR_RETURN(
      const TableEntry& canonical_table_entry,
      CanonicalizeTableEntry(ir_p4info_, table_entry,
                             /*key_only=*/update.type() == Update::DELETE));

  RETURN_IF_ERROR(
      UpdateResourceStatistics(canonical_table_entry, update.type()));
  switch (update.type()) {
    case Update::INSERT: {
      auto [ordered_iter, ordered_not_present] = ordered_table.insert(
          /*value=*/{pdpi::TableEntryKey(canonical_table_entry),
                     canonical_table_entry});

      auto [unordered_iter,
            unordered_not_present] = unordered_table.insert(/*value=*/{
          pdpi::TableEntryKey(canonical_table_entry), canonical_table_entry});

      if (ordered_not_present != unordered_not_present) {
        return gutil::InternalErrorBuilder()
               << "Ordered Table and Unordered Table out of sync. Entry "
               << (ordered_not_present ? "not present" : "present")
               << " in Ordered Table but "
               << (unordered_not_present ? "not present" : "present")
               << " in Unordered Table.\n"
               << "Offending Entry Update\n"
               << update.DebugString();
      }

      if (!ordered_not_present) {
        return gutil::InvalidArgumentErrorBuilder()
               << "Cannot install the same table entry multiple times. Update: "
               << update.DebugString();
      }

      break;
    }

    case Update::DELETE: {
      int ordered_entries_erased = ordered_tables_[table_id].erase(
          pdpi::TableEntryKey(canonical_table_entry));
      int unordered_entries_erased = unordered_tables_[table_id].erase(
          pdpi::TableEntryKey(canonical_table_entry));

      if (ordered_entries_erased != unordered_entries_erased) {
        return gutil::InternalErrorBuilder()
               << "Ordered Table and Unordered Table out of sync. Entry "
               << (ordered_entries_erased == 0 ? "not present" : "present")
               << " in Ordered Table but "
               << (unordered_entries_erased == 0 ? "not present" : "present")
               << " in Unordered Table.\n"
               << "Offending Update\n"
               << update.DebugString();
      }

      if (ordered_entries_erased != 1) {
        return gutil::InvalidArgumentErrorBuilder()
               << "Cannot erase non-existent table entries. Update: "
               << update.DebugString();
      }

      break;
    }

    case Update::MODIFY: {
      auto [ordered_iter, ordered_not_present] = ordered_table.insert_or_assign(
          /*k=*/pdpi::TableEntryKey(canonical_table_entry),
          /*obj=*/canonical_table_entry);

      auto [unordered_iter, unordered_not_present] =
          unordered_table.insert_or_assign(/*k=*/
                                           pdpi::TableEntryKey(
                                               canonical_table_entry),
                                           /*obj=*/canonical_table_entry);

      if (ordered_not_present != unordered_not_present) {
        return gutil::InternalErrorBuilder()
               << "Ordered Table and Unordered Table out of sync. Entry "
               << (ordered_not_present ? "not present" : "present")
               << " in Ordered Table but "
               << (unordered_not_present ? "not present" : "present")
               << " in Unordered Table.\n"
               << "Offending Update\n"
               << update.DebugString();
      }

      if (ordered_not_present) {
        return gutil::InvalidArgumentErrorBuilder()
               << "Cannot modify a non-existing update. Update: "
               << update.DebugString();
      }

      break;
    }

    default:
      LOG(FATAL) << "Update of unsupported type: " << update.DebugString();
  }
  return absl::OkStatus();
}

absl::Status SwitchState::SetTableEntries(
    absl::Span<const p4::v1::TableEntry> table_entries) {
  ClearTableEntries();

  p4::v1::Update update;
  update.set_type(p4::v1::Update::INSERT);
  for (const p4::v1::TableEntry& entry : table_entries) {
    *update.mutable_entity()->mutable_table_entry() = entry;
    RETURN_IF_ERROR(ApplyUpdate(update));
<<<<<<< HEAD
=======

>>>>>>> 56c71714
  }

  return absl::OkStatus();
}

std::string SwitchState::SwitchStateSummary() const {
  if (ordered_tables_.empty()) return std::string("EmptyState()");
  std::string res = "";
  // Ordered is used to get a deterministic order for the summary.
  for (const auto& [table_id, table] : Ordered(ordered_tables_)) {
    const pdpi::IrTableDefinition& table_definition =
        FindOrDie(ir_p4info_.tables_by_id(), table_id);
    const std::string& table_name = table_definition.preamble().alias();
    const ResourceStatistics& resource_statistics =
        FindOrDie(current_resource_statistics_, table_id);
    const PeakResourceStatistics& peak_resource_statistics =
        FindOrDie(peak_resource_statistics_, table_id);

    int guaranteed_size = table_definition.size();

    absl::StrAppendFormat(
        &res, "\n % 12d% 16d% 18d    %s", resource_statistics.entries,
        peak_resource_statistics.entries, guaranteed_size, table_name);

    // Mark tables where we have exceeded their resource limits.
    if (peak_resource_statistics.entries >= guaranteed_size) {
      absl::StrAppend(&res, "*");
    }

    // If the table is a WCMP table, then we also print its total weight,
    // max weight per group, total members, and max members per group. Only WCMP
    // tables using one-shot programming are supported.
    if (table_definition.implementation_id_case() ==
        pdpi::IrTableDefinition::kActionProfileId) {
      const p4::config::v1::ActionProfile& action_profile =
          FindOrDie(ir_p4info_.action_profiles_by_id(),
                    table_definition.action_profile_id())
              .action_profile();

      bool uses_weight_semantics = !action_profile.has_sum_of_members();
      absl::StrAppendFormat(&res, "\n % 12d% 16d% 18d    %s.total_weight",
                            resource_statistics.total_weight,
                            peak_resource_statistics.total_weight,
                            uses_weight_semantics ? action_profile.size() : 0,
                            table_name);
      // Mark if we have exceeded the total weight and use weight semantics.
      if (uses_weight_semantics &&
          peak_resource_statistics.total_weight >= action_profile.size()) {
<<<<<<< HEAD
        absl::StrAppend(&res, "*");
      }
      absl::StrAppendFormat(
          &res, "\n % 12s% 16d% 18d    %s.max_group_weight", "N/A",
          peak_resource_statistics.max_group_weight,
          uses_weight_semantics ? action_profile.max_group_size() : 0,
          table_name);
      // Mark if we have exceeded the max weight for a group and use weight
      // semantics.
      if (uses_weight_semantics && peak_resource_statistics.max_group_weight >=
                                       action_profile.max_group_size()) {
        absl::StrAppend(&res, "*");
      }

      bool uses_member_semantics = action_profile.has_sum_of_members();
      absl::StrAppendFormat(&res, "\n % 12d% 16d% 18d    %s.total_members",
                            resource_statistics.total_members,
                            peak_resource_statistics.total_members,
                            uses_member_semantics ? action_profile.size() : 0,
                            table_name);
      // Mark if we have exceeded the total members and use member semantics.
      if (uses_member_semantics &&
          peak_resource_statistics.total_members >= action_profile.size()) {
        absl::StrAppend(&res, "*");
      }
      absl::StrAppendFormat(
          &res, "\n % 12s% 16d% 18d    %s.max_members_per_group", "N/A",
          peak_resource_statistics.max_members_per_group,
          uses_member_semantics ? action_profile.max_group_size() : 0,
          table_name);
      // Mark if we have exceeded the max members for a group and use member
      // semantics.
      if (uses_member_semantics &&
          peak_resource_statistics.max_members_per_group >=
              action_profile.max_group_size()) {
        absl::StrAppend(&res, "*");
=======
        absl::StrAppend(&res, "*");
      }
      absl::StrAppendFormat(
          &res, "\n % 12s% 16d% 18d    %s.max_group_weight", "N/A",
          peak_resource_statistics.max_group_weight,
          uses_weight_semantics ? action_profile.max_group_size() : 0,
          table_name);
      // Mark if we have exceeded the max weight for a group and use weight
      // semantics.
      if (uses_weight_semantics && peak_resource_statistics.max_group_weight >=
                                       action_profile.max_group_size()) {
        absl::StrAppend(&res, "*");
      }

      bool uses_member_semantics = action_profile.has_sum_of_members();
      absl::StrAppendFormat(&res, "\n % 12d% 16d% 18d    %s.total_members",
                            resource_statistics.total_members,
                            peak_resource_statistics.total_members,
                            uses_member_semantics ? action_profile.size() : 0,
                            table_name);
      // Mark if we have exceeded the total members and use member semantics.
      if (uses_member_semantics &&
          peak_resource_statistics.total_members >= action_profile.size()) {
        absl::StrAppend(&res, "*");
      }
      absl::StrAppendFormat(
          &res, "\n % 12s% 16d% 18d    %s.max_members_per_group", "N/A",
          peak_resource_statistics.max_members_per_group,
          uses_member_semantics ? action_profile.max_group_size() : 0,
          table_name);
      // Mark if we have exceeded the max members for a group and use member
      // semantics.
      if (uses_member_semantics &&
          peak_resource_statistics.max_members_per_group >=
              action_profile.max_group_size()) {
        absl::StrAppend(&res, "*");
      }
    }
  }
  return absl::StrFormat(
      "State(\n % 12s% 16s% 18s    table_name\n % 12d% 16d% 18s    total "
      "number of table entries%s\n * marks tables where max size >= "
      "guaranteed size.\n)",
      "current size", "max size seen", "guaranteed size", GetNumTableEntries(),
      peak_entries_seen_, "N/A", res);
}

absl::StatusOr<std::vector<ReferableEntry>> SwitchState::GetReferableEntries(
    absl::string_view table,
    const absl::flat_hash_set<std::string>& fields) const {
  std::vector<ReferableEntry> result;

  ASSIGN_OR_RETURN(const pdpi::IrTableDefinition* table_definition,
                   FindPtrOrStatus(ir_p4info_.tables_by_name(), table),
                   _ << "Table '" << table << "'does not exist in p4info.");

  if (fields.empty()) {
    return gutil::InvalidArgumentErrorBuilder()
           << "Cannot get referable entries if no fields are being referenced.";
  }

  // PI representation uses fields ids, so map ids back to names.
  absl::flat_hash_map<uint32_t, std::string> field_id_to_field_name;
  for (const std::string& field : fields) {
    ASSIGN_OR_RETURN(
        const pdpi::IrMatchFieldDefinition* field_definition,
        FindPtrOrStatus(table_definition->match_fields_by_name(), field),
        _ << "Table '" << table << "' has no field named '" << field << "'.");
    p4::config::v1::MatchField match_field = field_definition->match_field();
    // References must only be to fields of type exact or optional.
    if (match_field.match_type() != p4::config::v1::MatchField::EXACT &&
        match_field.match_type() != p4::config::v1::MatchField::OPTIONAL) {
      return gutil::InvalidArgumentErrorBuilder()
             << "References must only be to fields with type exact or "
                "optional. Field '"
             << field << "' in table '" << table << "' is of a different type.";
    }
    field_id_to_field_name.insert({match_field.id(), field});
  }

  // Loop over all table entries to construct ReferableEntries.
  ASSIGN_OR_RETURN(
      const OrderedTableEntries* ordered_entries,
      FindPtrOrStatus(ordered_tables_, table_definition->preamble().id()),
      _ << "Table '" << table << "' exists in p4 info but has no ordered "
        << "entry in switch state.");
  for (const auto& [key, table_entry] : *ordered_entries) {
    ReferableEntry result_entry;
    // Fill out ReferableEntry mapping.
    for (const auto& match : table_entry.match()) {
      if (auto it = field_id_to_field_name.find(match.field_id());
          it != field_id_to_field_name.end()) {
        std::string field_name = it->second;
        if (match.has_exact()) {
          result_entry.insert({field_name, match.exact().value()});
        } else if (match.has_optional()) {
          result_entry.insert({field_name, match.optional().value()});
        }
>>>>>>> 56c71714
      }
    }
    // Only include entries where all referenced fields are present.
    if (result_entry.size() == fields.size()) {
      result.push_back(result_entry);
    }
  }
<<<<<<< HEAD
  return absl::StrFormat(
      "State(\n % 12s% 16s% 18s    table_name\n % 12d% 16d% 18s    total "
      "number of table entries%s\n * marks tables where max size >= "
      "guaranteed size.\n)",
      "current size", "max size seen", "guaranteed size", GetNumTableEntries(),
      peak_entries_seen_, "N/A", res);
=======

  return result;
>>>>>>> 56c71714
}

absl::Status SwitchState::CheckConsistency() const {
  if (ordered_tables_.size() != unordered_tables_.size()) {
    return absl::InternalError(absl::StrFormat(
        "Size of `ordered_tables_` and `unordered_tables_` is "
        "different. `ordered_tables_`: '%d'  `unordered_tables_`: '%d'",
        ordered_tables_.size(), unordered_tables_.size()));
  }

  // Ensure that every `table_id` in `ordered_tables_` is also present in
  // `unordered_tables_` and that the corresponding tables are the same size.
  for (const auto& [table_id, ordered_table] : ordered_tables_) {
    if (!unordered_tables_.contains(table_id)) {
      return absl::InternalError(absl::StrFormat(
          "`unordered_tables_` is missing table with id '%d'", table_id));
    }

    const UnorderedTableEntries& unordered_table =
        unordered_tables_.at(table_id);

    if (unordered_table.size() != ordered_table.size()) {
      return absl::InternalError(absl::StrFormat(
          "Number of ordered entries differs from number of unordered entries "
          "in table with id %d. Ordered Entries: %d  Unordered Entries: %d",
          table_id, ordered_table.size(),
          unordered_tables_.at(table_id).size()));
    }

    // Ensure that every `table_entry` in an ordered table has a corresponding
    // `table_entry` in the unordered table.
    for (const auto& [table_key, ordered_table_entry] : ordered_table) {
      std::optional<TableEntry> unordered_table_entry =
          GetTableEntry(ordered_table_entry);
      if (!unordered_table_entry.has_value()) {
        return absl::InternalError(
            absl::StrFormat("Ordered table entry %s is missing corresponding "
                            "unordered table entry",
                            ordered_table_entry.DebugString()));
      }

      google::protobuf::util::MessageDifferencer differ;
      differ.TreatAsSet(TableEntry::descriptor()->FindFieldByName("match"));
      if (!gutil::ProtoEqual(ordered_table_entry, *unordered_table_entry,
                             differ)) {
        return absl::InternalError(
            absl::StrFormat("Ordered entry differs from unordered entry\n "
                            "Ordered entry: %s Unordered Entry: %s",
                            ordered_table_entry.DebugString(),
                            unordered_table_entry->DebugString()));
      }
    }
  }
  return absl::OkStatus();
}

absl::Status SwitchState::AssertEntriesAreEqualToState(
    const std::vector<p4::v1::TableEntry>& switch_entries,
    std::optional<std::function<bool(const IrTableEntry&, const IrTableEntry&)>>
        TreatAsEqualDueToKnownBug) const {
  std::string status_message = "";

  // Condition that requires a search for unique entries in switchstate.
  bool entry_unique_to_switch = false;

  if (switch_entries.size() != GetNumTableEntries()) {
    absl::StrAppendFormat(&status_message,
                          "Number of entries on switch does not match number "
                          "of entries in Fuzzer\n"
                          "Entries on switch: %d\n"
                          "Entries in Fuzzer: %d\n",
                          switch_entries.size(), GetNumTableEntries());
  }

  // Message differencer for PI Table Entries.
  google::protobuf::util::MessageDifferencer differ;
  differ.TreatAsSet(
      p4::v1::TableEntry::GetDescriptor()->FindFieldByName("match"));
  differ.TreatAsSet(p4::v1::Action::GetDescriptor()->FindFieldByName("params"));
  differ.TreatAsSet(
      p4::v1::ActionProfileActionSet::GetDescriptor()->FindFieldByName(
          "action_profile_actions"));

  // Message differencer for IR Table Entries.
  google::protobuf::util::MessageDifferencer ir_differ;
  ir_differ.TreatAsSet(
      IrTableEntry::GetDescriptor()->FindFieldByName("matches"));
  ir_differ.TreatAsSet(
      pdpi::IrActionInvocation::GetDescriptor()->FindFieldByName("params"));
  ir_differ.TreatAsSet(
      pdpi::IrActionSet::GetDescriptor()->FindFieldByName("actions"));

  for (const auto& switch_entry : switch_entries) {
    ASSIGN_OR_RETURN(
        TableEntry canonical_switch_entry,
        CanonicalizeTableEntry(ir_p4info_, switch_entry, /*key_only=*/false));

    std::optional<p4::v1::TableEntry> fuzzer_entry =
        GetTableEntry(canonical_switch_entry);

    // Is there an entry on the switch that does not exist in the Fuzzer?
    if (!fuzzer_entry.has_value()) {
      entry_unique_to_switch = true;
      ASSIGN_OR_RETURN(
          IrTableEntry ir_entry,
          pdpi::PiTableEntryToIr(ir_p4info_, canonical_switch_entry));
      absl::StrAppend(
          &status_message,
          "The following entry exists on switch but not in Fuzzer:\n",
          PrintTextProto(ir_entry));
      continue;
    }

    std::string differences = "";
    differ.ReportDifferencesToString(&differences);
    std::string ir_differences = "";
    ir_differ.ReportDifferencesToString(&ir_differences);

    // Is there an entry with the same key on both the switch and in the Fuzzer,
    // but they differ in other ways?
    if (!differ.Compare(*fuzzer_entry, canonical_switch_entry)) {
      ASSIGN_OR_RETURN(
          IrTableEntry ir_switch_entry,
          pdpi::PiTableEntryToIr(ir_p4info_, canonical_switch_entry));
      ASSIGN_OR_RETURN(IrTableEntry ir_fuzzer_entry,
                       pdpi::PiTableEntryToIr(ir_p4info_, *fuzzer_entry));

      if (ir_differ.Compare(ir_fuzzer_entry, ir_switch_entry)) {
        return absl::InternalError(absl::StrFormat(
            "PI 'entries' were not equal but IR 'entries' were\n"
            "IR Entry\n"
            "%s"
            "Differences in PI 'entries'\n"
            "%s\n"
            "Switch PI Entry\n"
            "%s"
            "Fuzzer PI Entry\n"
            "%s",
            PrintTextProto(ir_switch_entry), differences,
            PrintTextProto(canonical_switch_entry),
            PrintTextProto(*fuzzer_entry)));

        // If there is a difference, are known bugs being masked and is the
        // difference caused by a known bug?
      } else if (!TreatAsEqualDueToKnownBug.has_value() ||
                 !(*TreatAsEqualDueToKnownBug)(ir_fuzzer_entry,
                                               ir_switch_entry)) {
        absl::StrAppendFormat(
            &status_message,
            "Entry exists in both switch and Fuzzer, but is different:\n"
            "%s\n"
            "Entry on switch:\n"
            "%s"
            "Entry in Fuzzer:\n"
            "%s",
            ir_differences, PrintTextProto(ir_switch_entry),
            PrintTextProto(ir_fuzzer_entry));
      }
    }
  }

  // Are there entries in the Fuzzer that do not exist on the switch?
  if (switch_entries.size() != GetNumTableEntries() || entry_unique_to_switch) {
    absl::flat_hash_map<int, UnorderedTableEntries> fuzzer_state_copy =
        unordered_tables_;

    // Removes all entries from the `fuzzer_state_copy` that exist on the
    // switch.
    for (const auto& switch_entry : switch_entries) {
      if (GetTableEntry(switch_entry).has_value()) {
        fuzzer_state_copy.at(switch_entry.table_id())
            .erase(pdpi::TableEntryKey(switch_entry));
      }
    }

    // All remaining entries exist only in the fuzzer.
    for (const auto& [table_id, table] : fuzzer_state_copy) {
      for (const auto& [key, fuzzer_entry] : table) {
        ASSIGN_OR_RETURN(IrTableEntry ir_entry,
                         pdpi::PiTableEntryToIr(ir_p4info_, fuzzer_entry));
        absl::StrAppend(
            &status_message,
            "The following entry exists in Fuzzer but not on switch:\n",
            PrintTextProto(ir_entry));
      }
    }
  }

  if (status_message.empty()) return absl::OkStatus();

  return absl::FailedPreconditionError(status_message);
}

}  // namespace p4_fuzzer<|MERGE_RESOLUTION|>--- conflicted
+++ resolved
@@ -111,7 +111,6 @@
     // If action weight is 0 or less, or if it is greater than the
     // max_member_weight (if non-zero) for SumOfMembers semantics, the server
     // MUST return an InvalidArgumentError.
-    // Ref: http://screen/6TucRSmmLEytHQK
     if (action.weight() <= 0) {
       return absl::InvalidArgumentError(absl::StrFormat(
           "The new entry attempts to program a member with weight %d, which is "
@@ -131,7 +130,6 @@
   if (action_profile.has_sum_of_members()) {
     // If the table entry has too many actions then the current table resources
     // do not matter. The server must return an InvalidArgumentError.
-    // Ref: http://screen/ANhyq7q6jQHry2W
     if (needed_resources.actions > action_profile.max_group_size() &&
         action_profile.max_group_size() != 0) {
       return absl::InvalidArgumentError(absl::StrFormat(
@@ -151,7 +149,6 @@
   } else {
     // If the table entry has too much weight then the current table resources
     // do not matter. The server must return an InvalidArgumentError.
-    // Ref: http://screen/axLMH8UBcGE6GQD
     if (needed_resources.total_weight > action_profile.max_group_size() &&
         action_profile.max_group_size() != 0) {
       return absl::InvalidArgumentError(absl::StrFormat(
@@ -200,10 +197,6 @@
     unordered_tables_[table_id] = UnorderedTableEntries();
     current_resource_statistics_[table_id] = ResourceStatistics();
     peak_resource_statistics_[table_id] = PeakResourceStatistics();
-<<<<<<< HEAD
-=======
-
->>>>>>> 56c71714
   }
   current_entries_ = 0;
   peak_entries_seen_ = 0;
@@ -544,10 +537,6 @@
   for (const p4::v1::TableEntry& entry : table_entries) {
     *update.mutable_entity()->mutable_table_entry() = entry;
     RETURN_IF_ERROR(ApplyUpdate(update));
-<<<<<<< HEAD
-=======
-
->>>>>>> 56c71714
   }
 
   return absl::OkStatus();
@@ -596,7 +585,6 @@
       // Mark if we have exceeded the total weight and use weight semantics.
       if (uses_weight_semantics &&
           peak_resource_statistics.total_weight >= action_profile.size()) {
-<<<<<<< HEAD
         absl::StrAppend(&res, "*");
       }
       absl::StrAppendFormat(
@@ -633,43 +621,6 @@
           peak_resource_statistics.max_members_per_group >=
               action_profile.max_group_size()) {
         absl::StrAppend(&res, "*");
-=======
-        absl::StrAppend(&res, "*");
-      }
-      absl::StrAppendFormat(
-          &res, "\n % 12s% 16d% 18d    %s.max_group_weight", "N/A",
-          peak_resource_statistics.max_group_weight,
-          uses_weight_semantics ? action_profile.max_group_size() : 0,
-          table_name);
-      // Mark if we have exceeded the max weight for a group and use weight
-      // semantics.
-      if (uses_weight_semantics && peak_resource_statistics.max_group_weight >=
-                                       action_profile.max_group_size()) {
-        absl::StrAppend(&res, "*");
-      }
-
-      bool uses_member_semantics = action_profile.has_sum_of_members();
-      absl::StrAppendFormat(&res, "\n % 12d% 16d% 18d    %s.total_members",
-                            resource_statistics.total_members,
-                            peak_resource_statistics.total_members,
-                            uses_member_semantics ? action_profile.size() : 0,
-                            table_name);
-      // Mark if we have exceeded the total members and use member semantics.
-      if (uses_member_semantics &&
-          peak_resource_statistics.total_members >= action_profile.size()) {
-        absl::StrAppend(&res, "*");
-      }
-      absl::StrAppendFormat(
-          &res, "\n % 12s% 16d% 18d    %s.max_members_per_group", "N/A",
-          peak_resource_statistics.max_members_per_group,
-          uses_member_semantics ? action_profile.max_group_size() : 0,
-          table_name);
-      // Mark if we have exceeded the max members for a group and use member
-      // semantics.
-      if (uses_member_semantics &&
-          peak_resource_statistics.max_members_per_group >=
-              action_profile.max_group_size()) {
-        absl::StrAppend(&res, "*");
       }
     }
   }
@@ -679,78 +630,6 @@
       "guaranteed size.\n)",
       "current size", "max size seen", "guaranteed size", GetNumTableEntries(),
       peak_entries_seen_, "N/A", res);
-}
-
-absl::StatusOr<std::vector<ReferableEntry>> SwitchState::GetReferableEntries(
-    absl::string_view table,
-    const absl::flat_hash_set<std::string>& fields) const {
-  std::vector<ReferableEntry> result;
-
-  ASSIGN_OR_RETURN(const pdpi::IrTableDefinition* table_definition,
-                   FindPtrOrStatus(ir_p4info_.tables_by_name(), table),
-                   _ << "Table '" << table << "'does not exist in p4info.");
-
-  if (fields.empty()) {
-    return gutil::InvalidArgumentErrorBuilder()
-           << "Cannot get referable entries if no fields are being referenced.";
-  }
-
-  // PI representation uses fields ids, so map ids back to names.
-  absl::flat_hash_map<uint32_t, std::string> field_id_to_field_name;
-  for (const std::string& field : fields) {
-    ASSIGN_OR_RETURN(
-        const pdpi::IrMatchFieldDefinition* field_definition,
-        FindPtrOrStatus(table_definition->match_fields_by_name(), field),
-        _ << "Table '" << table << "' has no field named '" << field << "'.");
-    p4::config::v1::MatchField match_field = field_definition->match_field();
-    // References must only be to fields of type exact or optional.
-    if (match_field.match_type() != p4::config::v1::MatchField::EXACT &&
-        match_field.match_type() != p4::config::v1::MatchField::OPTIONAL) {
-      return gutil::InvalidArgumentErrorBuilder()
-             << "References must only be to fields with type exact or "
-                "optional. Field '"
-             << field << "' in table '" << table << "' is of a different type.";
-    }
-    field_id_to_field_name.insert({match_field.id(), field});
-  }
-
-  // Loop over all table entries to construct ReferableEntries.
-  ASSIGN_OR_RETURN(
-      const OrderedTableEntries* ordered_entries,
-      FindPtrOrStatus(ordered_tables_, table_definition->preamble().id()),
-      _ << "Table '" << table << "' exists in p4 info but has no ordered "
-        << "entry in switch state.");
-  for (const auto& [key, table_entry] : *ordered_entries) {
-    ReferableEntry result_entry;
-    // Fill out ReferableEntry mapping.
-    for (const auto& match : table_entry.match()) {
-      if (auto it = field_id_to_field_name.find(match.field_id());
-          it != field_id_to_field_name.end()) {
-        std::string field_name = it->second;
-        if (match.has_exact()) {
-          result_entry.insert({field_name, match.exact().value()});
-        } else if (match.has_optional()) {
-          result_entry.insert({field_name, match.optional().value()});
-        }
->>>>>>> 56c71714
-      }
-    }
-    // Only include entries where all referenced fields are present.
-    if (result_entry.size() == fields.size()) {
-      result.push_back(result_entry);
-    }
-  }
-<<<<<<< HEAD
-  return absl::StrFormat(
-      "State(\n % 12s% 16s% 18s    table_name\n % 12d% 16d% 18s    total "
-      "number of table entries%s\n * marks tables where max size >= "
-      "guaranteed size.\n)",
-      "current size", "max size seen", "guaranteed size", GetNumTableEntries(),
-      peak_entries_seen_, "N/A", res);
-=======
-
-  return result;
->>>>>>> 56c71714
 }
 
 absl::Status SwitchState::CheckConsistency() const {
