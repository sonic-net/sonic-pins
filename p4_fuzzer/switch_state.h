--- conflicted
+++ resolved
@@ -160,11 +160,7 @@
   // Invariant: An entry, `e`, is represented in `tables_` <=> canonical(e) is
   // represented in `canonical_tables_`.
   absl::flat_hash_map<int, TableEntries> tables_;
-<<<<<<< HEAD
   absl::flat_hash_map<int, CanonicalTableEntries> canonical_tables_;
-=======
-  absl::flat_hash_map<int, TableEntries> canonical_tables_;
->>>>>>> dc7277bb
 
   pdpi::IrP4Info ir_p4info_;
 };
