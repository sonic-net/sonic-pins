--- conflicted
+++ resolved
@@ -399,45 +399,6 @@
   }
 }
 
-<<<<<<< HEAD
-TEST(FuzzUtilTest, FuzzValidTableEntryRespectsDisallowList) {
-  FuzzerTestState fuzzer_state = ConstructStandardFuzzerTestState();
-  fuzzer_state.config.disabled_fully_qualified_names = {
-      "ingress.ternary_table.ipv6_upper_64_bits",
-      "ingress.ternary_table.normal",
-      "ingress.ternary_table.mac",
-      "ingress.ternary_table.unsupported_field",
-  };
-
-  ASSERT_OK_AND_ASSIGN(
-      const pdpi::IrTableDefinition& ternary_table,
-      gutil::FindOrStatus(fuzzer_state.config.GetIrP4Info().tables_by_name(),
-                          "ternary_table"));
-
-  absl::flat_hash_set<uint32_t> disallowed_ids;
-  for (const auto& path : fuzzer_state.config.disabled_fully_qualified_names) {
-    std::vector<std::string> parts = absl::StrSplit(path, '.');
-    ASSERT_OK_AND_ASSIGN(
-        const pdpi::IrMatchFieldDefinition& match,
-        gutil::FindOrStatus(ternary_table.match_fields_by_name(),
-                            parts[parts.size() - 1]));
-    disallowed_ids.insert(match.match_field().id());
-  }
-
-  for (int i = 0; i < 1000; i++) {
-    ASSERT_OK_AND_ASSIGN(
-        p4::v1::TableEntry entry,
-        FuzzValidTableEntry(&fuzzer_state.gen, fuzzer_state.config,
-                            fuzzer_state.switch_state,
-                            ternary_table.preamble().id()));
-    for (const auto& match : entry.match()) {
-      EXPECT_THAT(match.field_id(), Not(AnyOfArray(disallowed_ids)));
-    }
-  }
-}
-
-=======
->>>>>>> 56c71714
 TEST(FuzzUtilTest, FuzzActionRespectsDisallowList) {
   FuzzerTestState fuzzer_state = ConstructStandardFuzzerTestState();
   ASSERT_OK_AND_ASSIGN(
