// Copyright 2021 Google LLC
//
// Licensed under the Apache License, Version 2.0 (the "License");
// you may not use this file except in compliance with the License.
// You may obtain a copy of the License at
//
//      http://www.apache.org/licenses/LICENSE-2.0
//
// Unless required by applicable law or agreed to in writing, software
// distributed under the License is distributed on an "AS IS" BASIS,
// WITHOUT WARRANTIES OR CONDITIONS OF ANY KIND, either express or implied.
// See the License for the specific language governing permissions and
// limitations under the License.
#include "p4_fuzzer/fuzz_util.h"

#include <algorithm>
#include <cstdint>
#include <functional>
#include <iterator>
#include <limits>
#include <string>
#include <vector>

#include "absl/algorithm/container.h"
#include "absl/base/casts.h"
#include "absl/base/internal/endian.h"
<<<<<<< HEAD
#include "absl/container/flat_hash_map.h"
=======
#include "absl/container/btree_set.h"
>>>>>>> e03cbe1f
#include "absl/container/flat_hash_set.h"
#include "absl/random/discrete_distribution.h"
#include "absl/random/distributions.h"
#include "absl/random/random.h"
#include "absl/status/status.h"
#include "absl/status/statusor.h"
#include "absl/strings/str_cat.h"
#include "absl/strings/str_join.h"
#include "absl/strings/string_view.h"
#include "absl/strings/substitute.h"
#include "absl/types/span.h"
#include "google/protobuf/repeated_field.h"
#include "gutil/collections.h"
#include "gutil/status.h"
#include "p4/config/v1/p4info.pb.h"
#include "p4/config/v1/p4types.pb.h"
#include "p4/v1/p4runtime.pb.h"
#include "p4_fuzzer/annotation_util.h"
#include "p4_fuzzer/fuzzer_config.h"
#include "p4_fuzzer/mutation.h"
#include "p4_pdpi/internal/ordered_map.h"
#include "p4_pdpi/ir.pb.h"
#include "p4_pdpi/netaddr/ipv6_address.h"
#include "p4_pdpi/utils/ir.h"
#include "p4_pdpi/entity_keys.h"

namespace p4_fuzzer {

using ::absl::gntohll;

using ::absl::Uniform;
using ::pdpi::TableEntryKey;
using ::p4::v1::Action;
using ::p4::v1::FieldMatch;
using ::p4::v1::TableEntry;
using ::p4::v1::Update;
<<<<<<< HEAD
using ::pdpi::IrTableDefinition;
=======
using ::pdpi::EntityKey;
using ::pdpi::IrTableDefinition;
using ::pdpi::IrTableReference;
>>>>>>> e03cbe1f

constexpr int kBitsInByte = 8;

// The probability that another entry is added to an update. 0.98 has been
// empirically determined to lead to big enough updates so that the test runs
// fast, but also sometimes generates small updates, which increases coverage.
constexpr float kAddUpdateProbability = 0.98;
// The probability of using a wildcard for a ternary or lpm match field.
constexpr float kFieldMatchWildcardProbability = 0.05;

constexpr char kP4PortTypeName[] = "port_id_t";
constexpr char kP4QosQueueTypeName[] = "qos_queue_t";
constexpr char kP4NeighborTypeName[] = "neighbor_id_t";

bool IsPort(
    const p4::config::v1::P4NamedType& type_name,
    const google::protobuf::RepeatedPtrField<pdpi::IrMatchFieldReference>&
        references) {
  return type_name.name() == kP4PortTypeName;
}

bool IsQosQueue(
    const p4::config::v1::P4NamedType& type_name,
    const google::protobuf::RepeatedPtrField<pdpi::IrMatchFieldReference>&
        references) {
  return type_name.name() == kP4QosQueueTypeName;
}

bool IsNeighbor(
    const p4::config::v1::P4NamedType& type_name,
    const google::protobuf::RepeatedPtrField<pdpi::IrMatchFieldReference>&
        references) {
  return type_name.name() == kP4NeighborTypeName;
}

bool IsReferring(
    const p4::config::v1::P4NamedType& type_name,
    const google::protobuf::RepeatedPtrField<pdpi::IrMatchFieldReference>&
        references) {
  return !references.empty();
}

bool IsDisabledForFuzzing(const FuzzerConfig& config, absl::string_view name) {
  return config.disabled_fully_qualified_names.contains(name);
}

namespace {

// An item and its associated weight when using a discrete distribution.
template <typename T>
struct WeightedItem {
  T item;
  int64_t weight;
};

template <typename T>
const T& DiscreteFromSpan(absl::BitGen* gen,
                          absl::Span<const WeightedItem<T>> span) {
  CHECK(!span.empty());  // Crash OK
  std::vector<int> weights;
  weights.reserve(span.size());
  for (const auto& item : span) weights.push_back(item.weight);
  int index =
      absl::discrete_distribution<>(weights.begin(), weights.end())(*gen);
  return span[index].item;
}

// Implicit conversion to Span does not seem to work correctly for templated
// code.
template <typename T>
const T& DiscreteFromSpan(absl::BitGen* gen,
                          const std::vector<WeightedItem<T>>& vec) {
  return DiscreteFromSpan(gen, absl::MakeConstSpan(vec));
}

std::string FuzzPort(absl::BitGen* gen, const FuzzerConfig& config) {
  return UniformFromSpan(gen, config.ports);
}

inline int DivideRoundedUp(const unsigned int n, const unsigned int d) {
  if (n == 0 || d == 0) {
    return 0;
  }

  return (n - 1) / d + 1;
}

absl::StatusOr<p4::v1::ActionProfileAction> FuzzActionProfileAction(
    absl::BitGen* gen, const FuzzerConfig& config,
    const SwitchState& switch_state,
    const pdpi::IrTableDefinition& ir_table_info, int max_weight) {
  p4::v1::ActionProfileAction action;

  ASSIGN_OR_RETURN(
      *action.mutable_action(),
      FuzzAction(gen, config, switch_state,
                 UniformFromSpan(gen, AllValidActions(config, ir_table_info))
                     .action()));

  action.set_weight(Uniform<int32_t>(*gen, 1, max_weight));
  action.set_watch_port(FuzzPort(gen, config));

  return action;
}

// Checks whether an unmutated update is unacceptable with respect to the fuzzer
// config, current switch state, and the set of updates already in this batch.
// Currently, an unmutated update may be unacceptable by:
// - Inserting entries into a full table, which is configured such that the
//   fuzzer should not exceed its resource guarantees.
// - An update with the same key already exists in the request.
// - Inserting an existing entry.
bool IsAccidentallyInvalidUpdate(
    const FuzzerConfig& config, const SwitchState& switch_state,
    const AnnotatedWriteRequest& request,
    const absl::flat_hash_set<pdpi::TableEntryKey>& entry_keys_in_request,
    const AnnotatedUpdate& candidate_update) {
  // Mutated updates are never accidentally invalid (they should always be
  // invalid) so return early if update contains any mutations.
  if (!candidate_update.mutations().empty()) return false;

  // Table entries are the only entity types used. Even if this is the case,
  // existence of a table entry should always be checked before accessing.
  if (candidate_update.pi().entity().has_table_entry()) {
    const TableEntry& candidate_entry =
        candidate_update.pi().entity().table_entry();
    // Checks for duplicates in current write request.
    if (entry_keys_in_request.contains(pdpi::TableEntryKey(candidate_entry))) {
      return true;
    }
    // Checks that an insert does not insert an existing entry.
    if (candidate_update.pi().type() == p4::v1::Update_Type_INSERT &&
        switch_state.GetTableEntry(candidate_entry).has_value()) {
      return true;
    }
  }

  const std::string& table_name =
      candidate_update.ir().entity().table_entry().table_name();
  // See if the update should be discarded because it is trying to insert into a
  // table that has a strict resource limit and cannot accommodate more inserts
  // than is already in the write request.
  if (candidate_update.ir().type() == p4::v1::Update_Type_INSERT &&
      config.tables_for_which_to_not_exceed_resource_guarantees.contains(
          table_name)) {
    // We determine how many entries we are trying to insert in the relevant
    // table including the candidate update.
    int num_inserts = 1;
    for (const auto& update : request.updates()) {
      if (update.ir().entity().table_entry().table_name() == table_name &&
          update.ir().type() == p4::v1::Update_Type_INSERT) {
        num_inserts++;
      }
      // Because batches are handled non-deterministically, we want to be
      // conservative and not take any deletes into account.
    }
    // If the table cannot accommodate sufficiently many inserts, then the
    // candidate update is 'bad'.
    return !switch_state.CanAccommodateInserts(
        candidate_update.pi().entity().table_entry().table_id(), num_inserts);
  }

  return false;
}

// Returns all valid table ids.
std::vector<uint32_t> AllValidTableIdsForP4rtRole(const FuzzerConfig& config) {
  std::vector<uint32_t> table_ids;

  for (const IrTableDefinition& table : AllValidTablesForP4RtRole(config)) {
    table_ids.push_back(table.preamble().id());
  }

  return table_ids;
}

// Returns the table ids of tables that use one shot action selector
// programming.
std::vector<uint32_t> GetOneShotTableIds(const FuzzerConfig& config) {
  std::vector<uint32_t> table_ids;

  for (const IrTableDefinition& table : AllValidTablesForP4RtRole(config)) {
    if (table.uses_oneshot()) {
      table_ids.push_back(table.preamble().id());
    }
  }

  return table_ids;
}

// Returns the table ids of tables that contain at least one exact match field.
std::vector<uint32_t> GetMandatoryMatchTableIds(const FuzzerConfig& config) {
  std::vector<uint32_t> table_ids;

  for (const IrTableDefinition& table : AllValidTablesForP4RtRole(config)) {
    for (auto& [match_id, match] : Ordered(table.match_fields_by_id())) {
      if (match.match_field().match_type() ==
          p4::config::v1::MatchField::EXACT) {
        table_ids.push_back(table.preamble().id());
        break;
      }
    }
  }

  return table_ids;
}

// Returns the table ids of tables that don't have role config.role.
std::vector<uint32_t> GetDifferentRoleTableIds(const FuzzerConfig& config) {
  std::vector<uint32_t> table_ids;

  for (auto& [key, table] : Ordered(config.info.tables_by_id())) {
    if (table.role() == config.role) continue;
    table_ids.push_back(key);
  }
  return table_ids;
}

// Returns the table ids of all tables that have at least one match field or
// action argument that satisfies the given predicate.
std::vector<uint32_t> GetTableIdsWithValuePredicate(
    const FuzzerConfig& config, P4ValuePredicate predicate) {
  std::vector<uint32_t> table_ids;

  for (const IrTableDefinition& table : AllValidTablesForP4RtRole(config)) {
    bool include = false;
    for (const auto& [match_id, match] : table.match_fields_by_id()) {
      if (predicate(match.match_field().type_name(), match.references())) {
        include = true;
        break;
      }
    }
    for (const auto& action : table.entry_actions()) {
      for (const auto& [param_id, param] : action.action().params_by_id()) {
        if (predicate(param.param().type_name(), param.references())) {
          include = true;
          break;
        }
      }
    }
    if (include) table_ids.push_back(table.preamble().id());
  }

  return table_ids;
}

// Randomly generates an update type.
Update::Type FuzzUpdateType(absl::BitGen* gen, const SwitchState& state) {
  if (state.AllTablesEmpty()) {
    // Insert if there are no entries to delete.
    return Update::INSERT;
  } else {
    // The probability of inserting a entry is larger than the probability of
    // removing one, which means that eventually the switch fills up. 0.7 is a
    // nice number because it causes the switch to fill up quickly, but there is
    // still a good chance to get a couple of deletes in a row.
    if (absl::Bernoulli(*gen, 0.7)) {
      return Update::INSERT;
    } else {
      // Equally split the rest between modify and delete.
      if (absl::Bernoulli(*gen, 0.5)) {
        return Update::MODIFY;
      }
      return Update::DELETE;
    }
  }
}

// Randomly changes the table_entry, without affecting the key fields.
void FuzzNonKeyFields(absl::BitGen* gen, const FuzzerConfig& config,
                      const SwitchState& switch_state,
                      TableEntry* table_entry) {
  // With some probability, don't modify the element at all.
  if (absl::Bernoulli(*gen, 0.2)) return;

  if (absl::Bernoulli(*gen, 0.25)) {
    if (absl::Bernoulli(*gen, 0.5)) {
      // TODO: can't remove action at the moment, because
      // IsWellformedUpdate
      // will think the update is no longer well-formed.
    } else {
      if (auto table_definition = gutil::FindOrStatus(
              config.info.tables_by_id(), table_entry->table_id());
          table_definition.ok()) {
        // Try up to 3 times to create a new action.
        for (int i = 0; i < 3; ++i) {
          if (auto action =
                  FuzzAction(gen, config, switch_state, *table_definition);
              action.ok()) {
            *table_entry->mutable_action() = *action;
            break;
          }
        }
      }
    }
  }

  // Remove or modify metadata.
  if (absl::Bernoulli(*gen, 0.25)) {
    if (absl::Bernoulli(*gen, 0.5)) {
      table_entry->clear_metadata();
    } else {
      // TODO: Currently, we only want to use metadata that looks
      // similar to our expectation. Eventually, we should fuzz just a random ID
      // with e.g. `FuzzRandomId(gen)`.
      table_entry->set_metadata(
          absl::StrCat("orion_cookie: ", FuzzUint64(gen, /*bits=*/64)));
    }
  }
  // TODO: also fuzz meters
}

// Generates `WeightedItems` for all valid table_ids where weight is equal to
// table_size.
std::vector<WeightedItem<uint32_t>> GenerateAllValidWeightedTableIds(
    const FuzzerConfig& config) {
  std::vector<WeightedItem<uint32_t>> weighted_table_ids;
<<<<<<< HEAD
  for (const IrTableDefinition& table : AllValidTablesForP4RtRole(config)) {
=======
  for (const pdpi::IrTableDefinition& table : AllValidTablesForP4RtRole(config)) {
>>>>>>> e03cbe1f
    weighted_table_ids.push_back(WeightedItem<uint32_t>{
        .item = table.preamble().id(),
        .weight = table.size(),
    });
  }
  return weighted_table_ids;
}

std::vector<WeightedItem<uint32_t>> GenerateNonEmptyWeightedTableIds(
    const FuzzerConfig& config, const SwitchState& switch_state) {
  std::vector<WeightedItem<uint32_t>> non_empty_weighted_table_ids;
  for (const auto& weighted_table_id :
       GenerateAllValidWeightedTableIds(config)) {
    if (switch_state.IsTableEmpty(weighted_table_id.item)) continue;
    non_empty_weighted_table_ids.push_back(weighted_table_id);
  }
  return non_empty_weighted_table_ids;
}

// Randomly generates an INSERT, MODIFY or DELETE update. The update may be
// mutated (see go/p4-fuzzer-design for mutation types).
AnnotatedUpdate FuzzUpdate(absl::BitGen* gen, const FuzzerConfig& config,
                           const SwitchState& switch_state) {
  CHECK_GT(AllValidTablesForP4RtRole(config).size(), 0)  // Crash OK
      << "Cannot generate updates for program with no tables";

  Mutation mutation;
  bool do_mutate = false;
  std::vector<uint32_t> mutation_table_ids;

  if (absl::Bernoulli(*gen, config.mutate_update_probability)) {
    do_mutate = true;
    mutation = FuzzMutation(gen, config);
    switch (mutation) {
      case Mutation::INVALID_ACTION_SELECTOR_WEIGHT:
        mutation_table_ids = GetOneShotTableIds(config);
        break;

      case Mutation::MISSING_MANDATORY_MATCH_FIELD:
        mutation_table_ids = GetMandatoryMatchTableIds(config);
        break;

      case Mutation::INVALID_PORT:
        mutation_table_ids = GetTableIdsWithValuePredicate(config, IsPort);
        break;

      case Mutation::INVALID_QOS_QUEUE:
        mutation_table_ids = GetTableIdsWithValuePredicate(config, IsQosQueue);
        break;

      case Mutation::INVALID_NEIGHBOR_ID:
        mutation_table_ids = GetTableIdsWithValuePredicate(config, IsNeighbor);
        break;

      case Mutation::INVALID_REFERRING_ID:
        mutation_table_ids = GetTableIdsWithValuePredicate(config, IsReferring);
        break;

      case Mutation::DIFFERENT_ROLE:
        mutation_table_ids = GetDifferentRoleTableIds(config);
        break;
      // All other mutations can act on every valid table.
      default:
        mutation_table_ids = AllValidTableIdsForP4rtRole(config);
        break;
    }

    if (mutation_table_ids.empty()) {
      // Retry.
      return FuzzUpdate(gen, config, switch_state);
    }
  }

  Update::Type type = FuzzUpdateType(gen, switch_state);
  Update update;
  update.set_type(type);

  switch (type) {
    case Update::INSERT: {
      int table_id;
      if (do_mutate) {
        table_id = UniformFromSpan(gen, mutation_table_ids);
      } else {
        table_id = FuzzTableId(gen, config);
      }

      // This might (with low probability) generate an entry that already
      // exists leading to a duplicate insert. This is fine since `IsBadUpdate`
      // will catch it and discard the update.
      absl::StatusOr<p4::v1::TableEntry> table_entry =
          FuzzValidTableEntry(gen, config, switch_state, table_id);
      if (!table_entry.ok()) {
        // Retry.
        return FuzzUpdate(gen, config, switch_state);
      }

      *update.mutable_entity()->mutable_table_entry() = *table_entry;

      break;
    }
    case Update::MODIFY: {
      const int table_id = FuzzNonEmptyTableId(gen, config, switch_state);
      TableEntry table_entry =
          UniformValueFromMap(gen, switch_state.GetTableEntries(table_id));
      FuzzNonKeyFields(gen, config, switch_state, &table_entry);
      *update.mutable_entity()->mutable_table_entry() = table_entry;
      break;
    }
    case Update::DELETE: {
      const int table_id = FuzzNonEmptyTableId(gen, config, switch_state);
      // Within a single call of FuzzWriteRequest, this might delete the same
      // entry multiple times. This is fine since `IsBadUpdate` will catch it
      // and discard the update.
      TableEntry table_entry =
          UniformValueFromMap(gen, switch_state.GetTableEntries(table_id));
      FuzzNonKeyFields(gen, config, switch_state, &table_entry);
      *update.mutable_entity()->mutable_table_entry() = table_entry;
      break;
    }
    default:
      LOG(FATAL) << "Unsupported update type " << type;
  }

  if (do_mutate) {
    if (!MutateUpdate(gen, config, &update, switch_state, mutation).ok()) {
      // Retry mutating the update.
      return FuzzUpdate(gen, config, switch_state);
    }

    return GetAnnotatedUpdate(config.info, update,
                              /* mutations = */ {mutation});
  }

  return GetAnnotatedUpdate(config.info, update, /* mutations = */ {});
}

struct VariableWithReferences {
  std::string variable;
  ::google::protobuf::RepeatedPtrField<::pdpi::IrMatchFieldReference>
      references;
};

// TODO: Given that many fuzzed entries share references, there is
// a lot of redundant computation due to recomputing the exact same values
// (switch state never changes while fuzzing). A good improvement would be to
// cache results, keyed by the reference.
absl::StatusOr<absl::flat_hash_map<std::string, std::string>>
FuzzEntityWithReferences(
    absl::BitGen* gen, const SwitchState& switch_state,
    const std::vector<VariableWithReferences>& variables_with_references) {
  absl::flat_hash_map<std::string, absl::flat_hash_set<std::string>>
      table_to_fields_referenced;
  absl::flat_hash_map<std::string, std::string> variable_to_assigned_value;

  // STEP 1: Gather global information.
  for (const auto& [variable, references] : variables_with_references) {
    // TODO: Multiple @refers_to on a single param/field is not
    // currently supported. Single existing case of such behavior is masked.
    if (references.size() > 1) {
      // This is the mask. Some actions contain both @refers_to
      // (router_interface_table, router_interface_id) and @refers_to
      // (neighbor_table, router_interface_id). Only the latter is used.
      if (references.at(0).match_field() == "router_interface_id") {
        table_to_fields_referenced["neighbor_table"].insert(
            "router_interface_id");
        continue;
      } else {
        return gutil::UnimplementedErrorBuilder()
               << "Multiple @refers_to on a single variable is "
                  "not currently supported. Variable '"
               << variable << "' has '" << references.size() << "' @refers_to.";
      }
    }

    // This function should not be passed variables that do not contain
    // references.
    if (references.empty()) {
      return gutil::InvalidArgumentErrorBuilder()
             << "Variable '" << variable << "' has no references.";
    }

    std::string table_reference = references.at(0).table();
    std::string field_reference = references.at(0).match_field();
    table_to_fields_referenced[table_reference].insert(field_reference);
  }

  // STEP 2: Get referenced values.
  for (auto& [table, fields] : table_to_fields_referenced) {
    ASSIGN_OR_RETURN(std::vector<ReferableEntry> possible_assignments,
                     switch_state.GetReferableEntries(table, fields));
    if (possible_assignments.empty()) {
      return gutil::InvalidArgumentErrorBuilder()
             << "Could not fuzz entity with references: No values available "
                "for some referenced fields among {"
             << absl::StrJoin(fields, ",") << "} in table " << table << ".";
    }
    ReferableEntry field_name_to_value =
        UniformFromSpan(gen, possible_assignments);
    for (const auto& variable_with_references : variables_with_references) {
      for (const auto& reference : variable_with_references.references) {
        if (reference.table() == table) {
          variable_to_assigned_value[variable_with_references.variable] =
              field_name_to_value.at(reference.match_field());
        }
      }
    }
  }

  return variable_to_assigned_value;
}

}  // namespace

// Gets the action profile corresponding to the given table from the IrP4Info.
absl::StatusOr<p4::config::v1::ActionProfile> GetActionProfile(
    const pdpi::IrP4Info& ir_info, int table_id) {
  for (const auto& [id, action_profile_definition] :
       Ordered(ir_info.action_profiles_by_id())) {
    if (action_profile_definition.has_action_profile()) {
      // Does the action profile apply to the given table?
      auto& action_profile = action_profile_definition.action_profile();
      if (absl::c_linear_search(action_profile.table_ids(), table_id)) {
        return action_profile;
      }
    }
  }

  return gutil::NotFoundErrorBuilder()
         << "No action profile corresponds to table with id " << table_id;
}

const std::vector<IrTableDefinition> AllValidTablesForP4RtRole(
    const FuzzerConfig& config) {
  std::vector<IrTableDefinition> tables;

  for (auto& [key, table] : Ordered(config.info.tables_by_id())) {
    // Tables with the wrong role can't be modified by the controller.
    if (table.role() != config.role) continue;
    // Tables without actions cannot have valid table entries.
    if (table.entry_actions().empty()) continue;
    // Skip deprecated, unused, and disallowed tables.
    if (pdpi::IsElementDeprecated(table.preamble().annotations()) ||
        IsDisabledForFuzzing(config, table.preamble().name()))
      continue;
    tables.push_back(table);
  }
  return tables;
}

const std::vector<pdpi::IrActionReference> AllValidActions(
    const FuzzerConfig& config, const pdpi::IrTableDefinition& table) {
  std::vector<pdpi::IrActionReference> actions;

  for (const auto& action : table.entry_actions()) {
    // Skip deprecated, unused, and disallowed actions.
    if (pdpi::IsElementDeprecated(action.action().preamble().annotations()) ||
        IsDisabledForFuzzing(config, action.action().preamble().name()))
      continue;
    actions.push_back(action);
  }

  return actions;
}

const std::vector<pdpi::IrMatchFieldDefinition> AllValidMatchFields(
    const FuzzerConfig& config, const pdpi::IrTableDefinition& table) {
  std::vector<pdpi::IrMatchFieldDefinition> match_fields;

  for (const auto& [_, match_field_info] :
       Ordered(table.match_fields_by_id())) {
    // Skip deprecated, unused, and disallowed fields.
    const std::string fully_qualified_match_field = absl::StrCat(
        table.preamble().name(), ".", match_field_info.match_field().name());
    if (pdpi::IsElementDeprecated(
            match_field_info.match_field().annotations()) ||
        IsDisabledForFuzzing(config, fully_qualified_match_field))
      continue;

    match_fields.push_back(match_field_info);
  }

  return match_fields;
}

std::string FuzzRandomId(absl::BitGen* gen, int min_chars, int max_chars) {
  // Only sample from printable/readable characters, to make debugging easier.
  // There is a smoke test that uses crazy characters.
  static constexpr char kIdChars[] = "abcdefghijklmnopqrstuvwxyz0123456789-";

  CHECK_LE(min_chars, max_chars);  // Crash OK
  int num_chars =
      absl::Uniform(absl::IntervalClosedClosed, *gen, min_chars, max_chars);
  std::string id;
  for (int i = 0; i < num_chars; i++) {
    id += kIdChars[absl::Uniform<int>(*gen, 0, sizeof(kIdChars) - 1)];
  }
  return id;
}

// Randomly generates a table id.
int FuzzTableId(absl::BitGen* gen, const FuzzerConfig& config) {
  return DiscreteFromSpan(gen, GenerateAllValidWeightedTableIds(config));
}

int FuzzNonEmptyTableId(absl::BitGen* gen, const FuzzerConfig& config,
                        const SwitchState& switch_state) {
  CHECK(!switch_state.AllTablesEmpty())  // Crash OK
      << "state: " << switch_state.SwitchStateSummary();
  return DiscreteFromSpan(
      gen, GenerateNonEmptyWeightedTableIds(config, switch_state));
}

Mutation FuzzMutation(absl::BitGen* gen, const FuzzerConfig& config) {
  std::vector<int> valid_indexes;

  for (int i = Mutation_MIN; i <= Mutation_MAX; ++i) {
    if (Mutation_IsValid(i)) {
      valid_indexes.push_back(i);
    }
  }

  return static_cast<Mutation>(UniformFromSpan(gen, valid_indexes));
}

std::string SetUnusedBitsToZero(int used_bits, std::string data) {
  const int bytes = data.size();
  const int used_bytes = DivideRoundedUp(used_bits, kBitsInByte);
  const int unused_bytes = bytes - used_bytes;
  const int overhanging_bits = used_bits % kBitsInByte;

  CHECK_GE(used_bits, 0) << "data: '" << data << "'";
  CHECK_GE(bytes * kBitsInByte, used_bits) << "data: '" << data << "'";

  // Zero the completely unused bytes.
  for (int i = 0; i < unused_bytes; ++i) data[i] = 0;

  // Zero the remaining unused bits.
  if (overhanging_bits != 0) {
    const int padding_mask = (1 << overhanging_bits) - 1;
    data[unused_bytes] &= padding_mask;
  }
  return data;
}

std::string ZeroNLeastSignificantBits(int zero_bits, std::string data) {
  const int bytes = data.size();
  const int total_bits = bytes * kBitsInByte;
  const int used_bits = total_bits - zero_bits;
  const int fully_used_bytes = used_bits / kBitsInByte;
  const bool has_partial_byte = used_bits % kBitsInByte != 0;

  CHECK_GE(total_bits, zero_bits);  // Crash okay
  CHECK_GE(zero_bits, 0);           // Crash okay

  for (int i = fully_used_bytes; i < bytes; i++) {
    if (i == fully_used_bytes && has_partial_byte) {
      const int mask = ~((1 << (kBitsInByte - (used_bits % kBitsInByte))) - 1);
      data[i] &= mask;
    } else {
      data[i] = 0;
    }
  }
  return data;
}

uint64_t BitsToUint64(const std::string& data) {
  CHECK_EQ(data.size(), sizeof(uint64_t)) << "Data: " << data;
  return gntohll(reinterpret_cast<const uint64_t&>(data[0]));
}

std::string FuzzBits(absl::BitGen* gen, int bits, int bytes) {
  std::string data(bytes, 0);
  for (int i = 0; i < bytes; ++i)
    data[i] = absl::implicit_cast<char>(Uniform<uint8_t>(*gen));

  return SetUnusedBitsToZero(bits, std::move(data));
}

std::string FuzzBits(absl::BitGen* gen, int bits) {
  return FuzzBits(gen, bits, DivideRoundedUp(bits, kBitsInByte));
}

std::string FuzzNonZeroBits(absl::BitGen* gen, int bits) {
  CHECK_NE(bits, 0);  // Crash okay
  while (true) {
    std::string result = FuzzBits(gen, bits);
    if (!pdpi::IsAllZeros(result)) return result;
  }
}

// Fuzzes a value, with special handling for ports and IDs.
// TODO: This will sometimes return an empty string, which is
// always an invalid value.
absl::StatusOr<std::string> FuzzValue(
    absl::BitGen* gen, const FuzzerConfig& config,
    const SwitchState& switch_state,
    const p4::config::v1::P4NamedType& type_name, int bits, bool non_zero) {
  // A port: pick any valid port randomly.
  if (IsPort(type_name)) {
    return FuzzPort(gen, config);
  }

  // A qos queue: pick any valid qos queue randomly.
  if (IsQosQueue(type_name)) {
    return UniformFromSpan(gen, config.qos_queues);
  }

  // A neighbor ID (not referring to anything): Pick a random IPv6 address.
  if (IsNeighbor(type_name)) {
    std::bitset<128> ipv6_bits;
    for (int i = 0; i < 128; ++i) {
      ipv6_bits.set(i, absl::Bernoulli(*gen, 0.5));
    }
    return netaddr::Ipv6Address::OfBitset(ipv6_bits).ToString();
  }

  // A string ID (not referring to anything): Pick a fresh random ID.
  if (bits == 0) {
    return FuzzRandomId(gen, /*min_chars=*/non_zero ? 1 : 0);
  }

  // Some other value: Normally fuzz bits randomly.
  if (non_zero) return FuzzNonZeroBits(gen, bits);
  return FuzzBits(gen, bits);
}

uint64_t FuzzUint64(absl::BitGen* gen, int bits) {
  return BitsToUint64(FuzzBits(gen, bits, sizeof(uint64_t)));
}

p4::v1::FieldMatch FuzzTernaryFieldMatch(absl::BitGen* gen,
                                         const FuzzerConfig& config, int bits) {
  std::string mask = FuzzNonZeroBits(gen, bits);
  std::string value = FuzzBits(gen, bits);

  // If a mask bit is 0, the corresponding value bit also has to be 0.
  value = pdpi::Intersection(value, mask).value();

  p4::v1::FieldMatch match;
  match.mutable_ternary()->set_mask(mask);
  match.mutable_ternary()->set_value(value);
  return match;
}

p4::v1::FieldMatch FuzzLpmFieldMatch(absl::BitGen* gen,
                                     const FuzzerConfig& config,
                                     const SwitchState& switch_state,
                                     int bits) {
  // Since /8, /16, /24, and /32 are common, we want to bias the fuzzer to
  // generate more of them.
  std::vector<int> likely_bits;
  for (int i = kBitsInByte; i <= bits; i += kBitsInByte) {
    likely_bits.push_back(i);
  }

  int prefix_len;
  if (bits >= kBitsInByte && absl::Bernoulli(*gen, 0.2)) {
    prefix_len = UniformFromSpan(gen, likely_bits);
  } else {
    // Don't generate /0, since we don't want wildcards
    prefix_len = absl::Uniform(*gen, 1, bits + 1);
  }

  p4::v1::FieldMatch match;
  match.mutable_lpm()->set_prefix_len(prefix_len);
  // We need a value that has prefix_len many random bits, followed by zeros.
  match.mutable_lpm()->set_value(
      ZeroNLeastSignificantBits(bits - prefix_len, FuzzBits(gen, bits)));
  return match;
}

absl::StatusOr<p4::v1::FieldMatch> FuzzExactFieldMatch(
    absl::BitGen* gen, const FuzzerConfig& config,
    const SwitchState& switch_state,
    const pdpi::IrMatchFieldDefinition& ir_match_field_info) {
  p4::v1::FieldMatch match;
  p4::config::v1::MatchField field = ir_match_field_info.match_field();
  // Note that exact messages have to be provided, even if the value is 0.
  ASSIGN_OR_RETURN(std::string value,
                   FuzzValue(gen, config, switch_state, field.type_name(),
                             field.bitwidth(), /*non_zero=*/true));

  match.mutable_exact()->set_value(value);
  return match;
}

absl::StatusOr<p4::v1::FieldMatch> FuzzOptionalFieldMatch(
    absl::BitGen* gen, const FuzzerConfig& config,
    const SwitchState& switch_state,
    const pdpi::IrMatchFieldDefinition& ir_match_field_info) {
  p4::v1::FieldMatch match;
  p4::config::v1::MatchField field = ir_match_field_info.match_field();
  ASSIGN_OR_RETURN(std::string value,
                   FuzzValue(gen, config, switch_state, field.type_name(),
                             field.bitwidth(), /*non_zero=*/true));
  match.mutable_optional()->set_value(value);
  return match;
}

absl::StatusOr<p4::v1::FieldMatch> FuzzFieldMatch(
    absl::BitGen* gen, const FuzzerConfig& config,
    const SwitchState& switch_state,
    const pdpi::IrMatchFieldDefinition& ir_match_field_info) {
  const p4::config::v1::MatchField& match_field_info =
      ir_match_field_info.match_field();

  p4::v1::FieldMatch match;
  switch (match_field_info.match_type()) {
    case p4::config::v1::MatchField::TERNARY: {
      match = FuzzTernaryFieldMatch(gen, config, match_field_info.bitwidth());
      break;
    }
    case p4::config::v1::MatchField::LPM: {
      match = FuzzLpmFieldMatch(gen, config, switch_state,
                                match_field_info.bitwidth());
      break;
    }
    case p4::config::v1::MatchField::EXACT: {
      ASSIGN_OR_RETURN(match, FuzzExactFieldMatch(gen, config, switch_state,
                                                  ir_match_field_info));
      break;
    }
    case p4::config::v1::MatchField::OPTIONAL: {
      ASSIGN_OR_RETURN(match, FuzzOptionalFieldMatch(gen, config, switch_state,
                                                     ir_match_field_info));
      break;
    }
    default:
      LOG(FATAL) << "Unsupported match: " << match_field_info.DebugString();
  }
  match.set_field_id(match_field_info.id());
  return match;
}

absl::StatusOr<p4::v1::Action> FuzzAction(
    absl::BitGen* gen, const FuzzerConfig& config,
    const SwitchState& switch_state,
    const pdpi::IrActionDefinition& ir_action_info) {
  p4::v1::Action action;
  action.set_action_id(ir_action_info.preamble().id());

  std::vector<VariableWithReferences> params_with_references;
  for (const auto& [param_name, ir_param] :
       Ordered(ir_action_info.params_by_name())) {
    if (ir_param.references().empty()) continue;

    params_with_references.push_back(VariableWithReferences{
        .variable = param_name,
        .references = ir_param.references(),
    });
  }

  absl::flat_hash_map<std::string, std::string> param_to_referenced_value;
  ASSIGN_OR_RETURN(
      param_to_referenced_value,
      FuzzEntityWithReferences(gen, switch_state, params_with_references),
      _.SetPrepend() << "while fuzzing action '"
                     << ir_action_info.preamble().name() << "': ");

  for (auto& [param_name, ir_param] :
       Ordered(ir_action_info.params_by_name())) {
    p4::v1::Action::Param* param = action.add_params();
    param->set_param_id(ir_param.param().id());
    // Assign referenced value for params with references. Fuzz values for
    // params without references.
    if (auto it = param_to_referenced_value.find(param_name);
        it != param_to_referenced_value.end()) {
      param->set_value(it->second);
    } else {
      ASSIGN_OR_RETURN(
          std::string value,
          FuzzValue(gen, config, switch_state, ir_param.param().type_name(),
                    ir_param.param().bitwidth(), /*non_zero=*/true),
          _.SetPrepend() << "while fuzzing parameter '" << param_name
                         << "' of action '" << ir_action_info.preamble().name()
                         << "': ");
      param->set_value(value);
    }
  }

  return action;
}

// Gets a set of actions with a skewed distribution of weights, which add up to
// at most the max_group_size of the action profile by repeatedly sampling a
// uniform weight from 1 to the maximum possible weight remaining. We could
// achieve uniform weights between 1 and max_group_size, which add up to
// max_group_size by using e.g. a Dirichlet Distribution via Pólya's urn (see
// https://en.wikipedia.org/wiki/Dirichlet_distribution#P%C3%B3lya's_urn).
// However, uniform sampling gives us highly clustered weights almost all the
// time and we prefer to generate skewed weights more often. Therefore, this
// simpler approach, should serve us well.
<<<<<<< HEAD
/*absl::StatusOr<p4::v1::ActionProfileActionSet> FuzzActionProfileActionSet(
    absl::BitGen* gen, const FuzzerConfig& config,
    const SwitchState& switch_state,
    const pdpi::IrTableDefinition& ir_table_info) {
  p4::v1::ActionProfileActionSet action_set;

  ASSIGN_OR_RETURN(
      auto action_profile,
      GetActionProfile(config.info, ir_table_info.preamble().id()));

  switch (action_profile.selector_size_semantics()) {
    case p4::config::v1::ActionProfile::SUM_OF_MEMBERS: {
      int max_number_of_actions = action_profile.max_group_size() != 0
                                      ? action_profile.max_group_size()
                                      : kActionProfileActionSetMaxCardinality;
      int number_of_actions = Uniform<int>(
          absl::IntervalClosedClosed, *gen,
          config.no_empty_action_profile_groups ? 1 : 0, max_number_of_actions);

      for (int i = 0; i < number_of_actions; i++) {
        ASSIGN_OR_RETURN(
            auto action,
            FuzzActionProfileAction(gen, config, switch_state, ir_table_info,
                                    kActionProfileMaxMemberWeight));
        *action_set.add_action_profile_actions() = action;
      }

      return action_set;
    }
    case p4::config::v1::ActionProfile::SUM_OF_WEIGHTS: {
      // The max_group_size specifies the maximum total weight of a group of
      // actions in an Action Selector (described by an ActionProfileActionSet).
      // If max_group_size is 0, then any weights less than size are allowed by
      // the server.
      int unallocated_weight = action_profile.max_group_size() == 0
                                   ? action_profile.size()
                                   : action_profile.max_group_size();

      // Note that the semantics of `size` in an action selector is the maximum
      // sum of all member weights across ALL selector groups. The
      // `max_group_size` is the maximum sum of all member weights within a
      // single group. Thus, the maximum total weight of a single group should
      // be no larger than either the max_group_size or the size.
      // TODO: When https://github.com/p4lang/p4runtime/issues/355
      // is fixed, `max_group_size` will never be greater than `size`, rendering
      // this assignment unnecessary.
      unallocated_weight = static_cast<int>(
          std::min(int64_t{unallocated_weight}, action_profile.size()));

      // It is entirely unclear what should happen if max_group_size or size is
      // negative or if size is 0. Since these values are nonsensical, we will
      // return an InvalidArgumentError until the specification changes.
      // TODO: This if-statement can also disappear if
      // https://github.com/p4lang/p4runtime/issues/355 is resolved, ruling out
      // these cases.
      if (unallocated_weight <= 0) {
        return gutil::InvalidArgumentErrorBuilder()
               << "non-positive size '" << action_profile.size()
               << "' or negative max_group_size '"
               << action_profile.max_group_size() << "' in action profile '"
               << action_profile.preamble().alias() << "'";
      }

      // We want to randomly select some number of actions up to our max
      // cardinality; however, we can't have more actions than the amount of
      // weight we support since every action must have weight >= 1.
      int number_of_actions = Uniform<int>(
          absl::IntervalClosedClosed, *gen,
          config.no_empty_action_profile_groups ? 1 : 0,
          std::min(unallocated_weight, kActionProfileActionSetMaxCardinality));

      for (int i = 0; i < number_of_actions; i++) {
        // Since each action must have at least weight 1, we need to take the
        // number of remaining actions into account to determine the acceptable
        // max weight.
        int remaining_actions = number_of_actions - i - 1;
        int max_weight = unallocated_weight - remaining_actions;

        ASSIGN_OR_RETURN(auto action,
                         FuzzActionProfileAction(gen, config, switch_state,
                                                 ir_table_info, max_weight));
        *action_set.add_action_profile_actions() = action;
        unallocated_weight -= action.weight();
      }

      return action_set;
    }
    default:
      return absl::InvalidArgumentError(absl::Substitute(
          "action profile '$0' uses invalid selector size semantics '$1'",
          action_profile.preamble().alias(),
          action_profile.selector_size_semantics()));
  }
}*/
=======
>>>>>>> e03cbe1f

// Gets a set of actions with a skewed distribution of weights, which add up to
// at most the max_group_size of the action profile by repeatedly sampling a
// uniform weight from 1 to the maximum possible weight remaining. We could
// achieve uniform weights between 1 and max_group_size, which add up to
// max_group_size by using e.g. a Dirichlet Distribution via Pólya's urn (see
// https://en.wikipedia.org/wiki/Dirichlet_distribution#P%C3%B3lya's_urn).
// However, uniform sampling gives us highly clustered weights almost all the
// time and we prefer to generate skewed weights more often. Therefore, this
// simpler approach, should serve us well.
absl::StatusOr<p4::v1::ActionProfileActionSet> FuzzActionProfileActionSet(
    absl::BitGen* gen, const FuzzerConfig& config,
    const SwitchState& switch_state,
    const pdpi::IrTableDefinition& ir_table_info) {
  p4::v1::ActionProfileActionSet action_set;

  ASSIGN_OR_RETURN(
      auto action_profile,
      GetActionProfile(config.info, ir_table_info.preamble().id()));

  if (action_profile.has_sum_of_members()) {
    int max_number_of_actions = action_profile.max_group_size() != 0
                                    ? action_profile.max_group_size()
                                    : kActionProfileActionSetMaxCardinality;
    int number_of_actions = Uniform<int>(
          absl::IntervalClosedClosed, *gen,
          config.no_empty_action_profile_groups ? 1 : 0, max_number_of_actions);

    // Get the max member weight from the P4Info if it is set.
    int max_member_weight =
        action_profile.sum_of_members().max_member_weight() != 0
            ? action_profile.sum_of_members().max_member_weight()
            : kActionProfileMaxMemberWeight;

    for (int i = 0; i < number_of_actions; i++) {
      ASSIGN_OR_RETURN(auto action, FuzzActionProfileAction(
                                        gen, config, switch_state,
                                        ir_table_info, max_member_weight));
      *action_set.add_action_profile_actions() = action;
    }

    return action_set;
  } else {
    // If the action profile does not use SumOfMembers semantics, then it must
    // be SumOfWeights since that is both the default and the only other option.

    // The max_group_size specifies the maximum total weight of a group of
    // actions in an Action Selector (described by an ActionProfileActionSet).
    // If max_group_size is 0, then any weights less than size are allowed by
    // the server.
    int unallocated_weight = action_profile.max_group_size() == 0
                                 ? action_profile.size()
                                 : action_profile.max_group_size();

    // Note that the semantics of `size` in an action selector is the maximum
    // sum of all member weights across ALL selector groups. The
    // `max_group_size` is the maximum sum of all member weights within a
    // single group. Thus, the maximum total weight of a single group should
    // be no larger than either the max_group_size or the size.
    // TODO: When https://github.com/p4lang/p4runtime/issues/355
    // is fixed, `max_group_size` will never be greater than `size`, rendering
    // this assignment unnecessary.
    unallocated_weight = static_cast<int>(
        std::min(int64_t{unallocated_weight}, action_profile.size()));

    // It is entirely unclear what should happen if max_group_size or size is
    // negative or if size is 0. Since these values are nonsensical, we will
    // return an InvalidArgumentError until the specification changes.
    // TODO: This if-statement can also disappear if
    // https://github.com/p4lang/p4runtime/issues/355 is resolved, ruling out
    // these cases.
    if (unallocated_weight <= 0) {
      return gutil::InvalidArgumentErrorBuilder()
             << "non-positive size '" << action_profile.size()
             << "' or negative max_group_size '"
             << action_profile.max_group_size() << "' in action profile '"
             << action_profile.preamble().alias() << "'";
    }

    // We want to randomly select some number of actions up to our max
    // cardinality; however, we can't have more actions than the amount of
    // weight we support since every action must have weight >= 1.
    int number_of_actions =  Uniform<int>(
          absl::IntervalClosedClosed, *gen,
          config.no_empty_action_profile_groups ? 1 : 0,
          std::min(unallocated_weight, kActionProfileActionSetMaxCardinality));

    for (int i = 0; i < number_of_actions; i++) {
      // Since each action must have at least weight 1, we need to take the
      // number of remaining actions into account to determine the acceptable
      // max weight.
      int remaining_actions = number_of_actions - i - 1;
      int max_weight = unallocated_weight - remaining_actions;

      ASSIGN_OR_RETURN(auto action,
                       FuzzActionProfileAction(gen, config, switch_state,
                                               ir_table_info, max_weight));
      *action_set.add_action_profile_actions() = action;
      unallocated_weight -= action.weight();
    }

    return action_set;
  }
}

void EnforceTableConstraints(absl::BitGen* gen, const FuzzerConfig& config,
                             const SwitchState& switch_state,
                             const pdpi::IrTableDefinition& ir_table_info,
                             TableEntry* table_entry) {
  // TODO: implement program independent version of this function.
}

absl::StatusOr<p4::v1::TableAction> FuzzAction(
    absl::BitGen* gen, const FuzzerConfig& config,
    const SwitchState& switch_state,
    const pdpi::IrTableDefinition& table_definition) {
  p4::v1::TableAction result;
  // Generate the action.
  if (!table_definition.uses_oneshot()) {
    // Normal table, so choose a non-default action.
    ASSIGN_OR_RETURN(
        *result.mutable_action(),
        FuzzAction(
            gen, config, switch_state,
            UniformFromSpan(gen, AllValidActions(config, table_definition))
                .action()));
  } else {
    ASSIGN_OR_RETURN(*result.mutable_action_profile_action_set(),
                     FuzzActionProfileActionSet(gen, config, switch_state,
                                                table_definition));
  }
  return result;
}

// TODO: Optional fields with @refers_to will not be properly
// fuzzed if they refer to fields that currently have no existing entry.
// Fuzzing fails for this, but it should simply omit the optional. Thankfully,
// this situation is not currently in use.
absl::StatusOr<TableEntry> FuzzValidTableEntry(
    absl::BitGen* gen, const FuzzerConfig& config,
    const SwitchState& switch_state,
    const pdpi::IrTableDefinition& ir_table_info) {
  TableEntry table_entry;
  table_entry.set_table_id(ir_table_info.preamble().id());

  std::vector<VariableWithReferences> match_fields_with_references;
  for (auto& [match_field_name, ir_match_field] :
       Ordered(ir_table_info.match_fields_by_name())) {
    if (ir_match_field.references().empty()) continue;

    if (ir_match_field.match_field().match_type() !=
            p4::config::v1::MatchField::EXACT &&
        ir_match_field.match_field().match_type() !=
            p4::config::v1::MatchField::OPTIONAL) {
      return gutil::InvalidArgumentErrorBuilder()
             << "Only match fields with type exact or optional can have "
                "references.";
    }

    match_fields_with_references.push_back(VariableWithReferences{
        .variable = match_field_name,
        .references = ir_match_field.references(),
    });
  }

  absl::flat_hash_map<std::string, std::string> match_field_to_referenced_value;
  ASSIGN_OR_RETURN(
      match_field_to_referenced_value,
      FuzzEntityWithReferences(gen, switch_state, match_fields_with_references),
      _.SetPrepend() << "while fuzzing entry for table '"
                     << ir_table_info.preamble().name() << "': ");

  for (const pdpi::IrMatchFieldDefinition& match_field_info :
       AllValidMatchFields(config, ir_table_info)) {
    std::string match_field_name = match_field_info.match_field().name();
    uint32_t match_field_id = match_field_info.match_field().id();

    // Assign referenced value for match fields with references. Fuzz values for
    // match fields without references.
    if (auto it = match_field_to_referenced_value.find(match_field_name);
        it != match_field_to_referenced_value.end()) {
      p4::v1::FieldMatch match;
      match.set_field_id(match_field_id);
      if (match_field_info.match_field().match_type() ==
          p4::config::v1::MatchField::EXACT) {
        match.mutable_exact()->set_value(it->second);
      } else if (match_field_info.match_field().match_type() ==
                 p4::config::v1::MatchField::OPTIONAL) {
        // Optionals can have wildcards, so generate wildcard (omit field) with
        // some probability, regardless of references.
        if (absl::Bernoulli(*gen, kFieldMatchWildcardProbability)) continue;
        match.mutable_optional()->set_value(it->second);
      }
      *table_entry.add_match() = match;
    } else {
      // If the field can have wildcards, we generate a wildcard match with
      // probability `kFieldMatchWildcardProbability`.
      // In the P4RT spec, wildcards are represented as the absence of a match
      // field.
      bool can_have_wildcard = match_field_info.match_field().match_type() ==
                                   p4::config::v1::MatchField::TERNARY ||
                               match_field_info.match_field().match_type() ==
                                   p4::config::v1::MatchField::OPTIONAL ||
                               match_field_info.match_field().match_type() ==
                                   p4::config::v1::MatchField::LPM;
      if (can_have_wildcard &&
          absl::Bernoulli(*gen, kFieldMatchWildcardProbability)) {
        continue;
      }

      auto match = FuzzFieldMatch(gen, config, switch_state, match_field_info);
      if (match.ok()) {
        *table_entry.add_match() = *match;
      } else {
        return match.status();
      }
    }
  }

  EnforceTableConstraints(gen, config, switch_state, ir_table_info,
                          &table_entry);

  // Generate the action.
  ASSIGN_OR_RETURN(*table_entry.mutable_action(),
                   FuzzAction(gen, config, switch_state, ir_table_info),
                   _.SetPrepend() << "while fuzzing action: ");

  // Set cookie and priority.
  table_entry.set_metadata(
      absl::StrCat("orion_cookie: ", FuzzUint64(gen, /*bits=*/64)));
  if (ir_table_info.requires_priority()) {
    table_entry.set_priority(FuzzUint64(gen, /*bits=*/16));
  }

  // TODO: Fuzz default actions.
  // TODO: Fuzz meters and counters.
  return table_entry;
}

absl::StatusOr<TableEntry> FuzzValidTableEntry(absl::BitGen* gen,
                                               const FuzzerConfig& config,
                                               const SwitchState& switch_state,
                                               const uint32_t table_id) {
  return FuzzValidTableEntry(
      gen, config, switch_state,
      gutil::FindOrDie(config.info.tables_by_id(), table_id));
}

std::vector<AnnotatedTableEntry> ValidForwardingEntries(
    absl::BitGen* gen, const FuzzerConfig& config, const int num_entries) {
  std::vector<AnnotatedTableEntry> entries;
  SwitchState state(config.info);

  for (int i = 0; i < num_entries; ++i) {
    absl::StatusOr<p4::v1::TableEntry> entry;

    do {
      entry = FuzzValidTableEntry(gen, config, state, FuzzTableId(gen, config));
    } while (entry.ok() && state.GetTableEntry(*entry) != absl::nullopt);
    if (!entry.ok()) {
      // Failed to generate an entry, try again.
      i -= 1;
      continue;
    }

    p4::v1::Update update;
    update.set_type(p4::v1::Update::INSERT);
    *update.mutable_entity()->mutable_table_entry() = *entry;

    CHECK(state.ApplyUpdate(update).ok());  // Crash okay

    entries.push_back(
        GetAnnotatedTableEntry(config.info, *entry, /*mutations = */ {}));
  }

  return entries;
}

AnnotatedWriteRequest FuzzWriteRequest(absl::BitGen* gen,
                                       const FuzzerConfig& config,
                                       const SwitchState& switch_state,
                                       absl::optional<int> max_batch_size) {
  AnnotatedWriteRequest request;
  absl::flat_hash_set<pdpi::TableEntryKey> entry_keys_in_request;

  while (absl::Bernoulli(*gen, kAddUpdateProbability)) {
    if (max_batch_size.has_value() &&
        request.updates_size() >= *max_batch_size) {
      break;
    }
    AnnotatedUpdate update = FuzzUpdate(gen, config, switch_state);
    // Discards updates that are 'bad' and tries again to maintain a simple and
    // predictable distribution of batch sizes. To avoid infinite loops, though
    // other logic should make them impossible, we assume that we produce good
    // updates at least ~0.01% of the time, terminating the loop early w.h.p.
    // only if our success rate is significantly worse than this.
    int update_attempts = 1;
    while (IsAccidentallyInvalidUpdate(config, switch_state, request,
                                       entry_keys_in_request, update) &&
           update_attempts < 10000) {
      update = FuzzUpdate(gen, config, switch_state);
      update_attempts++;
    }
    if (!IsAccidentallyInvalidUpdate(config, switch_state, request,
                                     entry_keys_in_request, update)) {
      *request.add_updates() = update;
      if (update.pi().entity().has_table_entry()) {
        entry_keys_in_request.insert(
            pdpi::TableEntryKey(update.pi().entity().table_entry()));
      }
    }
  }

  return request;
}

}  // namespace p4_fuzzer<|MERGE_RESOLUTION|>--- conflicted
+++ resolved
@@ -24,11 +24,7 @@
 #include "absl/algorithm/container.h"
 #include "absl/base/casts.h"
 #include "absl/base/internal/endian.h"
-<<<<<<< HEAD
 #include "absl/container/flat_hash_map.h"
-=======
-#include "absl/container/btree_set.h"
->>>>>>> e03cbe1f
 #include "absl/container/flat_hash_set.h"
 #include "absl/random/discrete_distribution.h"
 #include "absl/random/distributions.h"
@@ -65,13 +61,7 @@
 using ::p4::v1::FieldMatch;
 using ::p4::v1::TableEntry;
 using ::p4::v1::Update;
-<<<<<<< HEAD
 using ::pdpi::IrTableDefinition;
-=======
-using ::pdpi::EntityKey;
-using ::pdpi::IrTableDefinition;
-using ::pdpi::IrTableReference;
->>>>>>> e03cbe1f
 
 constexpr int kBitsInByte = 8;
 
@@ -389,11 +379,7 @@
 std::vector<WeightedItem<uint32_t>> GenerateAllValidWeightedTableIds(
     const FuzzerConfig& config) {
   std::vector<WeightedItem<uint32_t>> weighted_table_ids;
-<<<<<<< HEAD
   for (const IrTableDefinition& table : AllValidTablesForP4RtRole(config)) {
-=======
-  for (const pdpi::IrTableDefinition& table : AllValidTablesForP4RtRole(config)) {
->>>>>>> e03cbe1f
     weighted_table_ids.push_back(WeightedItem<uint32_t>{
         .item = table.preamble().id(),
         .weight = table.size(),
@@ -986,113 +972,6 @@
 // However, uniform sampling gives us highly clustered weights almost all the
 // time and we prefer to generate skewed weights more often. Therefore, this
 // simpler approach, should serve us well.
-<<<<<<< HEAD
-/*absl::StatusOr<p4::v1::ActionProfileActionSet> FuzzActionProfileActionSet(
-    absl::BitGen* gen, const FuzzerConfig& config,
-    const SwitchState& switch_state,
-    const pdpi::IrTableDefinition& ir_table_info) {
-  p4::v1::ActionProfileActionSet action_set;
-
-  ASSIGN_OR_RETURN(
-      auto action_profile,
-      GetActionProfile(config.info, ir_table_info.preamble().id()));
-
-  switch (action_profile.selector_size_semantics()) {
-    case p4::config::v1::ActionProfile::SUM_OF_MEMBERS: {
-      int max_number_of_actions = action_profile.max_group_size() != 0
-                                      ? action_profile.max_group_size()
-                                      : kActionProfileActionSetMaxCardinality;
-      int number_of_actions = Uniform<int>(
-          absl::IntervalClosedClosed, *gen,
-          config.no_empty_action_profile_groups ? 1 : 0, max_number_of_actions);
-
-      for (int i = 0; i < number_of_actions; i++) {
-        ASSIGN_OR_RETURN(
-            auto action,
-            FuzzActionProfileAction(gen, config, switch_state, ir_table_info,
-                                    kActionProfileMaxMemberWeight));
-        *action_set.add_action_profile_actions() = action;
-      }
-
-      return action_set;
-    }
-    case p4::config::v1::ActionProfile::SUM_OF_WEIGHTS: {
-      // The max_group_size specifies the maximum total weight of a group of
-      // actions in an Action Selector (described by an ActionProfileActionSet).
-      // If max_group_size is 0, then any weights less than size are allowed by
-      // the server.
-      int unallocated_weight = action_profile.max_group_size() == 0
-                                   ? action_profile.size()
-                                   : action_profile.max_group_size();
-
-      // Note that the semantics of `size` in an action selector is the maximum
-      // sum of all member weights across ALL selector groups. The
-      // `max_group_size` is the maximum sum of all member weights within a
-      // single group. Thus, the maximum total weight of a single group should
-      // be no larger than either the max_group_size or the size.
-      // TODO: When https://github.com/p4lang/p4runtime/issues/355
-      // is fixed, `max_group_size` will never be greater than `size`, rendering
-      // this assignment unnecessary.
-      unallocated_weight = static_cast<int>(
-          std::min(int64_t{unallocated_weight}, action_profile.size()));
-
-      // It is entirely unclear what should happen if max_group_size or size is
-      // negative or if size is 0. Since these values are nonsensical, we will
-      // return an InvalidArgumentError until the specification changes.
-      // TODO: This if-statement can also disappear if
-      // https://github.com/p4lang/p4runtime/issues/355 is resolved, ruling out
-      // these cases.
-      if (unallocated_weight <= 0) {
-        return gutil::InvalidArgumentErrorBuilder()
-               << "non-positive size '" << action_profile.size()
-               << "' or negative max_group_size '"
-               << action_profile.max_group_size() << "' in action profile '"
-               << action_profile.preamble().alias() << "'";
-      }
-
-      // We want to randomly select some number of actions up to our max
-      // cardinality; however, we can't have more actions than the amount of
-      // weight we support since every action must have weight >= 1.
-      int number_of_actions = Uniform<int>(
-          absl::IntervalClosedClosed, *gen,
-          config.no_empty_action_profile_groups ? 1 : 0,
-          std::min(unallocated_weight, kActionProfileActionSetMaxCardinality));
-
-      for (int i = 0; i < number_of_actions; i++) {
-        // Since each action must have at least weight 1, we need to take the
-        // number of remaining actions into account to determine the acceptable
-        // max weight.
-        int remaining_actions = number_of_actions - i - 1;
-        int max_weight = unallocated_weight - remaining_actions;
-
-        ASSIGN_OR_RETURN(auto action,
-                         FuzzActionProfileAction(gen, config, switch_state,
-                                                 ir_table_info, max_weight));
-        *action_set.add_action_profile_actions() = action;
-        unallocated_weight -= action.weight();
-      }
-
-      return action_set;
-    }
-    default:
-      return absl::InvalidArgumentError(absl::Substitute(
-          "action profile '$0' uses invalid selector size semantics '$1'",
-          action_profile.preamble().alias(),
-          action_profile.selector_size_semantics()));
-  }
-}*/
-=======
->>>>>>> e03cbe1f
-
-// Gets a set of actions with a skewed distribution of weights, which add up to
-// at most the max_group_size of the action profile by repeatedly sampling a
-// uniform weight from 1 to the maximum possible weight remaining. We could
-// achieve uniform weights between 1 and max_group_size, which add up to
-// max_group_size by using e.g. a Dirichlet Distribution via Pólya's urn (see
-// https://en.wikipedia.org/wiki/Dirichlet_distribution#P%C3%B3lya's_urn).
-// However, uniform sampling gives us highly clustered weights almost all the
-// time and we prefer to generate skewed weights more often. Therefore, this
-// simpler approach, should serve us well.
 absl::StatusOr<p4::v1::ActionProfileActionSet> FuzzActionProfileActionSet(
     absl::BitGen* gen, const FuzzerConfig& config,
     const SwitchState& switch_state,
