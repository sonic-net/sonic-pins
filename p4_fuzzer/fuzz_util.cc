// Copyright 2021 Google LLC
//
// Licensed under the Apache License, Version 2.0 (the "License");
// you may not use this file except in compliance with the License.
// You may obtain a copy of the License at
//
//      http://www.apache.org/licenses/LICENSE-2.0
//
// Unless required by applicable law or agreed to in writing, software
// distributed under the License is distributed on an "AS IS" BASIS,
// WITHOUT WARRANTIES OR CONDITIONS OF ANY KIND, either express or implied.
// See the License for the specific language governing permissions and
// limitations under the License.
#include "p4_fuzzer/fuzz_util.h"

#include <algorithm>
#include <cstdint>
#include <functional>
#include <iterator>
#include <limits>
#include <string>
<<<<<<< HEAD
#include <utility>
=======
>>>>>>> 56c71714
#include <vector>

#include "absl/algorithm/container.h"
#include "absl/base/casts.h"
#include "absl/base/internal/endian.h"
#include "absl/container/flat_hash_map.h"
#include "absl/container/flat_hash_set.h"
#include "absl/random/discrete_distribution.h"
#include "absl/random/distributions.h"
#include "absl/random/random.h"
#include "absl/status/status.h"
#include "absl/status/statusor.h"
#include "absl/strings/str_cat.h"
#include "absl/strings/str_join.h"
#include "absl/strings/string_view.h"
<<<<<<< HEAD
=======
#include "absl/strings/substitute.h"
>>>>>>> 56c71714
#include "absl/types/span.h"
#include "google/protobuf/repeated_field.h"
#include "google/protobuf/repeated_ptr_field.h"
#include "gutil/collections.h"
#include "gutil/status.h"
#include "lib/p4rt/p4rt_port.h"
#include "p4/config/v1/p4info.pb.h"
#include "p4/config/v1/p4types.pb.h"
#include "p4/v1/p4runtime.pb.h"
#include "p4_fuzzer/annotation_util.h"
<<<<<<< HEAD
#include "p4_fuzzer/constraints.h"
=======
>>>>>>> 56c71714
#include "p4_fuzzer/fuzzer_config.h"
#include "p4_fuzzer/mutation.h"
#include "p4_fuzzer/switch_state.h"
#include "p4_pdpi/entity_keys.h"
#include "p4_pdpi/internal/ordered_map.h"
#include "p4_pdpi/ir.pb.h"
#include "p4_pdpi/netaddr/ipv6_address.h"
#include "p4_pdpi/references.h"
#include "p4_pdpi/utils/ir.h"
#include "p4_pdpi/entity_keys.h"

namespace p4_fuzzer {

using ::absl::gntohll;

using ::absl::Uniform;
using ::pdpi::TableEntryKey;
using ::p4::v1::Action;
using ::p4::v1::Entity;
using ::p4::v1::FieldMatch;
using ::p4::v1::TableEntry;
using ::p4::v1::Update;
using ::pdpi::IrTableDefinition;
<<<<<<< HEAD
using ::pdpi::IrTableReference;
using ::pdpi::TableEntryKey;
=======
>>>>>>> 56c71714

constexpr int kBitsInByte = 8;

// The probability that another entry is added to an update. 0.98 has been
// empirically determined to lead to big enough updates so that the test runs
// fast, but also sometimes generates small updates, which increases coverage.
constexpr float kAddUpdateProbability = 0.98;
// The probability of using a wildcard for a ternary or lpm match field.
constexpr float kFieldMatchWildcardProbability = 0.05;

constexpr char kP4PortTypeName[] = "port_id_t";
constexpr char kP4QosQueueTypeName[] = "qos_queue_t";
constexpr char kP4NeighborTypeName[] = "neighbor_id_t";

bool IsPort(
    const p4::config::v1::P4NamedType& type_name,
    const google::protobuf::RepeatedPtrField<pdpi::IrMatchFieldReference>&
        references) {
  return type_name.name() == kP4PortTypeName;
}

bool IsQosQueue(
    const p4::config::v1::P4NamedType& type_name,
    const google::protobuf::RepeatedPtrField<pdpi::IrMatchFieldReference>&
        references) {
  return type_name.name() == kP4QosQueueTypeName;
}

bool IsNeighbor(
    const p4::config::v1::P4NamedType& type_name,
    const google::protobuf::RepeatedPtrField<pdpi::IrMatchFieldReference>&
        references) {
  return type_name.name() == kP4NeighborTypeName;
}

bool IsReferring(
    const p4::config::v1::P4NamedType& type_name,
    const google::protobuf::RepeatedPtrField<pdpi::IrMatchFieldReference>&
        references) {
  return !references.empty();
}

bool IsDisabledForFuzzing(const FuzzerConfig& config, absl::string_view name) {
  return config.disabled_fully_qualified_names.contains(name);
}

<<<<<<< HEAD
bool IsModifiableTable(const FuzzerConfig& config, absl::string_view name) {
  return !config.non_modifiable_tables.contains(name);
}

=======
>>>>>>> 56c71714
namespace {

// An item and its associated weight when using a discrete distribution.
template <typename T>
struct WeightedItem {
  T item;
  int64_t weight;
};

template <typename T>
const T& DiscreteFromSpan(absl::BitGen* gen,
                          absl::Span<const WeightedItem<T>> span) {
  CHECK(!span.empty());  // Crash OK
  std::vector<int> weights;
  weights.reserve(span.size());
  for (const auto& item : span) weights.push_back(item.weight);
  int index =
      absl::discrete_distribution<>(weights.begin(), weights.end())(*gen);
  return span[index].item;
}

// Implicit conversion to Span does not seem to work correctly for templated
// code.
template <typename T>
const T& DiscreteFromSpan(absl::BitGen* gen,
                          const std::vector<WeightedItem<T>>& vec) {
  return DiscreteFromSpan(gen, absl::MakeConstSpan(vec));
}

pins_test::P4rtPortId FuzzPort(absl::BitGen* gen, const FuzzerConfig& config) {
  return UniformFromSpan(gen, config.ports);
}

inline int DivideRoundedUp(const unsigned int n, const unsigned int d) {
  if (n == 0 || d == 0) {
    return 0;
  }

  return (n - 1) / d + 1;
}

// Returns a copy of `references` with all non-match field references removed.
// This is done since it is assumed that match field and action references are
// independent an assumption that is enforced by `CheckReferenceAssumptions`
// when constructing `FuzzerConfig`.
absl::StatusOr<google::protobuf::RepeatedPtrField<IrTableReference>>
MatchReferenceInfo(
    const google::protobuf::RepeatedPtrField<IrTableReference>& references) {
  google::protobuf::RepeatedPtrField<IrTableReference> result;
  for (const IrTableReference& reference : references) {
    google::protobuf::RepeatedPtrField<IrTableReference::FieldReference>
        field_references;
    for (const auto& field_reference : reference.field_references()) {
      if (field_reference.source().has_match_field()) {
        *field_references.Add() = field_reference;
      }
    }
    if (!field_references.empty()) {
      IrTableReference table_reference;
      *table_reference.mutable_source_table() = reference.source_table();
      *table_reference.mutable_destination_table() =
          reference.destination_table();
      *table_reference.mutable_field_references() = std::move(field_references);
      result.Add(std::move(table_reference));
    }
  }
  return result;
}

// Returns a copy of `references` with all field references that do not contain
// `action_id` removed. This is done since it is assumed that match field and
// action references are independent, an assumption that is enforced by
// `CheckReferenceAssumptions` when constructing `FuzzerConfig`.
absl::StatusOr<google::protobuf::RepeatedPtrField<IrTableReference>>
ActionReferenceInfo(
    const google::protobuf::RepeatedPtrField<IrTableReference>& references,
    int action_id) {
  google::protobuf::RepeatedPtrField<IrTableReference> result;
  for (const IrTableReference& reference : references) {
    google::protobuf::RepeatedPtrField<IrTableReference::FieldReference>
        field_references;
    for (const auto& field_reference : reference.field_references()) {
      if (field_reference.source()
              .action_field()
              .p4_action_field()
              .action_id() == action_id) {
        *field_references.Add() = field_reference;
      }
    }
    if (!field_references.empty()) {
      IrTableReference table_reference;
      *table_reference.mutable_source_table() = reference.source_table();
      *table_reference.mutable_destination_table() =
          reference.destination_table();
      *table_reference.mutable_field_references() = std::move(field_references);
      result.Add(std::move(table_reference));
    }
  }
  return result;
}

// Creates a map from entry field to concrete value that is generated using
// `references`. For every table reference, a random entry is pulled from that
// table to produce concrete values. This implementation has assumptions that
// are enforced by `CheckReferenceAssumptions` when constructing `FuzzerConfig`.
absl::StatusOr<absl::flat_hash_map<std::string, std::string>>
CreateReferenceMapping(
    absl::BitGen* gen, const SwitchState& switch_state,
    const google::protobuf::RepeatedPtrField<IrTableReference>& references) {
  absl::flat_hash_map<std::string, std::string> reference_map;
  for (const IrTableReference& reference : references) {
    if (reference.destination_table().has_p4_table()) {
      if (reference.destination_table().p4_table().table_name() ==
              "router_interface_table" &&
          reference.source_table().p4_table().table_name() !=
              "neighbor_table") {
        // TODO: b/317404235 - Remove once a less "baked-in" way of masking this
        // is found.
        // This is a mask that is consistent with `CheckReferenceAssumptions`,
        // which is used when creating the `FuzzerConfig`.
        continue;
      }

      if (switch_state.IsTableEmpty(
              reference.destination_table().p4_table().table_id())) {
        return gutil::FailedPreconditionErrorBuilder()
               << "Table with id "
               << reference.destination_table().p4_table().table_id()
               << " is empty. Cannot currently generate references to table.";
      }

      Entity referenced_entity;
      *referenced_entity.mutable_table_entry() = UniformValueFromMap(
          gen, switch_state.GetTableEntries(
                   reference.destination_table().p4_table().table_id()));
      ASSIGN_OR_RETURN(
          absl::flat_hash_set<pdpi::ConcreteTableReference> concrete_references,
          pdpi::PossibleIncomingConcreteTableReferences(reference,
                                                        referenced_entity));
      for (const pdpi::ConcreteTableReference& concrete_reference :
           concrete_references) {
        for (const auto& field : concrete_reference.fields) {
          reference_map[field.source_field] = field.value;
        }
      }
    }
  }
  return reference_map;
}

// Returns a randomly generated `bits` long number in network byte order, stored
// in a `bytes` long string. Unused bits are set to 0.
std::string FuzzBits(absl::BitGen* gen, int bits, int bytes) {
  std::string data(bytes, 0);
  for (int i = 0; i < bytes; ++i)
    data[i] = absl::implicit_cast<char>(Uniform<uint8_t>(*gen));

  return SetUnusedBitsToZero(bits, std::move(data));
}

absl::StatusOr<p4::v1::ActionProfileAction> FuzzActionProfileAction(
    absl::BitGen* gen, const FuzzerConfig& config,
    const SwitchState& switch_state,
    const pdpi::IrTableDefinition& ir_table_info, int max_weight) {
  p4::v1::ActionProfileAction action;

  ASSIGN_OR_RETURN(
      *action.mutable_action(),
      FuzzAction(
          gen, config, switch_state,
          UniformFromSpan(gen, AllValidActions(config, ir_table_info)).action(),
          ir_table_info));

  action.set_weight(Uniform<int32_t>(*gen, 1, max_weight));
  action.set_watch_port(FuzzPort(gen, config).GetP4rtEncoding());

  return action;
}

// Checks whether an unmutated update is unacceptable with respect to the fuzzer
// config, current switch state, and the set of updates already in this batch.
// Currently, an unmutated update may be unacceptable by:
// - Inserting entries into a full table, which is configured such that the
//   fuzzer should not exceed its resource guarantees.
// - An update with the same key already exists in the request.
// - Inserting an existing entry.
bool IsAccidentallyInvalidUpdate(
    const FuzzerConfig& config, const SwitchState& switch_state,
    const AnnotatedWriteRequest& request,
<<<<<<< HEAD
    const absl::flat_hash_set<TableEntryKey>& entry_keys_in_request,
=======
    const absl::flat_hash_set<pdpi::TableEntryKey>& entry_keys_in_request,
>>>>>>> 56c71714
    const AnnotatedUpdate& candidate_update) {
  // Mutated updates are never accidentally invalid (they should always be
  // invalid) so return early if update contains any mutations.
  if (!candidate_update.mutations().empty()) return false;

  // Table entries are the only entity types used. Even if this is the case,
  // existence of a table entry should always be checked before accessing.
  if (candidate_update.pi().entity().has_table_entry()) {
    const TableEntry& candidate_entry =
        candidate_update.pi().entity().table_entry();
    // Checks for duplicates in current write request.
<<<<<<< HEAD
    if (entry_keys_in_request.contains(TableEntryKey(candidate_entry))) {
=======
    if (entry_keys_in_request.contains(pdpi::TableEntryKey(candidate_entry))) {
>>>>>>> 56c71714
      return true;
    }
    // Checks that an insert does not insert an existing entry.
    if (candidate_update.pi().type() == p4::v1::Update_Type_INSERT &&
        switch_state.GetTableEntry(candidate_entry).has_value()) {
      return true;
    }
  }

  const std::string& table_name =
      candidate_update.ir().entity().table_entry().table_name();
  // See if the update should be discarded because it is trying to insert into a
  // table that has a strict resource limit and cannot accommodate more inserts
  // than is already in the write request.
  if (candidate_update.ir().type() == p4::v1::Update_Type_INSERT &&
      config.tables_for_which_to_not_exceed_resource_guarantees.contains(
          table_name)) {
    // We determine how many entries we are trying to insert in the relevant
    // table including the candidate update.
    int num_inserts = 1;
    for (const auto& update : request.updates()) {
      if (update.ir().entity().table_entry().table_name() == table_name &&
          update.ir().type() == p4::v1::Update_Type_INSERT) {
        num_inserts++;
      }
      // Because batches are handled non-deterministically, we want to be
      // conservative and not take any deletes into account.
    }
    // If the table cannot accommodate sufficiently many inserts, then the
    // candidate update is 'bad'.
    return !switch_state.CanAccommodateInserts(
        candidate_update.pi().entity().table_entry().table_id(), num_inserts);
  }

  return false;
}

// Returns all valid table ids.
std::vector<uint32_t> AllValidTableIdsForP4rtRole(const FuzzerConfig& config) {
  std::vector<uint32_t> table_ids;

  for (const IrTableDefinition& table : AllValidTablesForP4RtRole(config)) {
    table_ids.push_back(table.preamble().id());
  }

  return table_ids;
}

// Returns the table ids of tables that use one shot action selector
// programming.
std::vector<uint32_t> GetOneShotTableIds(const FuzzerConfig& config) {
  std::vector<uint32_t> table_ids;

  for (const IrTableDefinition& table : AllValidTablesForP4RtRole(config)) {
    if (table.uses_oneshot()) {
      table_ids.push_back(table.preamble().id());
    }
  }

  return table_ids;
}

// Returns the table ids of tables that contain at least one exact match field.
std::vector<uint32_t> GetMandatoryMatchTableIds(const FuzzerConfig& config) {
  std::vector<uint32_t> table_ids;

  for (const IrTableDefinition& table : AllValidTablesForP4RtRole(config)) {
    for (auto& [match_id, match] : Ordered(table.match_fields_by_id())) {
      if (match.match_field().match_type() ==
          p4::config::v1::MatchField::EXACT) {
        table_ids.push_back(table.preamble().id());
        break;
      }
    }
  }

  return table_ids;
}

// Returns the table ids of tables that don't have role config.role.
std::vector<uint32_t> GetDifferentRoleTableIds(const FuzzerConfig& config) {
  std::vector<uint32_t> table_ids;

<<<<<<< HEAD
  for (auto& [key, table] : Ordered(config.GetIrP4Info().tables_by_id())) {
=======
  for (auto& [key, table] : Ordered(config.info.tables_by_id())) {
>>>>>>> 56c71714
    if (table.role() == config.role) continue;
    table_ids.push_back(key);
  }
  return table_ids;
}

// Returns the table ids of all tables that have at least one match field or
// action argument that satisfies the given predicate.
std::vector<uint32_t> GetTableIdsWithValuePredicate(
    const FuzzerConfig& config, P4ValuePredicate predicate) {
  std::vector<uint32_t> table_ids;

  for (const IrTableDefinition& table : AllValidTablesForP4RtRole(config)) {
    bool include = false;
    for (const auto& [match_id, match] : table.match_fields_by_id()) {
      if (predicate(match.match_field().type_name(), match.references())) {
        include = true;
        break;
      }
    }
    for (const auto& action : table.entry_actions()) {
      for (const auto& [param_id, param] : action.action().params_by_id()) {
        if (predicate(param.param().type_name(), param.references())) {
          include = true;
          break;
        }
      }
    }
    if (include) table_ids.push_back(table.preamble().id());
  }

  return table_ids;
}

bool ModifiableTableExists(const FuzzerConfig& config,
                           const SwitchState& switch_state) {
  for (const IrTableDefinition& table : AllValidTablesForP4RtRole(config)) {
    // A table with no entries is not conisdered modifiable.
    if (!switch_state.IsTableEmpty(table.preamble().id()) &&
        IsModifiableTable(config, table.preamble().name())) {
      return true;
    }
  }
  return false;
}

// Randomly generates an update type.
Update::Type FuzzUpdateType(absl::BitGen* gen, const FuzzerConfig& config,
                            const SwitchState& state) {
  if (state.AllTablesEmpty()) {
    // Insert if there are no entries to delete.
    return Update::INSERT;
  } else {
    // The probability of inserting a entry is larger than the probability of
    // removing one, which means that eventually the switch fills up. 0.7 is a
    // nice number because it causes the switch to fill up quickly, but there is
    // still a good chance to get a couple of deletes in a row.
    if (absl::Bernoulli(*gen, 0.7)) {
      return Update::INSERT;
    } else {
      // Equally split the rest between modify and delete.
      if (ModifiableTableExists(config, state) && absl::Bernoulli(*gen, 0.5)) {
        return Update::MODIFY;
      }
      return Update::DELETE;
    }
  }
}

// Randomly changes the table_entry, without affecting the key fields.
void FuzzNonKeyFields(absl::BitGen* gen, const FuzzerConfig& config,
                      const SwitchState& switch_state,
                      TableEntry* table_entry) {
  // With some probability, don't modify the element at all.
  if (absl::Bernoulli(*gen, 0.2)) return;

  if (absl::Bernoulli(*gen, 0.25)) {
    if (absl::Bernoulli(*gen, 0.5)) {
      // TODO: can't remove action at the moment, because
      // IsWellformedUpdate
      // will think the update is no longer well-formed.
    } else {
      if (auto table_definition = gutil::FindOrStatus(
              config.GetIrP4Info().tables_by_id(), table_entry->table_id());
          table_definition.ok()) {
        // Try up to 3 times to create a new action.
        for (int i = 0; i < 3; ++i) {
          if (auto action =
                  FuzzAction(gen, config, switch_state, *table_definition);
              action.ok()) {
            *table_entry->mutable_action() = *action;
            break;
          }
        }
      }
    }
  }

  // Remove or modify metadata.
  if (absl::Bernoulli(*gen, 0.25)) {
    if (absl::Bernoulli(*gen, 0.5)) {
      table_entry->clear_metadata();
    } else {
      // TODO: Currently, we only want to use metadata that looks
      // similar to our expectation. Eventually, we should fuzz just a random ID
      // with e.g. `FuzzRandomId(gen)`.
      table_entry->set_metadata(
          absl::StrCat("orion_cookie: ", FuzzUint64(gen, /*bits=*/64)));
    }
  }
  // TODO: also fuzz meters
}

// Generates `WeightedItems` for all valid table_ids where weight is equal to
// table_size.
std::vector<WeightedItem<uint32_t>> GenerateAllValidWeightedTableIds(
    const FuzzerConfig& config) {
  std::vector<WeightedItem<uint32_t>> weighted_table_ids;
  for (const IrTableDefinition& table : AllValidTablesForP4RtRole(config)) {
    weighted_table_ids.push_back(WeightedItem<uint32_t>{
        .item = table.preamble().id(),
        .weight = table.size(),
    });
  }
  return weighted_table_ids;
}

std::vector<WeightedItem<uint32_t>> GenerateNonEmptyWeightedTableIds(
    const FuzzerConfig& config, const SwitchState& switch_state) {
  std::vector<WeightedItem<uint32_t>> non_empty_weighted_table_ids;
  for (const auto& weighted_table_id :
       GenerateAllValidWeightedTableIds(config)) {
    if (switch_state.IsTableEmpty(weighted_table_id.item)) continue;
    non_empty_weighted_table_ids.push_back(weighted_table_id);
  }
  return non_empty_weighted_table_ids;
}

<<<<<<< HEAD
std::vector<WeightedItem<uint32_t>> GenerateModifiableWeightedTableIds(
    const FuzzerConfig& config, const SwitchState& switch_state) {
  std::vector<WeightedItem<uint32_t>> modifiable_weighted_table_ids;
  for (const auto& weighted_table_id :
       GenerateNonEmptyWeightedTableIds(config, switch_state)) {
    std::string table_name = config.GetIrP4Info()
                                 .tables_by_id()
                                 .at(weighted_table_id.item)
                                 .preamble()
                                 .name();
    if (!IsModifiableTable(config, table_name)) continue;
    modifiable_weighted_table_ids.push_back(weighted_table_id);
  }
  return modifiable_weighted_table_ids;
}

=======
>>>>>>> 56c71714
// Randomly generates an INSERT, MODIFY or DELETE update. The update may be
// mutated (see go/p4-fuzzer-design for mutation types).
AnnotatedUpdate FuzzUpdate(absl::BitGen* gen, const FuzzerConfig& config,
                           const SwitchState& switch_state) {
  CHECK_GT(AllValidTablesForP4RtRole(config).size(), 0)  // Crash OK
      << "Cannot generate updates for program with no tables";

  Mutation mutation;
  bool do_mutate = false;
  std::vector<uint32_t> mutation_table_ids;

  if (absl::Bernoulli(*gen, config.mutate_update_probability)) {
    do_mutate = true;
    mutation = FuzzMutation(gen, config);
    switch (mutation) {
      case Mutation::INVALID_ACTION_SELECTOR_WEIGHT:
        mutation_table_ids = GetOneShotTableIds(config);
        break;

      case Mutation::MISSING_MANDATORY_MATCH_FIELD:
        mutation_table_ids = GetMandatoryMatchTableIds(config);
        break;

      case Mutation::INVALID_PORT:
        mutation_table_ids = GetTableIdsWithValuePredicate(config, IsPort);
        break;

      case Mutation::INVALID_QOS_QUEUE:
        mutation_table_ids = GetTableIdsWithValuePredicate(config, IsQosQueue);
        break;

      case Mutation::INVALID_NEIGHBOR_ID:
        mutation_table_ids = GetTableIdsWithValuePredicate(config, IsNeighbor);
        break;

      case Mutation::INVALID_REFERRING_ID:
        mutation_table_ids = GetTableIdsWithValuePredicate(config, IsReferring);
        break;

      case Mutation::DIFFERENT_ROLE:
        mutation_table_ids = GetDifferentRoleTableIds(config);
        break;
      // All other mutations can act on every valid table.
      default:
        mutation_table_ids = AllValidTableIdsForP4rtRole(config);
        break;
    }

    if (mutation_table_ids.empty()) {
      // Retry.
      return FuzzUpdate(gen, config, switch_state);
    }
  }

  Update::Type type = FuzzUpdateType(gen, config, switch_state);
  Update update;
  update.set_type(type);

  switch (type) {
    case Update::INSERT: {
      int table_id;
      if (do_mutate) {
        table_id = UniformFromSpan(gen, mutation_table_ids);
      } else {
        table_id = FuzzTableId(gen, config);
      }

      // This might (with low probability) generate an entry that already
      // exists leading to a duplicate insert. This is fine since `IsBadUpdate`
      // will catch it and discard the update.
      absl::StatusOr<p4::v1::TableEntry> table_entry =
          FuzzValidTableEntry(gen, config, switch_state, table_id);
      if (!table_entry.ok()) {
        // Retry.
        return FuzzUpdate(gen, config, switch_state);
      }

      *update.mutable_entity()->mutable_table_entry() = *table_entry;

      break;
    }
    case Update::MODIFY: {
      const int table_id = FuzzModifiableTableId(gen, config, switch_state);
      TableEntry table_entry =
          UniformValueFromMap(gen, switch_state.GetTableEntries(table_id));
      FuzzNonKeyFields(gen, config, switch_state, &table_entry);
      *update.mutable_entity()->mutable_table_entry() = table_entry;
      break;
    }
    case Update::DELETE: {
      const int table_id = FuzzNonEmptyTableId(gen, config, switch_state);
      // Within a single call of FuzzWriteRequest, this might delete the same
      // entry multiple times. This is fine since `IsBadUpdate` will catch it
      // and discard the update.
      TableEntry table_entry =
          UniformValueFromMap(gen, switch_state.GetTableEntries(table_id));
      FuzzNonKeyFields(gen, config, switch_state, &table_entry);
      *update.mutable_entity()->mutable_table_entry() = table_entry;
      break;
    }
    default:
      LOG(FATAL) << "Unsupported update type " << type;
  }

  if (do_mutate) {
    if (!MutateUpdate(gen, config, &update, switch_state, mutation).ok()) {
      // Retry mutating the update.
      return FuzzUpdate(gen, config, switch_state);
    }

    return GetAnnotatedUpdate(config.GetIrP4Info(), update,
                              /* mutations = */ {mutation});
  }

  return GetAnnotatedUpdate(config.GetIrP4Info(), update, /* mutations = */ {});
}

struct VariableWithReferences {
  std::string variable;
  ::google::protobuf::RepeatedPtrField<::pdpi::IrMatchFieldReference>
      references;
};

<<<<<<< HEAD
=======
// TODO: Given that many fuzzed entries share references, there is
// a lot of redundant computation due to recomputing the exact same values
// (switch state never changes while fuzzing). A good improvement would be to
// cache results, keyed by the reference.
absl::StatusOr<absl::flat_hash_map<std::string, std::string>>
FuzzEntityWithReferences(
    absl::BitGen* gen, const SwitchState& switch_state,
    const std::vector<VariableWithReferences>& variables_with_references) {
  absl::flat_hash_map<std::string, absl::flat_hash_set<std::string>>
      table_to_fields_referenced;
  absl::flat_hash_map<std::string, std::string> variable_to_assigned_value;

  // STEP 1: Gather global information.
  for (const auto& [variable, references] : variables_with_references) {
    // TODO: Multiple @refers_to on a single param/field is not
    // currently supported. Single existing case of such behavior is masked.
    if (references.size() > 1) {
      // This is the mask. Some actions contain both @refers_to
      // (router_interface_table, router_interface_id) and @refers_to
      // (neighbor_table, router_interface_id). Only the latter is used.
      if (references.at(0).match_field() == "router_interface_id") {
        table_to_fields_referenced["neighbor_table"].insert(
            "router_interface_id");
        continue;
      } else {
        return gutil::UnimplementedErrorBuilder()
               << "Multiple @refers_to on a single variable is "
                  "not currently supported. Variable '"
               << variable << "' has '" << references.size() << "' @refers_to.";
      }
    }

    // This function should not be passed variables that do not contain
    // references.
    if (references.empty()) {
      return gutil::InvalidArgumentErrorBuilder()
             << "Variable '" << variable << "' has no references.";
    }

    std::string table_reference = references.at(0).table();
    std::string field_reference = references.at(0).match_field();
    table_to_fields_referenced[table_reference].insert(field_reference);
  }

  // STEP 2: Get referenced values.
  for (auto& [table, fields] : table_to_fields_referenced) {
    ASSIGN_OR_RETURN(std::vector<ReferableEntry> possible_assignments,
                     switch_state.GetReferableEntries(table, fields));
    if (possible_assignments.empty()) {
      return gutil::InvalidArgumentErrorBuilder()
             << "Could not fuzz entity with references: No values available "
                "for some referenced fields among {"
             << absl::StrJoin(fields, ",") << "} in table " << table << ".";
    }
    ReferableEntry field_name_to_value =
        UniformFromSpan(gen, possible_assignments);
    for (const auto& variable_with_references : variables_with_references) {
      for (const auto& reference : variable_with_references.references) {
        if (reference.table() == table) {
          variable_to_assigned_value[variable_with_references.variable] =
              field_name_to_value.at(reference.match_field());
        }
      }
    }
  }

  return variable_to_assigned_value;
}

>>>>>>> 56c71714
}  // namespace

// Gets the action profile corresponding to the given table from the IrP4Info.
absl::StatusOr<p4::config::v1::ActionProfile> GetActionProfile(
    const pdpi::IrP4Info& ir_info, int table_id) {
  for (const auto& [id, action_profile_definition] :
       Ordered(ir_info.action_profiles_by_id())) {
    if (action_profile_definition.has_action_profile()) {
      // Does the action profile apply to the given table?
      auto& action_profile = action_profile_definition.action_profile();
      if (absl::c_linear_search(action_profile.table_ids(), table_id)) {
        return action_profile;
      }
    }
  }

  return gutil::NotFoundErrorBuilder()
         << "No action profile corresponds to table with id " << table_id;
}

const std::vector<IrTableDefinition> AllValidTablesForP4RtRole(
    const FuzzerConfig& config) {
  std::vector<IrTableDefinition> tables;

<<<<<<< HEAD
  for (auto& [key, table] : Ordered(config.GetIrP4Info().tables_by_id())) {
=======
  for (auto& [key, table] : Ordered(config.info.tables_by_id())) {
>>>>>>> 56c71714
    // Tables with the wrong role can't be modified by the controller.
    if (table.role() != config.role) continue;
    // Tables without actions cannot have valid table entries.
    if (table.entry_actions().empty()) continue;
    // Skip deprecated, unused, and disallowed tables.
    if (pdpi::IsElementDeprecated(table.preamble().annotations()) ||
<<<<<<< HEAD
        table.is_unsupported() ||
=======
>>>>>>> 56c71714
        IsDisabledForFuzzing(config, table.preamble().name()))
      continue;
    tables.push_back(table);
  }
  return tables;
}

const std::vector<pdpi::IrActionReference> AllValidActions(
    const FuzzerConfig& config, const pdpi::IrTableDefinition& table) {
  std::vector<pdpi::IrActionReference> actions;

  for (const auto& action : table.entry_actions()) {
    // Skip deprecated, unused, and disallowed actions.
    if (pdpi::IsElementDeprecated(action.action().preamble().annotations()) ||
        IsDisabledForFuzzing(config, action.action().preamble().name()))
      continue;
    actions.push_back(action);
  }

  return actions;
}

const std::vector<pdpi::IrMatchFieldDefinition> AllValidMatchFields(
    const FuzzerConfig& config, const pdpi::IrTableDefinition& table) {
  std::vector<pdpi::IrMatchFieldDefinition> match_fields;

  for (const auto& [_, match_field_info] :
       Ordered(table.match_fields_by_id())) {
    // Skip deprecated, unused, and disallowed fields.
    const std::string fully_qualified_match_field = absl::StrCat(
        table.preamble().name(), ".", match_field_info.match_field().name());
    if (pdpi::IsElementDeprecated(
            match_field_info.match_field().annotations()) ||
<<<<<<< HEAD
        match_field_info.is_unsupported() ||
=======
>>>>>>> 56c71714
        IsDisabledForFuzzing(config, fully_qualified_match_field))
      continue;

    match_fields.push_back(match_field_info);
  }

  return match_fields;
}

std::string FuzzRandomId(absl::BitGen* gen, int min_chars, int max_chars) {
  // Only sample from printable/readable characters, to make debugging easier.
  // There is a smoke test that uses crazy characters.
  static constexpr char kIdChars[] = "abcdefghijklmnopqrstuvwxyz0123456789-";

  CHECK_LE(min_chars, max_chars);  // Crash OK
  int num_chars =
      absl::Uniform(absl::IntervalClosedClosed, *gen, min_chars, max_chars);
  std::string id;
  for (int i = 0; i < num_chars; i++) {
    id += kIdChars[absl::Uniform<int>(*gen, 0, sizeof(kIdChars) - 1)];
  }
  return id;
}

// Randomly generates a table id.
int FuzzTableId(absl::BitGen* gen, const FuzzerConfig& config) {
  return DiscreteFromSpan(gen, GenerateAllValidWeightedTableIds(config));
}

int FuzzNonEmptyTableId(absl::BitGen* gen, const FuzzerConfig& config,
                        const SwitchState& switch_state) {
  CHECK(!switch_state.AllTablesEmpty())  // Crash OK
      << "state: " << switch_state.SwitchStateSummary();
  return DiscreteFromSpan(
      gen, GenerateNonEmptyWeightedTableIds(config, switch_state));
<<<<<<< HEAD
}

int FuzzModifiableTableId(absl::BitGen* gen, const FuzzerConfig& config,
                          const SwitchState& switch_state) {
  CHECK(ModifiableTableExists(config, switch_state))  // Crash OK
      << "state: " << switch_state.SwitchStateSummary();
  return DiscreteFromSpan(
      gen, GenerateModifiableWeightedTableIds(config, switch_state));
=======
>>>>>>> 56c71714
}

Mutation FuzzMutation(absl::BitGen* gen, const FuzzerConfig& config) {
  std::vector<int> valid_indexes;

  for (int i = Mutation_MIN; i <= Mutation_MAX; ++i) {
    if (Mutation_IsValid(i)) {
      valid_indexes.push_back(i);
    }
  }

  return static_cast<Mutation>(UniformFromSpan(gen, valid_indexes));
}

std::string SetUnusedBitsToZero(int used_bits, std::string data) {
  const int bytes = data.size();
  const int used_bytes = DivideRoundedUp(used_bits, kBitsInByte);
  const int unused_bytes = bytes - used_bytes;
  const int overhanging_bits = used_bits % kBitsInByte;

  CHECK_GE(used_bits, 0) << "data: '" << data << "'";
  CHECK_GE(bytes * kBitsInByte, used_bits) << "data: '" << data << "'";

  // Zero the completely unused bytes.
  for (int i = 0; i < unused_bytes; ++i) data[i] = 0;

  // Zero the remaining unused bits.
  if (overhanging_bits != 0) {
    const int padding_mask = (1 << overhanging_bits) - 1;
    data[unused_bytes] &= padding_mask;
  }
  return data;
}

std::string ZeroNLeastSignificantBits(int zero_bits, std::string data) {
  const int bytes = data.size();
  const int total_bits = bytes * kBitsInByte;
  const int used_bits = total_bits - zero_bits;
  const int fully_used_bytes = used_bits / kBitsInByte;
  const bool has_partial_byte = used_bits % kBitsInByte != 0;

  CHECK_GE(total_bits, zero_bits);  // Crash okay
  CHECK_GE(zero_bits, 0);           // Crash okay

  for (int i = fully_used_bytes; i < bytes; i++) {
    if (i == fully_used_bytes && has_partial_byte) {
      const int mask = ~((1 << (kBitsInByte - (used_bits % kBitsInByte))) - 1);
      data[i] &= mask;
    } else {
      data[i] = 0;
    }
  }
  return data;
}

uint64_t BitsToUint64(const std::string& data) {
  CHECK_EQ(data.size(), sizeof(uint64_t)) << "Data: " << data;
  return gntohll(reinterpret_cast<const uint64_t&>(data[0]));
}

absl::StatusOr<std::string> FuzzBits(absl::BitGen* gen, int bits) {
  if (bits <= 0) {
    return gutil::InvalidArgumentErrorBuilder()
           << "Bytestrings must have a non-zero positive length. Length "
           << bits << " was requested.";
  }
  return FuzzBits(gen, bits, DivideRoundedUp(bits, kBitsInByte));
}

absl::StatusOr<std::string> FuzzNonZeroBits(absl::BitGen* gen, int bits) {
  while (true) {
    ASSIGN_OR_RETURN(std::string result, FuzzBits(gen, bits));
    if (!pdpi::IsAllZeros(result)) return result;
  }
}

// Fuzzes a value, with special handling for ports and IDs.
absl::StatusOr<std::string> FuzzValue(
    absl::BitGen* gen, const FuzzerConfig& config,
    const SwitchState& switch_state,
<<<<<<< HEAD
    const p4::config::v1::P4NamedType& type_name, int bits) {
  // A port: pick any valid port randomly.
  if (IsPort(type_name)) {
    return FuzzPort(gen, config).GetP4rtEncoding();
=======
    const p4::config::v1::P4NamedType& type_name, int bits, bool non_zero) {
  // A port: pick any valid port randomly.
  if (IsPort(type_name)) {
    return FuzzPort(gen, config);
>>>>>>> 56c71714
  }

  // A qos queue: pick any valid qos queue randomly.
  if (IsQosQueue(type_name)) {
    return UniformFromSpan(gen, config.qos_queues);
  }

  // A neighbor ID (not referring to anything): Pick a random IPv6 address.
  if (IsNeighbor(type_name)) {
    std::bitset<128> ipv6_bits;
    for (int i = 0; i < 128; ++i) {
      ipv6_bits.set(i, absl::Bernoulli(*gen, 0.5));
    }
    return netaddr::Ipv6Address::OfBitset(ipv6_bits).ToString();
  }

  // A string ID (not referring to anything): Pick a fresh random ID.
  if (bits == 0) {
<<<<<<< HEAD
    return FuzzRandomId(gen);
=======
    return FuzzRandomId(gen, /*min_chars=*/non_zero ? 1 : 0);
>>>>>>> 56c71714
  }

  // Some other value: Normally fuzz bits randomly.
  return FuzzBits(gen, bits);
}

uint64_t FuzzUint64(absl::BitGen* gen, int bits) {
  return BitsToUint64(FuzzBits(gen, bits, sizeof(uint64_t)));
}

absl::StatusOr<p4::v1::FieldMatch> FuzzTernaryFieldMatch(
    absl::BitGen* gen, const FuzzerConfig& config, int bits) {
  ASSIGN_OR_RETURN(std::string mask, FuzzNonZeroBits(gen, bits));
  ASSIGN_OR_RETURN(std::string value, FuzzBits(gen, bits));

  // If a mask bit is 0, the corresponding value bit also has to be 0.
  value = pdpi::Intersection(value, mask).value();

  p4::v1::FieldMatch match;
  match.mutable_ternary()->set_mask(mask);
  match.mutable_ternary()->set_value(value);
  return match;
}

absl::StatusOr<p4::v1::FieldMatch> FuzzLpmFieldMatch(
    absl::BitGen* gen, const FuzzerConfig& config,
    const SwitchState& switch_state, int bits) {
  // Since /8, /16, /24, and /32 are common, we want to bias the fuzzer to
  // generate more of them.
  std::vector<int> likely_bits;
  for (int i = kBitsInByte; i <= bits; i += kBitsInByte) {
    likely_bits.push_back(i);
  }

  int prefix_len;
  if (bits >= kBitsInByte && absl::Bernoulli(*gen, 0.2)) {
    prefix_len = UniformFromSpan(gen, likely_bits);
  } else {
    // Don't generate /0, since we don't want wildcards
    prefix_len = absl::Uniform(*gen, 1, bits + 1);
  }

  ASSIGN_OR_RETURN(std::string value, FuzzBits(gen, bits));

  p4::v1::FieldMatch match;
  match.mutable_lpm()->set_prefix_len(prefix_len);
  // We need a value that has prefix_len many random bits, followed by zeros.
  match.mutable_lpm()->set_value(
      ZeroNLeastSignificantBits(bits - prefix_len, value));
  return match;
}

absl::StatusOr<p4::v1::FieldMatch> FuzzExactFieldMatch(
    absl::BitGen* gen, const FuzzerConfig& config,
    const SwitchState& switch_state,
    const pdpi::IrMatchFieldDefinition& ir_match_field_info) {
  p4::v1::FieldMatch match;
  p4::config::v1::MatchField field = ir_match_field_info.match_field();
  // Note that exact messages have to be provided, even if the value is 0.
  ASSIGN_OR_RETURN(std::string value,
                   FuzzValue(gen, config, switch_state, field.type_name(),
<<<<<<< HEAD
                             field.bitwidth()));
=======
                             field.bitwidth(), /*non_zero=*/true));
>>>>>>> 56c71714

  match.mutable_exact()->set_value(value);
  return match;
}

absl::StatusOr<p4::v1::FieldMatch> FuzzOptionalFieldMatch(
    absl::BitGen* gen, const FuzzerConfig& config,
    const SwitchState& switch_state,
    const pdpi::IrMatchFieldDefinition& ir_match_field_info) {
  p4::v1::FieldMatch match;
  p4::config::v1::MatchField field = ir_match_field_info.match_field();
  ASSIGN_OR_RETURN(std::string value,
                   FuzzValue(gen, config, switch_state, field.type_name(),
<<<<<<< HEAD
                             field.bitwidth()));
=======
                             field.bitwidth(), /*non_zero=*/true));
>>>>>>> 56c71714
  match.mutable_optional()->set_value(value);
  return match;
}

absl::StatusOr<p4::v1::FieldMatch> FuzzFieldMatch(
    absl::BitGen* gen, const FuzzerConfig& config,
    const SwitchState& switch_state,
    const pdpi::IrMatchFieldDefinition& ir_match_field_info) {
  const p4::config::v1::MatchField& match_field_info =
      ir_match_field_info.match_field();

  p4::v1::FieldMatch match;
  switch (match_field_info.match_type()) {
    case p4::config::v1::MatchField::TERNARY: {
      ASSIGN_OR_RETURN(match, FuzzTernaryFieldMatch(
                                  gen, config, match_field_info.bitwidth()));
      break;
    }
    case p4::config::v1::MatchField::LPM: {
      ASSIGN_OR_RETURN(match, FuzzLpmFieldMatch(gen, config, switch_state,
                                                match_field_info.bitwidth()));
      break;
    }
    case p4::config::v1::MatchField::EXACT: {
      ASSIGN_OR_RETURN(match, FuzzExactFieldMatch(gen, config, switch_state,
                                                  ir_match_field_info));
      break;
    }
    case p4::config::v1::MatchField::OPTIONAL: {
      ASSIGN_OR_RETURN(match, FuzzOptionalFieldMatch(gen, config, switch_state,
                                                     ir_match_field_info));
      break;
    }
    default:
      LOG(FATAL) << "Unsupported match: " << match_field_info.DebugString();
  }
  match.set_field_id(match_field_info.id());
  return match;
}

absl::StatusOr<p4::v1::Action> FuzzAction(
    absl::BitGen* gen, const FuzzerConfig& config,
    const SwitchState& switch_state,
    const pdpi::IrActionDefinition& ir_action_info,
    const pdpi::IrTableDefinition& ir_table_info) {
  p4::v1::Action action;
  action.set_action_id(ir_action_info.preamble().id());

<<<<<<< HEAD
  // NOTE: The ability to fuzz references for actions and match fields
  // independently is based on an assumption enforced in
  // `CheckReferenceAssumptions` when constructing `FuzzerConfig`. Should that
  // assumption ever be removed, this code should be updated.
  ASSIGN_OR_RETURN(auto action_reference_info,
                   ActionReferenceInfo(ir_table_info.outgoing_references(),
                                       ir_action_info.preamble().id()));
  absl::flat_hash_map<std::string, std::string> reference_map;
  ASSIGN_OR_RETURN(
      reference_map,
      CreateReferenceMapping(gen, switch_state, action_reference_info));
=======
  std::vector<VariableWithReferences> params_with_references;
  for (const auto& [param_name, ir_param] :
       Ordered(ir_action_info.params_by_name())) {
    if (ir_param.references().empty()) continue;

    params_with_references.push_back(VariableWithReferences{
        .variable = param_name,
        .references = ir_param.references(),
    });
  }

  absl::flat_hash_map<std::string, std::string> param_to_referenced_value;
  ASSIGN_OR_RETURN(
      param_to_referenced_value,
      FuzzEntityWithReferences(gen, switch_state, params_with_references),
      _.SetPrepend() << "while fuzzing action '"
                     << ir_action_info.preamble().name() << "': ");

>>>>>>> 56c71714
  for (auto& [param_name, ir_param] :
       Ordered(ir_action_info.params_by_name())) {
    p4::v1::Action::Param* param = action.add_params();
    param->set_param_id(ir_param.param().id());
    // Assign referenced value for params with references. Fuzz values for
    // params without references.
<<<<<<< HEAD
    if (auto it = reference_map.find(
            absl::StrCat(ir_action_info.preamble().alias(), ".", param_name));
        it != reference_map.end()) {
=======
    if (auto it = param_to_referenced_value.find(param_name);
        it != param_to_referenced_value.end()) {
>>>>>>> 56c71714
      param->set_value(it->second);
    } else {
      ASSIGN_OR_RETURN(
          std::string value,
          FuzzValue(gen, config, switch_state, ir_param.param().type_name(),
<<<<<<< HEAD
                    ir_param.param().bitwidth()),
=======
                    ir_param.param().bitwidth(), /*non_zero=*/true),
>>>>>>> 56c71714
          _.SetPrepend() << "while fuzzing parameter '" << param_name
                         << "' of action '" << ir_action_info.preamble().name()
                         << "': ");
      param->set_value(value);
    }
  }

  return action;
}


// Gets a set of actions with a skewed distribution of weights, which add up to
// at most the max_group_size of the action profile by repeatedly sampling a
// uniform weight from 1 to the maximum possible weight remaining. We could
// achieve uniform weights between 1 and max_group_size, which add up to
// max_group_size by using e.g. a Dirichlet Distribution via Pólya's urn (see
// https://en.wikipedia.org/wiki/Dirichlet_distribution#P%C3%B3lya's_urn).
// However, uniform sampling gives us highly clustered weights almost all the
// time and we prefer to generate skewed weights more often. Therefore, this
// simpler approach, should serve us well.
absl::StatusOr<p4::v1::ActionProfileActionSet> FuzzActionProfileActionSet(
    absl::BitGen* gen, const FuzzerConfig& config,
    const SwitchState& switch_state,
    const pdpi::IrTableDefinition& ir_table_info) {
  p4::v1::ActionProfileActionSet action_set;

  ASSIGN_OR_RETURN(
      auto action_profile,
      GetActionProfile(config.GetIrP4Info(), ir_table_info.preamble().id()));

  if (action_profile.has_sum_of_members()) {
    int max_number_of_actions = action_profile.max_group_size() != 0
                                    ? action_profile.max_group_size()
                                    : kActionProfileActionSetMaxCardinality;
    int number_of_actions = Uniform<int>(
          absl::IntervalClosedClosed, *gen,
          config.no_empty_action_profile_groups ? 1 : 0, max_number_of_actions);

    // Get the max member weight from the P4Info if it is set.
    int max_member_weight =
        action_profile.sum_of_members().max_member_weight() != 0
            ? action_profile.sum_of_members().max_member_weight()
            : kActionProfileMaxMemberWeight;

    for (int i = 0; i < number_of_actions; i++) {
      ASSIGN_OR_RETURN(auto action, FuzzActionProfileAction(
                                        gen, config, switch_state,
                                        ir_table_info, max_member_weight));
      *action_set.add_action_profile_actions() = action;
    }

    return action_set;
  } else {
    // If the action profile does not use SumOfMembers semantics, then it must
    // be SumOfWeights since that is both the default and the only other option.

    // The max_group_size specifies the maximum total weight of a group of
    // actions in an Action Selector (described by an ActionProfileActionSet).
    // If max_group_size is 0, then any weights less than size are allowed by
    // the server.
    int unallocated_weight = action_profile.max_group_size() == 0
                                 ? action_profile.size()
                                 : action_profile.max_group_size();

    // Note that the semantics of `size` in an action selector is the maximum
    // sum of all member weights across ALL selector groups. The
    // `max_group_size` is the maximum sum of all member weights within a
    // single group. Thus, the maximum total weight of a single group should
    // be no larger than either the max_group_size or the size.
    // TODO: When https://github.com/p4lang/p4runtime/issues/355
    // is fixed, `max_group_size` will never be greater than `size`, rendering
    // this assignment unnecessary.
    unallocated_weight = static_cast<int>(
        std::min(int64_t{unallocated_weight}, action_profile.size()));

    // It is entirely unclear what should happen if max_group_size or size is
    // negative or if size is 0. Since these values are nonsensical, we will
    // return an InvalidArgumentError until the specification changes.
    // TODO: This if-statement can also disappear if
    // https://github.com/p4lang/p4runtime/issues/355 is resolved, ruling out
    // these cases.
    if (unallocated_weight <= 0) {
      return gutil::InvalidArgumentErrorBuilder()
             << "non-positive size '" << action_profile.size()
             << "' or negative max_group_size '"
             << action_profile.max_group_size() << "' in action profile '"
             << action_profile.preamble().alias() << "'";
    }

    // We want to randomly select some number of actions up to our max
    // cardinality; however, we can't have more actions than the amount of
    // weight we support since every action must have weight >= 1.
    int number_of_actions =  Uniform<int>(
          absl::IntervalClosedClosed, *gen,
          config.no_empty_action_profile_groups ? 1 : 0,
          std::min(unallocated_weight, kActionProfileActionSetMaxCardinality));

    for (int i = 0; i < number_of_actions; i++) {
      // Since each action must have at least weight 1, we need to take the
      // number of remaining actions into account to determine the acceptable
      // max weight.
      int remaining_actions = number_of_actions - i - 1;
      int max_weight = unallocated_weight - remaining_actions;

      ASSIGN_OR_RETURN(auto action,
                       FuzzActionProfileAction(gen, config, switch_state,
                                               ir_table_info, max_weight));
      *action_set.add_action_profile_actions() = action;
      unallocated_weight -= action.weight();
    }

    return action_set;
  }
}

void EnforceTableConstraints(absl::BitGen* gen, const FuzzerConfig& config,
                             const SwitchState& switch_state,
                             const pdpi::IrTableDefinition& ir_table_info,
                             TableEntry* table_entry) {
  // TODO: implement program independent version of this function.
}

absl::StatusOr<p4::v1::TableAction> FuzzAction(
    absl::BitGen* gen, const FuzzerConfig& config,
    const SwitchState& switch_state,
    const pdpi::IrTableDefinition& table_definition) {
  p4::v1::TableAction result;
  // Generate the action.
  if (!table_definition.uses_oneshot()) {
    // Normal table, so choose a non-default action.
    ASSIGN_OR_RETURN(
        *result.mutable_action(),
        FuzzAction(
            gen, config, switch_state,
            UniformFromSpan(gen, AllValidActions(config, table_definition))
                .action(),
            table_definition));
  } else {
    ASSIGN_OR_RETURN(*result.mutable_action_profile_action_set(),
                     FuzzActionProfileActionSet(gen, config, switch_state,
                                                table_definition));
  }
  return result;
}

// TODO: Optional fields with @refers_to will not be properly
// fuzzed if they refer to fields that currently have no existing entry.
// Fuzzing fails for this, but it should simply omit the optional. Thankfully,
// this situation is not currently in use.
absl::StatusOr<TableEntry> FuzzValidTableEntry(
    absl::BitGen* gen, const FuzzerConfig& config,
    const SwitchState& switch_state,
    const pdpi::IrTableDefinition& ir_table_info) {
  // If the table uses p4-constraints, then we call out to a different
  // generation function that uses an SMT solver.
  if (UsesP4Constraints(ir_table_info, config) &&
      !config.ignore_constraints_on_tables.contains(
          ir_table_info.preamble().name())) {
    return FuzzValidConstrainedTableEntry(config, switch_state, ir_table_info,
                                          *gen);
  }

  TableEntry table_entry;
  table_entry.set_table_id(ir_table_info.preamble().id());

<<<<<<< HEAD
  // NOTE: The ability to fuzz references for actions and match fields
  // independently is based on an assumption enforced in
  // `CheckReferenceAssumptions` when constructing `FuzzerConfig`. Should that
  // assumption ever be removed, this code should be updated.
  ASSIGN_OR_RETURN(auto match_reference_info,
                   MatchReferenceInfo(ir_table_info.outgoing_references()));
  absl::flat_hash_map<std::string, std::string> reference_map;
  ASSIGN_OR_RETURN(reference_map, CreateReferenceMapping(gen, switch_state,
                                                         match_reference_info));
=======
  std::vector<VariableWithReferences> match_fields_with_references;
  for (auto& [match_field_name, ir_match_field] :
       Ordered(ir_table_info.match_fields_by_name())) {
    if (ir_match_field.references().empty()) continue;

    if (ir_match_field.match_field().match_type() !=
            p4::config::v1::MatchField::EXACT &&
        ir_match_field.match_field().match_type() !=
            p4::config::v1::MatchField::OPTIONAL) {
      return gutil::InvalidArgumentErrorBuilder()
             << "Only match fields with type exact or optional can have "
                "references.";
    }

    match_fields_with_references.push_back(VariableWithReferences{
        .variable = match_field_name,
        .references = ir_match_field.references(),
    });
  }

  absl::flat_hash_map<std::string, std::string> match_field_to_referenced_value;
  ASSIGN_OR_RETURN(
      match_field_to_referenced_value,
      FuzzEntityWithReferences(gen, switch_state, match_fields_with_references),
      _.SetPrepend() << "while fuzzing entry for table '"
                     << ir_table_info.preamble().name() << "': ");
>>>>>>> 56c71714

  for (const pdpi::IrMatchFieldDefinition& match_field_info :
       AllValidMatchFields(config, ir_table_info)) {
    std::string match_field_name = match_field_info.match_field().name();
    uint32_t match_field_id = match_field_info.match_field().id();

    // Assign referenced value for match fields with references. Fuzz values for
    // match fields without references.
<<<<<<< HEAD
    if (auto it = reference_map.find(match_field_name);
        it != reference_map.end()) {
      p4::v1::FieldMatch match;
      match.set_field_id(match_field_id);
      if (match_field_info.match_field().match_type() !=
          p4::config::v1::MatchField::EXACT) {
        return gutil::InvalidArgumentErrorBuilder()
               << "Only match fields with type exact can have references.";
      }
      match.mutable_exact()->set_value(it->second);
=======
    if (auto it = match_field_to_referenced_value.find(match_field_name);
        it != match_field_to_referenced_value.end()) {
      p4::v1::FieldMatch match;
      match.set_field_id(match_field_id);
      if (match_field_info.match_field().match_type() ==
          p4::config::v1::MatchField::EXACT) {
        match.mutable_exact()->set_value(it->second);
      } else if (match_field_info.match_field().match_type() ==
                 p4::config::v1::MatchField::OPTIONAL) {
        // Optionals can have wildcards, so generate wildcard (omit field) with
        // some probability, regardless of references.
        if (absl::Bernoulli(*gen, kFieldMatchWildcardProbability)) continue;
        match.mutable_optional()->set_value(it->second);
      }
>>>>>>> 56c71714
      *table_entry.add_match() = match;
    } else {
      // If the field can have wildcards, we generate a wildcard match with
      // probability `kFieldMatchWildcardProbability`.
      // In the P4RT spec, wildcards are represented as the absence of a match
      // field.
      bool can_have_wildcard = match_field_info.match_field().match_type() ==
                                   p4::config::v1::MatchField::TERNARY ||
                               match_field_info.match_field().match_type() ==
                                   p4::config::v1::MatchField::OPTIONAL ||
                               match_field_info.match_field().match_type() ==
                                   p4::config::v1::MatchField::LPM;
      if (can_have_wildcard &&
          absl::Bernoulli(*gen, kFieldMatchWildcardProbability)) {
        continue;
      }

      auto match = FuzzFieldMatch(gen, config, switch_state, match_field_info);
      if (match.ok()) {
        *table_entry.add_match() = *match;
      } else {
        return match.status();
      }
    }
  }

  EnforceTableConstraints(gen, config, switch_state, ir_table_info,
                          &table_entry);

  // Generate the action.
  ASSIGN_OR_RETURN(*table_entry.mutable_action(),
                   FuzzAction(gen, config, switch_state, ir_table_info),
                   _.SetPrepend() << "while fuzzing action: ");

  // Set cookie and priority.
  table_entry.set_metadata(
      absl::StrCat("orion_cookie: ", FuzzUint64(gen, /*bits=*/64)));
  if (ir_table_info.requires_priority()) {
    uint64_t priority;
    do {
      priority = FuzzUint64(gen, /*bits=*/16);
    } while (priority == 0);
    table_entry.set_priority(priority);
  }

  // TODO: Fuzz default actions.
  // TODO: Fuzz meters and counters.
  return table_entry;
}

absl::StatusOr<TableEntry> FuzzValidTableEntry(absl::BitGen* gen,
                                               const FuzzerConfig& config,
                                               const SwitchState& switch_state,
                                               const uint32_t table_id) {
  return FuzzValidTableEntry(
      gen, config, switch_state,
      gutil::FindOrDie(config.GetIrP4Info().tables_by_id(), table_id));
}

std::vector<AnnotatedTableEntry> ValidForwardingEntries(
    absl::BitGen* gen, const FuzzerConfig& config, const int num_entries) {
  std::vector<AnnotatedTableEntry> entries;
  SwitchState state(config.GetIrP4Info());

  for (int i = 0; i < num_entries; ++i) {
    absl::StatusOr<p4::v1::TableEntry> entry;

    do {
      entry = FuzzValidTableEntry(gen, config, state, FuzzTableId(gen, config));
    } while (entry.ok() && state.GetTableEntry(*entry) != absl::nullopt);
    if (!entry.ok()) {
      // Failed to generate an entry, try again.
      i -= 1;
      continue;
    }

    p4::v1::Update update;
    update.set_type(p4::v1::Update::INSERT);
    *update.mutable_entity()->mutable_table_entry() = *entry;

    CHECK(state.ApplyUpdate(update).ok());  // Crash okay

    entries.push_back(GetAnnotatedTableEntry(config.GetIrP4Info(), *entry,
                                             /*mutations = */ {}));
  }

  return entries;
}

AnnotatedWriteRequest FuzzWriteRequest(absl::BitGen* gen,
                                       const FuzzerConfig& config,
                                       const SwitchState& switch_state,
                                       absl::optional<int> max_batch_size) {
  AnnotatedWriteRequest request;
<<<<<<< HEAD
  absl::flat_hash_set<TableEntryKey> entry_keys_in_request;
=======
  absl::flat_hash_set<pdpi::TableEntryKey> entry_keys_in_request;
>>>>>>> 56c71714

  while (absl::Bernoulli(*gen, kAddUpdateProbability)) {
    if (max_batch_size.has_value() &&
        request.updates_size() >= *max_batch_size) {
      break;
    }
    AnnotatedUpdate update = FuzzUpdate(gen, config, switch_state);
    // Discards updates that are 'bad' and tries again to maintain a simple and
    // predictable distribution of batch sizes. To avoid infinite loops, though
    // other logic should make them impossible, we assume that we produce good
    // updates at least ~0.01% of the time, terminating the loop early w.h.p.
    // only if our success rate is significantly worse than this.
    int update_attempts = 1;
    while (IsAccidentallyInvalidUpdate(config, switch_state, request,
                                       entry_keys_in_request, update) &&
           update_attempts < 10000) {
      update = FuzzUpdate(gen, config, switch_state);
      update_attempts++;
    }
    if (!IsAccidentallyInvalidUpdate(config, switch_state, request,
                                     entry_keys_in_request, update)) {
      *request.add_updates() = update;
      if (update.pi().entity().has_table_entry()) {
        entry_keys_in_request.insert(
<<<<<<< HEAD
            TableEntryKey(update.pi().entity().table_entry()));
=======
            pdpi::TableEntryKey(update.pi().entity().table_entry()));
>>>>>>> 56c71714
      }
    }
  }

  return request;
}

}  // namespace p4_fuzzer<|MERGE_RESOLUTION|>--- conflicted
+++ resolved
@@ -19,10 +19,7 @@
 #include <iterator>
 #include <limits>
 #include <string>
-<<<<<<< HEAD
 #include <utility>
-=======
->>>>>>> 56c71714
 #include <vector>
 
 #include "absl/algorithm/container.h"
@@ -38,10 +35,7 @@
 #include "absl/strings/str_cat.h"
 #include "absl/strings/str_join.h"
 #include "absl/strings/string_view.h"
-<<<<<<< HEAD
-=======
 #include "absl/strings/substitute.h"
->>>>>>> 56c71714
 #include "absl/types/span.h"
 #include "google/protobuf/repeated_field.h"
 #include "google/protobuf/repeated_ptr_field.h"
@@ -52,10 +46,7 @@
 #include "p4/config/v1/p4types.pb.h"
 #include "p4/v1/p4runtime.pb.h"
 #include "p4_fuzzer/annotation_util.h"
-<<<<<<< HEAD
 #include "p4_fuzzer/constraints.h"
-=======
->>>>>>> 56c71714
 #include "p4_fuzzer/fuzzer_config.h"
 #include "p4_fuzzer/mutation.h"
 #include "p4_fuzzer/switch_state.h"
@@ -79,11 +70,8 @@
 using ::p4::v1::TableEntry;
 using ::p4::v1::Update;
 using ::pdpi::IrTableDefinition;
-<<<<<<< HEAD
 using ::pdpi::IrTableReference;
 using ::pdpi::TableEntryKey;
-=======
->>>>>>> 56c71714
 
 constexpr int kBitsInByte = 8;
 
@@ -130,13 +118,10 @@
   return config.disabled_fully_qualified_names.contains(name);
 }
 
-<<<<<<< HEAD
 bool IsModifiableTable(const FuzzerConfig& config, absl::string_view name) {
   return !config.non_modifiable_tables.contains(name);
 }
 
-=======
->>>>>>> 56c71714
 namespace {
 
 // An item and its associated weight when using a discrete distribution.
@@ -326,11 +311,7 @@
 bool IsAccidentallyInvalidUpdate(
     const FuzzerConfig& config, const SwitchState& switch_state,
     const AnnotatedWriteRequest& request,
-<<<<<<< HEAD
     const absl::flat_hash_set<TableEntryKey>& entry_keys_in_request,
-=======
-    const absl::flat_hash_set<pdpi::TableEntryKey>& entry_keys_in_request,
->>>>>>> 56c71714
     const AnnotatedUpdate& candidate_update) {
   // Mutated updates are never accidentally invalid (they should always be
   // invalid) so return early if update contains any mutations.
@@ -342,11 +323,7 @@
     const TableEntry& candidate_entry =
         candidate_update.pi().entity().table_entry();
     // Checks for duplicates in current write request.
-<<<<<<< HEAD
     if (entry_keys_in_request.contains(TableEntryKey(candidate_entry))) {
-=======
-    if (entry_keys_in_request.contains(pdpi::TableEntryKey(candidate_entry))) {
->>>>>>> 56c71714
       return true;
     }
     // Checks that an insert does not insert an existing entry.
@@ -430,11 +407,7 @@
 std::vector<uint32_t> GetDifferentRoleTableIds(const FuzzerConfig& config) {
   std::vector<uint32_t> table_ids;
 
-<<<<<<< HEAD
   for (auto& [key, table] : Ordered(config.GetIrP4Info().tables_by_id())) {
-=======
-  for (auto& [key, table] : Ordered(config.info.tables_by_id())) {
->>>>>>> 56c71714
     if (table.role() == config.role) continue;
     table_ids.push_back(key);
   }
@@ -573,7 +546,6 @@
   return non_empty_weighted_table_ids;
 }
 
-<<<<<<< HEAD
 std::vector<WeightedItem<uint32_t>> GenerateModifiableWeightedTableIds(
     const FuzzerConfig& config, const SwitchState& switch_state) {
   std::vector<WeightedItem<uint32_t>> modifiable_weighted_table_ids;
@@ -590,8 +562,6 @@
   return modifiable_weighted_table_ids;
 }
 
-=======
->>>>>>> 56c71714
 // Randomly generates an INSERT, MODIFY or DELETE update. The update may be
 // mutated (see go/p4-fuzzer-design for mutation types).
 AnnotatedUpdate FuzzUpdate(absl::BitGen* gen, const FuzzerConfig& config,
@@ -715,78 +685,6 @@
       references;
 };
 
-<<<<<<< HEAD
-=======
-// TODO: Given that many fuzzed entries share references, there is
-// a lot of redundant computation due to recomputing the exact same values
-// (switch state never changes while fuzzing). A good improvement would be to
-// cache results, keyed by the reference.
-absl::StatusOr<absl::flat_hash_map<std::string, std::string>>
-FuzzEntityWithReferences(
-    absl::BitGen* gen, const SwitchState& switch_state,
-    const std::vector<VariableWithReferences>& variables_with_references) {
-  absl::flat_hash_map<std::string, absl::flat_hash_set<std::string>>
-      table_to_fields_referenced;
-  absl::flat_hash_map<std::string, std::string> variable_to_assigned_value;
-
-  // STEP 1: Gather global information.
-  for (const auto& [variable, references] : variables_with_references) {
-    // TODO: Multiple @refers_to on a single param/field is not
-    // currently supported. Single existing case of such behavior is masked.
-    if (references.size() > 1) {
-      // This is the mask. Some actions contain both @refers_to
-      // (router_interface_table, router_interface_id) and @refers_to
-      // (neighbor_table, router_interface_id). Only the latter is used.
-      if (references.at(0).match_field() == "router_interface_id") {
-        table_to_fields_referenced["neighbor_table"].insert(
-            "router_interface_id");
-        continue;
-      } else {
-        return gutil::UnimplementedErrorBuilder()
-               << "Multiple @refers_to on a single variable is "
-                  "not currently supported. Variable '"
-               << variable << "' has '" << references.size() << "' @refers_to.";
-      }
-    }
-
-    // This function should not be passed variables that do not contain
-    // references.
-    if (references.empty()) {
-      return gutil::InvalidArgumentErrorBuilder()
-             << "Variable '" << variable << "' has no references.";
-    }
-
-    std::string table_reference = references.at(0).table();
-    std::string field_reference = references.at(0).match_field();
-    table_to_fields_referenced[table_reference].insert(field_reference);
-  }
-
-  // STEP 2: Get referenced values.
-  for (auto& [table, fields] : table_to_fields_referenced) {
-    ASSIGN_OR_RETURN(std::vector<ReferableEntry> possible_assignments,
-                     switch_state.GetReferableEntries(table, fields));
-    if (possible_assignments.empty()) {
-      return gutil::InvalidArgumentErrorBuilder()
-             << "Could not fuzz entity with references: No values available "
-                "for some referenced fields among {"
-             << absl::StrJoin(fields, ",") << "} in table " << table << ".";
-    }
-    ReferableEntry field_name_to_value =
-        UniformFromSpan(gen, possible_assignments);
-    for (const auto& variable_with_references : variables_with_references) {
-      for (const auto& reference : variable_with_references.references) {
-        if (reference.table() == table) {
-          variable_to_assigned_value[variable_with_references.variable] =
-              field_name_to_value.at(reference.match_field());
-        }
-      }
-    }
-  }
-
-  return variable_to_assigned_value;
-}
-
->>>>>>> 56c71714
 }  // namespace
 
 // Gets the action profile corresponding to the given table from the IrP4Info.
@@ -811,21 +709,14 @@
     const FuzzerConfig& config) {
   std::vector<IrTableDefinition> tables;
 
-<<<<<<< HEAD
   for (auto& [key, table] : Ordered(config.GetIrP4Info().tables_by_id())) {
-=======
-  for (auto& [key, table] : Ordered(config.info.tables_by_id())) {
->>>>>>> 56c71714
     // Tables with the wrong role can't be modified by the controller.
     if (table.role() != config.role) continue;
     // Tables without actions cannot have valid table entries.
     if (table.entry_actions().empty()) continue;
     // Skip deprecated, unused, and disallowed tables.
     if (pdpi::IsElementDeprecated(table.preamble().annotations()) ||
-<<<<<<< HEAD
         table.is_unsupported() ||
-=======
->>>>>>> 56c71714
         IsDisabledForFuzzing(config, table.preamble().name()))
       continue;
     tables.push_back(table);
@@ -859,10 +750,7 @@
         table.preamble().name(), ".", match_field_info.match_field().name());
     if (pdpi::IsElementDeprecated(
             match_field_info.match_field().annotations()) ||
-<<<<<<< HEAD
         match_field_info.is_unsupported() ||
-=======
->>>>>>> 56c71714
         IsDisabledForFuzzing(config, fully_qualified_match_field))
       continue;
 
@@ -898,7 +786,6 @@
       << "state: " << switch_state.SwitchStateSummary();
   return DiscreteFromSpan(
       gen, GenerateNonEmptyWeightedTableIds(config, switch_state));
-<<<<<<< HEAD
 }
 
 int FuzzModifiableTableId(absl::BitGen* gen, const FuzzerConfig& config,
@@ -907,8 +794,6 @@
       << "state: " << switch_state.SwitchStateSummary();
   return DiscreteFromSpan(
       gen, GenerateModifiableWeightedTableIds(config, switch_state));
-=======
->>>>>>> 56c71714
 }
 
 Mutation FuzzMutation(absl::BitGen* gen, const FuzzerConfig& config) {
@@ -989,17 +874,10 @@
 absl::StatusOr<std::string> FuzzValue(
     absl::BitGen* gen, const FuzzerConfig& config,
     const SwitchState& switch_state,
-<<<<<<< HEAD
     const p4::config::v1::P4NamedType& type_name, int bits) {
   // A port: pick any valid port randomly.
   if (IsPort(type_name)) {
     return FuzzPort(gen, config).GetP4rtEncoding();
-=======
-    const p4::config::v1::P4NamedType& type_name, int bits, bool non_zero) {
-  // A port: pick any valid port randomly.
-  if (IsPort(type_name)) {
-    return FuzzPort(gen, config);
->>>>>>> 56c71714
   }
 
   // A qos queue: pick any valid qos queue randomly.
@@ -1018,11 +896,7 @@
 
   // A string ID (not referring to anything): Pick a fresh random ID.
   if (bits == 0) {
-<<<<<<< HEAD
     return FuzzRandomId(gen);
-=======
-    return FuzzRandomId(gen, /*min_chars=*/non_zero ? 1 : 0);
->>>>>>> 56c71714
   }
 
   // Some other value: Normally fuzz bits randomly.
@@ -1084,11 +958,7 @@
   // Note that exact messages have to be provided, even if the value is 0.
   ASSIGN_OR_RETURN(std::string value,
                    FuzzValue(gen, config, switch_state, field.type_name(),
-<<<<<<< HEAD
                              field.bitwidth()));
-=======
-                             field.bitwidth(), /*non_zero=*/true));
->>>>>>> 56c71714
 
   match.mutable_exact()->set_value(value);
   return match;
@@ -1102,11 +972,7 @@
   p4::config::v1::MatchField field = ir_match_field_info.match_field();
   ASSIGN_OR_RETURN(std::string value,
                    FuzzValue(gen, config, switch_state, field.type_name(),
-<<<<<<< HEAD
                              field.bitwidth()));
-=======
-                             field.bitwidth(), /*non_zero=*/true));
->>>>>>> 56c71714
   match.mutable_optional()->set_value(value);
   return match;
 }
@@ -1155,7 +1021,6 @@
   p4::v1::Action action;
   action.set_action_id(ir_action_info.preamble().id());
 
-<<<<<<< HEAD
   // NOTE: The ability to fuzz references for actions and match fields
   // independently is based on an assumption enforced in
   // `CheckReferenceAssumptions` when constructing `FuzzerConfig`. Should that
@@ -1167,50 +1032,21 @@
   ASSIGN_OR_RETURN(
       reference_map,
       CreateReferenceMapping(gen, switch_state, action_reference_info));
-=======
-  std::vector<VariableWithReferences> params_with_references;
-  for (const auto& [param_name, ir_param] :
-       Ordered(ir_action_info.params_by_name())) {
-    if (ir_param.references().empty()) continue;
-
-    params_with_references.push_back(VariableWithReferences{
-        .variable = param_name,
-        .references = ir_param.references(),
-    });
-  }
-
-  absl::flat_hash_map<std::string, std::string> param_to_referenced_value;
-  ASSIGN_OR_RETURN(
-      param_to_referenced_value,
-      FuzzEntityWithReferences(gen, switch_state, params_with_references),
-      _.SetPrepend() << "while fuzzing action '"
-                     << ir_action_info.preamble().name() << "': ");
-
->>>>>>> 56c71714
   for (auto& [param_name, ir_param] :
        Ordered(ir_action_info.params_by_name())) {
     p4::v1::Action::Param* param = action.add_params();
     param->set_param_id(ir_param.param().id());
     // Assign referenced value for params with references. Fuzz values for
     // params without references.
-<<<<<<< HEAD
     if (auto it = reference_map.find(
             absl::StrCat(ir_action_info.preamble().alias(), ".", param_name));
         it != reference_map.end()) {
-=======
-    if (auto it = param_to_referenced_value.find(param_name);
-        it != param_to_referenced_value.end()) {
->>>>>>> 56c71714
       param->set_value(it->second);
     } else {
       ASSIGN_OR_RETURN(
           std::string value,
           FuzzValue(gen, config, switch_state, ir_param.param().type_name(),
-<<<<<<< HEAD
                     ir_param.param().bitwidth()),
-=======
-                    ir_param.param().bitwidth(), /*non_zero=*/true),
->>>>>>> 56c71714
           _.SetPrepend() << "while fuzzing parameter '" << param_name
                          << "' of action '" << ir_action_info.preamble().name()
                          << "': ");
@@ -1376,7 +1212,6 @@
   TableEntry table_entry;
   table_entry.set_table_id(ir_table_info.preamble().id());
 
-<<<<<<< HEAD
   // NOTE: The ability to fuzz references for actions and match fields
   // independently is based on an assumption enforced in
   // `CheckReferenceAssumptions` when constructing `FuzzerConfig`. Should that
@@ -1386,34 +1221,6 @@
   absl::flat_hash_map<std::string, std::string> reference_map;
   ASSIGN_OR_RETURN(reference_map, CreateReferenceMapping(gen, switch_state,
                                                          match_reference_info));
-=======
-  std::vector<VariableWithReferences> match_fields_with_references;
-  for (auto& [match_field_name, ir_match_field] :
-       Ordered(ir_table_info.match_fields_by_name())) {
-    if (ir_match_field.references().empty()) continue;
-
-    if (ir_match_field.match_field().match_type() !=
-            p4::config::v1::MatchField::EXACT &&
-        ir_match_field.match_field().match_type() !=
-            p4::config::v1::MatchField::OPTIONAL) {
-      return gutil::InvalidArgumentErrorBuilder()
-             << "Only match fields with type exact or optional can have "
-                "references.";
-    }
-
-    match_fields_with_references.push_back(VariableWithReferences{
-        .variable = match_field_name,
-        .references = ir_match_field.references(),
-    });
-  }
-
-  absl::flat_hash_map<std::string, std::string> match_field_to_referenced_value;
-  ASSIGN_OR_RETURN(
-      match_field_to_referenced_value,
-      FuzzEntityWithReferences(gen, switch_state, match_fields_with_references),
-      _.SetPrepend() << "while fuzzing entry for table '"
-                     << ir_table_info.preamble().name() << "': ");
->>>>>>> 56c71714
 
   for (const pdpi::IrMatchFieldDefinition& match_field_info :
        AllValidMatchFields(config, ir_table_info)) {
@@ -1422,7 +1229,6 @@
 
     // Assign referenced value for match fields with references. Fuzz values for
     // match fields without references.
-<<<<<<< HEAD
     if (auto it = reference_map.find(match_field_name);
         it != reference_map.end()) {
       p4::v1::FieldMatch match;
@@ -1433,22 +1239,6 @@
                << "Only match fields with type exact can have references.";
       }
       match.mutable_exact()->set_value(it->second);
-=======
-    if (auto it = match_field_to_referenced_value.find(match_field_name);
-        it != match_field_to_referenced_value.end()) {
-      p4::v1::FieldMatch match;
-      match.set_field_id(match_field_id);
-      if (match_field_info.match_field().match_type() ==
-          p4::config::v1::MatchField::EXACT) {
-        match.mutable_exact()->set_value(it->second);
-      } else if (match_field_info.match_field().match_type() ==
-                 p4::config::v1::MatchField::OPTIONAL) {
-        // Optionals can have wildcards, so generate wildcard (omit field) with
-        // some probability, regardless of references.
-        if (absl::Bernoulli(*gen, kFieldMatchWildcardProbability)) continue;
-        match.mutable_optional()->set_value(it->second);
-      }
->>>>>>> 56c71714
       *table_entry.add_match() = match;
     } else {
       // If the field can have wildcards, we generate a wildcard match with
@@ -1543,11 +1333,7 @@
                                        const SwitchState& switch_state,
                                        absl::optional<int> max_batch_size) {
   AnnotatedWriteRequest request;
-<<<<<<< HEAD
   absl::flat_hash_set<TableEntryKey> entry_keys_in_request;
-=======
-  absl::flat_hash_set<pdpi::TableEntryKey> entry_keys_in_request;
->>>>>>> 56c71714
 
   while (absl::Bernoulli(*gen, kAddUpdateProbability)) {
     if (max_batch_size.has_value() &&
@@ -1572,11 +1358,7 @@
       *request.add_updates() = update;
       if (update.pi().entity().has_table_entry()) {
         entry_keys_in_request.insert(
-<<<<<<< HEAD
             TableEntryKey(update.pi().entity().table_entry()));
-=======
-            pdpi::TableEntryKey(update.pi().entity().table_entry()));
->>>>>>> 56c71714
       }
     }
   }
