load("@bazel_skylib//rules:build_test.bzl", "build_test")
load("//p4_pdpi/testing:diff_test.bzl", "cmd_diff_test", "diff_test")
load("//p4_pdpi:pdgen.bzl", "p4_pd_proto")
load("@com_github_p4lang_p4c//:bazel/p4_library.bzl", "p4_library")

package(
    licenses = ["notice"],
)

<<<<<<< HEAD
proto_library(
    name = "fuzzer_proto",
    srcs = ["fuzzer.proto"],
    deps = [
        "//p4_pdpi:ir_proto",
        "@com_github_p4lang_p4runtime//:p4runtime_proto",
    ],
)

cc_proto_library(
    name = "fuzzer_cc_proto",
    deps = [":fuzzer_proto"],
)

=======
>>>>>>> d3a28cf2
cc_library(
    name = "p4_programs/sai-p4/ids",
    hdrs = ["p4_programs/sai-p4/ids.h"],
)

p4_library(
    name = "single_table_single_entry",
    src = "p4_programs/single_table_single_entry.p4",
    p4info_out = "single_table_single_entry.p4info.pb.txt",
)

p4_library(
    name = "constraints_equals",
    src = "p4_programs/constraints_equals.p4",
    p4info_out = "constraints_equals.p4info.pb.txt",
)

p4_library(
    name = "constraints_not_equals",
    src = "p4_programs/constraints_not_equals.p4",
    p4info_out = "constraints_not_equals.p4info.pb.txt",
)

p4_library(
    name = "acl_table_test",
    src = "p4_programs/acl_table_test.p4",
    p4info_out = "acl_table_test.p4info.pb.txt",
    deps = [
        "p4_programs/sai-p4/acl_actions.p4",
        "p4_programs/sai-p4/acl_set_vrf.p4",
        "p4_programs/sai-p4/headers.p4",
        "p4_programs/sai-p4/ids.h",
        "p4_programs/sai-p4/metadata.p4",
        "p4_programs/sai-p4/resource_limits.p4",
    ],
)
<|MERGE_RESOLUTION|>--- conflicted
+++ resolved
@@ -7,7 +7,6 @@
     licenses = ["notice"],
 )
 
-<<<<<<< HEAD
 proto_library(
     name = "fuzzer_proto",
     srcs = ["fuzzer.proto"],
@@ -22,8 +21,6 @@
     deps = [":fuzzer_proto"],
 )
 
-=======
->>>>>>> d3a28cf2
 cc_library(
     name = "p4_programs/sai-p4/ids",
     hdrs = ["p4_programs/sai-p4/ids.h"],
@@ -59,4 +56,4 @@
         "p4_programs/sai-p4/metadata.p4",
         "p4_programs/sai-p4/resource_limits.p4",
     ],
-)
+)