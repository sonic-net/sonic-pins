load("@com_github_p4lang_p4c//:bazel/p4_library.bzl", "p4_library")
load("//p4_pdpi/testing:diff_test.bzl", "cmd_diff_test")

package(
    default_visibility = ["//visibility:public"],
    licenses = ["notice"],
)

proto_library(
    name = "fuzzer_proto",
    srcs = ["fuzzer.proto"],
    deps = [
        "//p4_pdpi:ir_proto",
        "@com_github_p4lang_p4runtime//:p4runtime_proto",
    ],
)

cc_proto_library(
    name = "fuzzer_cc_proto",
    deps = [":fuzzer_proto"],
)

cc_library(
    name = "switch_state",
    srcs = ["switch_state.cc"],
    hdrs = ["switch_state.h"],
    deps = [ 
        "//p4_pdpi:entity_keys",
        "//gutil:collections",
        "//gutil:proto",
        "//gutil:status",
        "//p4_pdpi:ir",
        "//p4_pdpi:ir_cc_proto",
        "//p4_pdpi/internal:ordered_map",
        "@com_github_google_glog//:glog",
        "@com_github_p4lang_p4runtime//:p4info_cc_proto",
        "@com_github_p4lang_p4runtime//:p4runtime_cc_proto",
        "@com_google_absl//absl/algorithm:container",
        "@com_google_absl//absl/container:btree",
        "@com_google_absl//absl/container:flat_hash_map",
        "@com_google_absl//absl/container:flat_hash_set",
        "@com_google_absl//absl/status",
        "@com_google_absl//absl/strings",
        "@com_google_absl//absl/strings:str_format",
        "@com_google_absl//absl/types:optional",
        "@com_google_absl//absl/types:span",
        "@com_google_protobuf//:protobuf",
    ],
)

cc_test(
    name = "switch_state_test",
    srcs = ["switch_state_test.cc"],
    deps = [ 
        ":switch_state",
        ":test_utils",
        "//gutil:collections",
        "//gutil:proto",
        "//gutil:proto_matchers",
        "//gutil:status",
        "//gutil:status_matchers",
        "//p4_pdpi:ir",
        "//p4_pdpi/testing:main_p4_pd_cc_proto",
        "//p4_pdpi/testing:test_p4info_cc",
        "//p4_pdpi:pd",
        "@com_github_google_glog//:glog",
        "@com_github_p4lang_p4runtime//:p4runtime_cc_proto",
        "@com_google_absl//absl/container:flat_hash_set",
        "@com_google_absl//absl/status",
        "@com_google_absl//absl/strings",
        "@com_google_absl//absl/types:optional",
        "@com_google_googletest//:gtest_main",
    ],
)

cc_library(
    name = "fuzzer_config",
    hdrs = [
        "fuzzer_config.h",
    ],
    deps = [
        "//p4_pdpi:ir_cc_proto",
        "@com_github_p4lang_p4runtime//:p4runtime_cc_proto",
        "@com_google_absl//absl/container:btree",
        "@com_google_absl//absl/container:flat_hash_set",
    ],
)

cc_library(
    name = "mutation_and_fuzz_util",
    srcs = [ 
        "fuzz_util.cc",
        "mutation.cc",
    ],  
    hdrs = [ 
        "fuzz_util.h",
        "mutation.h",
    ],  
    deps = [ 
        ":annotation_util",
        ":fuzzer_cc_proto",
        ":fuzzer_config",
        ":switch_state",
        "//gutil:collections",
        "//gutil:status",
        "//p4_pdpi:ir_cc_proto",
        "//p4_pdpi/internal:ordered_map",
        "//p4_pdpi/netaddr:ipv6_address",
        "//p4_pdpi/utils:ir",
        "@com_github_google_glog//:glog",
        "@com_github_p4lang_p4runtime//:p4info_cc_proto",
        "@com_github_p4lang_p4runtime//:p4runtime_cc_proto",
        "@com_github_p4lang_p4runtime//:p4types_cc_proto",
        "@com_google_absl//absl/algorithm:container",
        "@com_google_absl//absl/base",
        "@com_google_absl//absl/base:endian",
<<<<<<< HEAD
        "@com_google_absl//absl/container:flat_hash_map",
=======
        "@com_google_absl//absl/container:btree",
>>>>>>> e03cbe1f
        "@com_google_absl//absl/container:flat_hash_set",
        "@com_google_absl//absl/random",
        "@com_google_absl//absl/random:distributions",
        "@com_google_absl//absl/status",
        "@com_google_absl//absl/status:statusor",
        "@com_google_absl//absl/strings",
        "@com_google_absl//absl/types:optional",
        "@com_google_absl//absl/types:span",
        "@com_google_protobuf//:protobuf_lite",
    ],
)

cc_test(
    name = "fuzz_util_test",
    srcs = [
        "fuzz_util_test.cc",
    ],
    data = ["acl_table_test.p4info.pb.txt"],
    deps = [
        ":fuzzer_cc_proto",
        ":mutation_and_fuzz_util",
        ":test_utils",
        "//gutil:collections",
        "//gutil:proto_matchers",
        "//gutil:status_matchers",
        "//p4_pdpi:ir_cc_proto",
        "@com_github_p4lang_p4runtime//:p4info_cc_proto",
        "@com_github_p4lang_p4runtime//:p4runtime_cc_proto",
        "@com_google_absl//absl/container:flat_hash_set",
        "@com_google_absl//absl/random",
        "@com_google_absl//absl/random:distributions",
        "@com_google_absl//absl/random:seed_sequences",
        "@com_google_absl//absl/status",
        "@com_google_absl//absl/status:statusor",
        "@com_google_googletest//:gtest_main",
    ],
)

cc_library(
    name = "annotation_util",
    srcs = ["annotation_util.cc"],
    hdrs = ["annotation_util.h"],
    deps = [
        ":fuzzer_cc_proto",
        "//gutil:status",
        "//p4_pdpi:ir",
        "//p4_pdpi/utils:ir",
        "@com_github_p4lang_p4runtime//:p4info_cc_proto",
        "@com_github_p4lang_p4runtime//:p4runtime_cc_proto",
    ],
)

cc_library(
    name = "oracle_util",
    srcs = [ 
        "oracle_util.cc",
    ],  
    hdrs = ["oracle_util.h"],
    deps = [
        ":fuzzer_cc_proto",
        ":switch_state",
        "//p4_pdpi:entity_keys",
        "//gutil:status",
        "//p4_pdpi:ir",
        "//p4_pdpi:ir_cc_proto",
        "@com_github_p4lang_p4runtime//:p4info_cc_proto",
        "@com_github_p4lang_p4runtime//:p4runtime_cc_proto",
        "@com_google_absl//absl/algorithm:container",
        "@com_google_absl//absl/container:flat_hash_map",
        "@com_google_absl//absl/status",
        "@com_google_absl//absl/types:optional",
        "@com_google_absl//absl/types:span",
    ],  
)

cc_test(
    name = "oracle_util_test",
    srcs = ["oracle_util_test.cc"],
    deps = [
        ":fuzzer_cc_proto",
        ":mutation_and_fuzz_util",
        ":oracle_util",
        ":test_utils",
        "//gutil:collections",
        "//gutil:status",
        "//gutil:status_matchers",
        "//gutil:testing",
        "//p4_pdpi:ir",
        "//p4_pdpi:ir_cc_proto",
        "//p4_pdpi:pd",
        "//p4_pdpi/netaddr:ipv4_address",
        "//sai_p4/instantiations/google:sai_p4info_cc",
        "//sai_p4/instantiations/google:sai_pd_cc_proto",
        "@com_github_p4lang_p4runtime//:p4info_cc_proto",
        "@com_github_p4lang_p4runtime//:p4runtime_cc_proto",
        "@com_google_absl//absl/status",
        "@com_google_absl//absl/status:statusor",
        "@com_google_absl//absl/strings",
        "@com_google_googleapis//google/rpc:code_cc_proto",
        "@com_google_googletest//:gtest_main",
    ],
)

cc_library(
    name = "constraints_util",
    srcs = ["constraints_util.cc"],
    hdrs = ["constraints_util.h"],
    deps = [
        "//gutil:status",
        "@com_github_google_glog//:glog",
        "@com_github_ivmai_cudd//:cudd",
        "@com_github_p4lang_p4_constraints//p4_constraints:ast_cc_proto",
        "@com_github_p4lang_p4_constraints//p4_constraints/backend:constraint_info",
        "@com_gnu_gmp//:gmp",
        "@com_google_absl//absl/container:flat_hash_map",
        "@com_google_absl//absl/hash",
        "@com_google_absl//absl/status",
        "@com_google_absl//absl/strings",
        "@com_google_absl//absl/types:variant",
    ],
)

cc_test(
    name = "constraints_util_integration_test",
    srcs = [
        "constraints_util_integration_test.cc",
    ],
    data = [
        "constraints_equals.p4info.pb.txt",
        "constraints_not_equals.p4info.pb.txt",
    ],
    deps = [
        ":constraints_util",
        "//gutil:proto",
        "@com_github_google_glog//:glog",
        "@com_github_p4lang_p4_constraints//p4_constraints/backend:constraint_info",
        "@com_github_p4lang_p4_constraints//p4_constraints/backend:interpreter",
        "@com_github_p4lang_p4runtime//:p4info_cc_proto",
        "@com_google_googletest//:gtest_main",
    ],
)

cc_library(
    name = "test_utils",
    testonly = True,
    srcs = ["test_utils.cc"],
    hdrs = ["test_utils.h"],
    deps = [
        ":fuzzer_config",
        ":mutation_and_fuzz_util",
        ":switch_state",
        "//gutil:collections",
        "//gutil:testing",
        "//p4_pdpi:ir",
        "//p4_pdpi:ir_cc_proto",
        "//p4_pdpi/internal:ordered_map",
        "//p4_pdpi/testing:test_p4info_cc",
        "//sai_p4/instantiations/google:sai_p4info_cc",
        "@com_github_p4lang_p4runtime//:p4info_cc_proto",
        "@com_github_p4lang_p4runtime//:p4runtime_cc_proto",
        "@com_google_absl//absl/random",
        "@com_google_absl//absl/status",
        "@com_google_absl//absl/status:statusor",
        "@com_google_absl//absl/strings",
    ],
)

# -- P4 libraries for testing -------------------------------------------------

p4_library(
    name = "single_table_single_entry",
    src = "p4_programs/single_table_single_entry.p4",
    p4info_out = "single_table_single_entry.p4info.pb.txt",
)

p4_library(
    name = "constraints_equals",
    src = "p4_programs/constraints_equals.p4",
    p4info_out = "constraints_equals.p4info.pb.txt",
)

p4_library(
    name = "constraints_not_equals",
    src = "p4_programs/constraints_not_equals.p4",
    p4info_out = "constraints_not_equals.p4info.pb.txt",
)

p4_library(
    name = "acl_table_test",
    src = "p4_programs/acl_table_test.p4",
    p4info_out = "acl_table_test.p4info.pb.txt",
    deps = [
        "p4_programs/sai-p4-google/acl_actions.p4",
        "p4_programs/sai-p4-google/acl_set_vrf.p4",
        "p4_programs/sai-p4-google/headers.p4",
        "p4_programs/sai-p4-google/ids.h",
        "p4_programs/sai-p4-google/metadata.p4",
        "p4_programs/sai-p4-google/resource_limits.p4",
    ],
)

p4_library(
    name = "sai_main",
    src = "p4_programs/sai-p4-google/sai_main.p4",
    p4info_out = "sai_main_info.pb.txt",
    deps = glob(["p4_programs/sai-p4-google/*"]),
)

cc_library(
    name = "acl_table_test_ids",
    hdrs = ["p4_programs/sai-p4-google/ids.h"],
)

# go/golden-test-with-coverage
cc_test(
    name = "switch_state_assert_entry_equality_test_runner",
    srcs = ["switch_state_assert_entry_equality_test_runner.cc"],
    linkstatic = True,
    deps = [
        ":switch_state",
        "//gutil:collections",
        "//gutil:testing",
        "//p4_pdpi:ir",
        "//p4_pdpi:ir_cc_proto",
        "//p4_pdpi/testing:test_p4info_cc",
        "@com_github_p4lang_p4runtime//:p4info_cc_proto",
        "@com_github_p4lang_p4runtime//:p4runtime_cc_proto",
        "@com_google_absl//absl/status",
        "@com_google_absl//absl/status:statusor",
        "@com_google_absl//absl/strings",
        "@com_google_absl//absl/types:span",
        "@com_google_protobuf//:protobuf",
    ],
)

cmd_diff_test(
    name = "switch_state_assert_entry_equality_test",
    actual_cmd = "$(execpath :switch_state_assert_entry_equality_test_runner)",
    expected = ":switch_state_assert_entry_equality_test.expected.output",
    tools = [":switch_state_assert_entry_equality_test_runner"],
)<|MERGE_RESOLUTION|>--- conflicted
+++ resolved
@@ -114,11 +114,7 @@
         "@com_google_absl//absl/algorithm:container",
         "@com_google_absl//absl/base",
         "@com_google_absl//absl/base:endian",
-<<<<<<< HEAD
         "@com_google_absl//absl/container:flat_hash_map",
-=======
-        "@com_google_absl//absl/container:btree",
->>>>>>> e03cbe1f
         "@com_google_absl//absl/container:flat_hash_set",
         "@com_google_absl//absl/random",
         "@com_google_absl//absl/random:distributions",
