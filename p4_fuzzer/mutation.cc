#include "p4_fuzzer/mutation.h"

// #include "third_party/libprotobuf_mutator/src/mutator.h"
#include "absl/algorithm/container.h"
#include "absl/status/status.h"
#include "gutil/collections.h"
#include "p4/v1/p4runtime.pb.h"
#include "p4_fuzzer/fuzz_util.h"

namespace p4_fuzzer {

using ::absl::BitGen;
using ::absl::Uniform;
using ::p4::v1::TableEntry;

namespace {

// Returns a uniformly random ID that is not from a given list.
uint32_t UniformNotFromList(BitGen* gen, const std::vector<uint32_t>& list) {
  uint32_t choice;

  do {
    choice = Uniform<uint32_t>(*gen);
  } while (absl::c_find(list, choice) != list.end());

  return choice;
}
}  // namespace

absl::Status MutateInvalidMatchFieldId(BitGen* gen, TableEntry* entry,
                                       const FuzzerConfig& config) {
  if (entry->match_size() == 0) {
    return absl::InvalidArgumentError("TableEntry has no match fields to fuzz");
  }

  auto table_ids = AllTableIds(config);

  if (absl::c_find(table_ids, entry->table_id()) == table_ids.end()) {
    return absl::InvalidArgumentError(
        "Cannot fuzz matches on invalid table id (it was probably fuzzed)");
  }

  int match_to_fuzz = Uniform<int>(*gen, 0, entry->match_size());
  entry->mutable_match(match_to_fuzz)
      ->set_field_id(
          UniformNotFromList(gen, AllMatchFieldIds(config, entry->table_id())));

  return absl::OkStatus();
}

absl::Status MutateMissingMandatoryMatchField(BitGen* gen, TableEntry* entry) {
  std::vector<int> mandatory_matches;

  int i = 0;
  for (const auto& match : entry->match()) {
    if (match.field_match_type_case() == p4::v1::FieldMatch::kExact) {
      mandatory_matches.push_back(i);
    }

    ++i;
  }

  if (mandatory_matches.empty()) {
    return absl::InvalidArgumentError(
        "Table entry has no mandatory match fields to remove");
  }

  entry->mutable_match()->erase(
      entry->mutable_match()->begin() +
      mandatory_matches[Uniform<int>(*gen, 0, mandatory_matches.size())]);

  return absl::OkStatus();
}

absl::Status MutateDuplicateMatchField(BitGen* gen, TableEntry* entry) {
  if (entry->match_size() == 0) {
    return absl::InvalidArgumentError(
        "TableEntry has no match fields to duplicate");
  }

  *entry->add_match() =
      entry->match(Uniform<int>(*gen, 0, entry->match_size()));

  return absl::OkStatus();
}

void MutateInvalidTableId(BitGen* gen, TableEntry* entry,
                          const FuzzerConfig& config) {
  entry->set_table_id(UniformNotFromList(gen, AllTableIds(config)));
}

void MutateInvalidActionId(BitGen* gen, TableEntry* entry,
                           const FuzzerConfig& config) {
  auto action = entry->mutable_action();

  switch (action->type_case()) {
    case p4::v1::TableAction::kAction:
      action->mutable_action()->set_action_id(
          UniformNotFromList(gen, AllActionIds(config)));
      break;
    case p4::v1::TableAction::kActionProfileActionSet: {
      auto* action_set = action->mutable_action_profile_action_set();
      const int num_actions = action_set->action_profile_actions_size();
      if (num_actions == 0) return;
      const int action_to_fuzz = Uniform<int>(*gen, 0, num_actions);
      auto* action_profile_action =
          action_set->mutable_action_profile_actions(action_to_fuzz);
      action_profile_action->mutable_action()->set_action_id(
          UniformNotFromList(gen, AllActionIds(config)));
    }

    break;
    default:
      LOG(FATAL) << "Only single action table entries or table entries that "
                    "use one one shot action selector programming supported.";
  }
}

absl::Status MutateInvalidTableImplementation(BitGen* gen, TableEntry* entry,
                                              const FuzzerConfig& config,
                                              const SwitchState& switch_state) {
  auto table_ids = AllTableIds(config);

  if (absl::c_find(table_ids, entry->table_id()) == table_ids.end()) {
    return absl::InvalidArgumentError(
        "Cannot fuzz matches on invalid table id (it was probably fuzzed)");
  }

  pdpi::IrTableDefinition ir_table_info =
      gutil::FindOrDie(config.info.tables_by_id(), entry->table_id());

  switch (entry->action().type_case()) {
    case p4::v1::TableAction::kActionProfileActionSet: {
      ASSIGN_OR_RETURN(
          *entry->mutable_action()->mutable_action(),
          FuzzAction(
              gen, config, switch_state,
              ChooseNonDefaultActionRef(gen, config, ir_table_info).action()));
      break;
    }

    case p4::v1::TableAction::kAction: {
      ASSIGN_OR_RETURN(
          *entry->mutable_action()->mutable_action_profile_action_set(),
          FuzzActionProfileActionSet(gen, config, switch_state, ir_table_info));
      break;
    }

    default:
      return absl::InvalidArgumentError(
          "Only single action tables or one shot action selector programming "
          "tables supported.");
  }

  return absl::OkStatus();
}

absl::Status MutateInvalidActionSelectorWeight(BitGen* gen,
                                               p4::v1::TableEntry* entry,
                                               const FuzzerConfig& config) {
  auto action = entry->mutable_action();

  if (action->type_case() != p4::v1::TableAction::kActionProfileActionSet) {
    return absl::InvalidArgumentError(
        "INVALID_ACTION_SELECTOR_WEIGHT mutation only works on tables that use "
        "one shot action selector programming.");
  }

  auto action_set = action->mutable_action_profile_action_set();

  if (action_set->action_profile_actions_size() == 0) {
    return absl::OkStatus();
  }

  int action_to_fuzz =
      Uniform<int>(*gen, 0, action_set->action_profile_actions_size());
  auto action_profile_action =
      action_set->mutable_action_profile_actions(action_to_fuzz);

  ASSIGN_OR_RETURN(auto action_profile,
                   GetActionProfile(config.info, entry->table_id()));

  if (absl::Bernoulli(*gen, 0.5)) {
    action_profile_action->set_weight(0);
  } else {
    action_profile_action->set_weight(
        absl::Uniform<int32_t>(*gen, -1 * action_profile.max_group_size(), 0));
<<<<<<< HEAD

=======
>>>>>>> f40fe4ae
  }

  return absl::OkStatus();
}

absl::Status MutateDuplicateInsert(absl::BitGen* gen, p4::v1::Update* update,
                                   const FuzzerConfig& config,
                                   const SwitchState& switch_state) {
  std::vector<TableEntry> entries;

  for (auto id : switch_state.AllTableIds()) {
    std::vector<TableEntry> entries_from_table =
        switch_state.GetTableEntries(id);
    entries.insert(entries.end(), entries_from_table.begin(),
                   entries_from_table.end());
  }

  if (entries.empty()) {
    return absl::InvalidArgumentError(
        "Cannot do a duplicate insert when there are no installed entries");
  }

  update->set_type(p4::v1::Update::INSERT);
  *update->mutable_entity()->mutable_table_entry() =
      UniformFromVector(gen, entries);

  return absl::OkStatus();
}

absl::Status MutateNonexistingModifyDelete(absl::BitGen* gen,
                                           p4::v1::Update* update,
                                           const FuzzerConfig& config,
                                           const SwitchState& switch_state,
                                           p4::v1::Update_Type type) {
  const int table_id = FuzzTableId(gen, config);

  ASSIGN_OR_RETURN(p4::v1::TableEntry entry,
                   FuzzValidTableEntry(gen, config, switch_state, table_id));
  if (switch_state.GetTableEntry(entry) != absl::nullopt) {
    return absl::InternalError("Generated entry that exists in switch");
  }

  *update->mutable_entity()->mutable_table_entry() = entry;
  update->set_type(type);

  return absl::OkStatus();
}

absl::Status MutateInvalidValue(absl::BitGen* gen, p4::v1::Update* update,
                                const FuzzerConfig& config,
                                const SwitchState& switch_state,
                                P4ValuePredicate predicate) {
  std::string invalid_value = FuzzRandomId(gen);

  // Try to find a match field.
  auto* table_entry = update->mutable_entity()->mutable_table_entry();
  ASSIGN_OR_RETURN(
      auto table_definition,
      gutil::FindOrStatus(config.info.tables_by_id(), table_entry->table_id()));
  for (auto& match : *table_entry->mutable_match()) {
    ASSIGN_OR_RETURN(auto match_definition,
                     gutil::FindOrStatus(table_definition.match_fields_by_id(),
                                         match.field_id()));
    if (predicate(match_definition.match_field().type_name(),
                  match_definition.references())) {
      switch (match.field_match_type_case()) {
        case p4::v1::FieldMatch::FieldMatchTypeCase::kExact:
          match.mutable_exact()->set_value(invalid_value);
          return absl::OkStatus();
          break;

        case p4::v1::FieldMatch::FieldMatchTypeCase::kOptional:
          match.mutable_optional()->set_value(invalid_value);
          return absl::OkStatus();
        default:
          return absl::InternalError(
              "String fields should be exact or optional, cannot make it more "
              "invalid.");
      }
    }
  }

  // Collect all actions.
  std::vector<p4::v1::Action*> actions;
  switch (table_entry->action().type_case()) {
    case p4::v1::TableAction::kAction:
      actions.push_back(table_entry->mutable_action()->mutable_action());
      break;

    case p4::v1::TableAction::kActionProfileActionSet:
      for (auto& action : *table_entry->mutable_action()
                               ->mutable_action_profile_action_set()
                               ->mutable_action_profile_actions()) {
        actions.push_back(action.mutable_action());
      }
      break;

    default:
      break;
  }

  // Try to find an action parameter.
  for (p4::v1::Action* action : actions) {
    ASSIGN_OR_RETURN(
        const auto& action_definition,
        gutil::FindOrStatus(config.info.actions_by_id(), action->action_id()));
    for (auto& param : *action->mutable_params()) {
      ASSIGN_OR_RETURN(const auto& param_definition,
                       gutil::FindOrStatus(action_definition.params_by_id(),
                                           param.param_id()));
      if (predicate(param_definition.param().type_name(),
                    param_definition.references())) {
        param.set_value(invalid_value);
        return absl::OkStatus();
      }
    }
  }

  return absl::InternalError(
      "The table entry does not have a port, cannot make it invalid.");
}

absl::Status MutateUpdate(BitGen* gen, const FuzzerConfig& config,
                          p4::v1::Update* update,
                          const SwitchState& switch_state,
                          const Mutation& mutation) {
  TableEntry* entry = update->mutable_entity()->mutable_table_entry();

  switch (mutation) {
    case Mutation::INVALID_TABLE_ID:
      MutateInvalidTableId(gen, entry, config);
      return absl::OkStatus();

    case Mutation::INVALID_ACTION_ID:
      MutateInvalidActionId(gen, entry, config);
      return absl::OkStatus();

    case Mutation::INVALID_MATCH_FIELD_ID:
      return MutateInvalidMatchFieldId(gen, entry, config);

    case Mutation::MISSING_MANDATORY_MATCH_FIELD:
      return MutateMissingMandatoryMatchField(gen, entry);

    case Mutation::DUPLICATE_MATCH_FIELD:
      return MutateDuplicateMatchField(gen, entry);

    case Mutation::INVALID_TABLE_IMPLEMENTATION:
      return MutateInvalidTableImplementation(gen, entry, config, switch_state);

    case Mutation::INVALID_ACTION_SELECTOR_WEIGHT:
      return MutateInvalidActionSelectorWeight(gen, entry, config);

    case Mutation::DUPLICATE_INSERT:
      return MutateDuplicateInsert(gen, update, config, switch_state);

    case Mutation::NONEXISTING_DELETE:
      return MutateNonexistingModifyDelete(gen, update, config, switch_state,
                                           p4::v1::Update::DELETE);

    case Mutation::NONEXISTING_MODIFY:
      return MutateNonexistingModifyDelete(gen, update, config, switch_state,
                                           p4::v1::Update::MODIFY);

    case Mutation::INVALID_PORT:
      return MutateInvalidValue(gen, update, config, switch_state, IsPort);

    case Mutation::INVALID_QOS_QUEUE:
      return MutateInvalidValue(gen, update, config, switch_state, IsQosQueue);

    case Mutation::INVALID_NEIGHBOR_ID:
      return MutateInvalidValue(gen, update, config, switch_state, IsNeighbor);

    case Mutation::INVALID_REFERRING_ID:
      return MutateInvalidValue(gen, update, config, switch_state, IsReferring);

    case Mutation::DIFFERENT_ROLE:
      // We already picked the right table earlier on, so nothing to do here.
      return absl::OkStatus();

    default:
      LOG(FATAL) << "Unsupported mutation type";
  }

  return absl::InternalError("Control flow should have never reached here.");
}

}  // namespace p4_fuzzer<|MERGE_RESOLUTION|>--- conflicted
+++ resolved
@@ -185,10 +185,6 @@
   } else {
     action_profile_action->set_weight(
         absl::Uniform<int32_t>(*gen, -1 * action_profile.max_group_size(), 0));
-<<<<<<< HEAD
-
-=======
->>>>>>> f40fe4ae
   }
 
   return absl::OkStatus();
