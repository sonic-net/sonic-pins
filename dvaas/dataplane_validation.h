--- conflicted
+++ resolved
@@ -220,22 +220,12 @@
   // specific packet synthesis implementation (our current implementation is not
   // even open-source yet), so DVaaS takes the synthesis function as an input
   // parameter.
-<<<<<<< HEAD
-  virtual absl::StatusOr<
-      std::vector<p4_symbolic::packet_synthesizer::SynthesizedPacket>>
-  SynthesizePackets(const pdpi::IrP4Info &ir_p4info,
-                    const pdpi::IrTableEntries &ir_entries,
-                    const p4::v1::ForwardingPipelineConfig &p4_symbolic_config,
-                    absl::Span<const pins_test::P4rtPortId> ports,
-                    const OutputWriterFunctionType &write_stats) const = 0;
-=======
   virtual absl::StatusOr<PacketSynthesisResult> SynthesizePackets(
       const pdpi::IrP4Info& ir_p4info, const pdpi::IrEntities& ir_entities,
       const p4::v1::ForwardingPipelineConfig& p4_symbolic_config,
       absl::Span<const pins_test::P4rtPortId> ports,
       const OutputWriterFunctionType& write_stats,
       std::optional<absl::Duration> time_limit = std::nullopt) const = 0;
->>>>>>> 7153638d
 
   // Generates a map of test ID to PacketTestVector with output prediction
   // given a list of `synthesized_packets` for the given input (program,
@@ -253,13 +243,8 @@
   //  3. The packet will be padded to minimum size and the computed fields
   //     recomputed.
   virtual absl::StatusOr<PacketTestVectorById> GeneratePacketTestVectors(
-<<<<<<< HEAD
-      const pdpi::IrP4Info &ir_p4info, const pdpi::IrTableEntries &ir_entries,
-      const p4::v1::ForwardingPipelineConfig &bmv2_config,
-=======
       const pdpi::IrP4Info& ir_p4info, const pdpi::IrEntities& ir_entities,
       const p4::v1::ForwardingPipelineConfig& bmv2_config,
->>>>>>> 7153638d
       absl::Span<const pins_test::P4rtPortId> ports,
       std::vector<p4_symbolic::packet_synthesizer::SynthesizedPacket>
           &synthesized_packets,
@@ -288,15 +273,6 @@
   virtual ~DataplaneValidationBackend() = default;
 };
 
-<<<<<<< HEAD
-// Generates and returns test vectors using the backend functions
-// `SynthesizePackets` and `GeneratePacketTestVectors`. Reads the table entries,
-// P4Info, and relevant P4RT port IDs from the switch.
-absl::StatusOr<PacketTestVectorById>
-GenerateTestVectors(const DataplaneValidationParams &params, SwitchApi &sut,
-                    DataplaneValidationBackend &backend,
-                    gutil::TestArtifactWriter &writer);
-=======
 // Stores test vectors as well as the result of automated test packet synthesis
 // (if any).
 struct GenerateTestVectorsResult {
@@ -310,7 +286,6 @@
 absl::StatusOr<GenerateTestVectorsResult> GenerateTestVectors(
     const DataplaneValidationParams& params, SwitchApi& sut,
     DataplaneValidationBackend& backend, gutil::TestArtifactWriter& writer);
->>>>>>> 7153638d
 
 } // namespace dvaas
 
