57.14% of 7 test vectors passed
100.00% of 7 test vectors produced the correct number and type of output packets
4 test vectors forwarded, producing 6 forwarded output packets
3 test vectors punted, producing 3 punted output packets
1 test vectors produced no output packets
<<<<<<< HEAD
None of 2 test vectors attempted had deterministically reproducible failures
57.14% of 7 test vectors passed
100.00% of 7 test vectors produced the correct number and type of output packets
4 test vectors forwarded, producing 6 forwarded output packets
3 test vectors punted, producing 3 punted output packets
1 test vectors produced no output packets
All of 2 test vectors attempted had deterministically reproducible failures
57.14% of 7 test vectors passed
100.00% of 7 test vectors produced the correct number and type of output packets
4 test vectors forwarded, producing 6 forwarded output packets
3 test vectors punted, producing 3 punted output packets
1 test vectors produced no output packets
=======
1 of 3 test vectors with failures were deterministically reproducible
>>>>>>> 07aed0a5
<|MERGE_RESOLUTION|>--- conflicted
+++ resolved
@@ -3,7 +3,6 @@
 4 test vectors forwarded, producing 6 forwarded output packets
 3 test vectors punted, producing 3 punted output packets
 1 test vectors produced no output packets
-<<<<<<< HEAD
 None of 2 test vectors attempted had deterministically reproducible failures
 57.14% of 7 test vectors passed
 100.00% of 7 test vectors produced the correct number and type of output packets
@@ -16,6 +15,4 @@
 4 test vectors forwarded, producing 6 forwarded output packets
 3 test vectors punted, producing 3 punted output packets
 1 test vectors produced no output packets
-=======
-1 of 3 test vectors with failures were deterministically reproducible
->>>>>>> 07aed0a5
+1 of 3 test vectors with failures were deterministically reproducible