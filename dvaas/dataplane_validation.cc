// Copyright 2024 Google LLC
//
// Licensed under the Apache License, Version 2.0 (the "License");
// you may not use this file except in compliance with the License.
// You may obtain a copy of the License at
//
//     https://www.apache.org/licenses/LICENSE-2.0
//
// Unless required by applicable law or agreed to in writing, software
// distributed under the License is distributed on an "AS IS" BASIS,
// WITHOUT WARRANTIES OR CONDITIONS OF ANY KIND, either express or implied.
// See the License for the specific language governing permissions and
// limitations under the License.

#include "dvaas/dataplane_validation.h"

<<<<<<< HEAD
#include <functional>
=======
#include <cstdint>
>>>>>>> 9789cec6
#include <memory>
#include <optional>
#include <string>
#include <utility>
#include <vector>

#include "absl/algorithm/container.h"
#include "absl/cleanup/cleanup.h"
#include "absl/container/btree_map.h"
#include "absl/status/status.h"
#include "absl/status/statusor.h"
#include "absl/strings/str_cat.h"
#include "absl/strings/str_join.h"
#include "absl/strings/str_replace.h"
#include "absl/strings/string_view.h"
#include "absl/time/clock.h"
#include "absl/time/time.h"
#include "absl/types/span.h"
#include "dvaas/output_writer.h"
#include "dvaas/packet_injection.h"
#include "dvaas/packet_trace.pb.h"
#include "dvaas/port_id_map.h"
#include "dvaas/switch_api.h"
#include "dvaas/test_run_validation.h"
#include "dvaas/test_vector.h"
#include "dvaas/test_vector.pb.h"
#include "dvaas/user_provided_packet_test_vector.h"
#include "dvaas/validation_result.h"
#include "glog/logging.h"
#include "gutil/proto.h"
#include "gutil/status.h"
#include "gutil/test_artifact_writer.h"
#include "gutil/version.h"
#include "lib/gnmi/gnmi_helper.h"
#include "lib/gnmi/openconfig.pb.h"
#include "lib/p4rt/p4rt_port.h"
#include "p4/v1/p4runtime.pb.h"
#include "p4_pdpi/ir.h"
#include "p4_pdpi/ir.pb.h"
#include "p4_pdpi/p4_runtime_session.h"
#include "p4_pdpi/p4_runtime_session_extras.h"
#include "p4_pdpi/packetlib/packetlib.pb.h"
#include "p4_pdpi/sequencing.h"
#include "p4_symbolic/packet_synthesizer/packet_synthesizer.pb.h"
#include "proto/gnmi/gnmi.pb.h"
#include "sai_p4/instantiations/google/versions.h"
#include "tests/lib/switch_test_setup_helpers.h"
#include "thinkit/mirror_testbed.h"

namespace dvaas {
namespace {

using ::p4_symbolic::packet_synthesizer::SynthesizedPacket;
using ::packetlib::Packet;
using ::pins_test::P4rtPortId;

absl::StatusOr<SynthesizedPacket> GetSynthesizedPacketFromFromTestVector(
    const dvaas::PacketTestVector& test_vector) {
  // Create a synthesized packet from `test_vector`.
  std::string_view packet_port = test_vector.input().packet().port();
  Packet packet = test_vector.input().packet().parsed();
  SynthesizedPacket synthesized_packet;
  *synthesized_packet.mutable_packet() = packet.payload();
  *synthesized_packet.mutable_ingress_port() = packet_port;

  auto test_vector_predicts_drop =
      [](const dvaas::SwitchOutput& output_packets) {
        // If no packets make it out of a front-panel port, that is considered
        // a drop.
        return output_packets.packets().empty();
      };

  // Set `drop_expected` to be the same as `kTestVectorRequiresDrop` to avoid
  // throwing an error in `CheckTestVectorPredictionConformity`.
  const bool kTestVectorRequiresDrop = absl::c_all_of(
      test_vector.acceptable_outputs(), test_vector_predicts_drop);
  synthesized_packet.set_drop_expected(kTestVectorRequiresDrop);

  return synthesized_packet;
}

// Determines the reproducibility rate of a test failure and sets it in
// `test_outcome`.
absl::Status DetermineReproducibilityRate(
    const DataplaneValidationParams& params,
    const PacketInjectionParams& parameters,
    pdpi::P4RuntimeSession& sut_session,
    pdpi::P4RuntimeSession& control_switch_session,
    dvaas::PacketTestOutcome& test_outcome) {
  // Duplicate the packet that caused a test failure.
  PacketTestVectorById test_vectors;
  PacketStatistics statistics;
  for (int tag_id = 0; tag_id < params.failure_enhancement_options
                                    .num_of_replication_attempts_per_failure;
       ++tag_id) {
    PacketTestVector packet_test_vector = test_outcome.test_run().test_vector();
    RETURN_IF_ERROR(UpdateTestTag(packet_test_vector, tag_id));
    test_vectors[tag_id] = std::move(packet_test_vector);
  }

  // Call SendTestPacketsAndCollectOutputs.
  ASSIGN_OR_RETURN(
      PacketTestRuns test_runs,
      SendTestPacketsAndCollectOutputs(sut_session, control_switch_session,
                                       test_vectors, parameters, statistics,
                                       /*log_injection_progress=*/false));

  ValidationResult validation_result =
      ValidationResult(test_runs, params.switch_output_diff_params,
                       /*packet_synthesis_result=*/{});

  test_outcome.mutable_test_result()
      ->mutable_failure()
      ->mutable_minimization_analysis()
      ->set_reproducibility_rate(1 - validation_result.GetSuccessRate());

  return absl::OkStatus();
}

absl::Status MinimizePacketTestVectors(
    SwitchApi& sut_api, dvaas::PacketTestOutcome& test_outcome,
    const std::function<absl::StatusOr<ValidationResult>(
        const SynthesizedPacket& synthesized_packet,
        pdpi::IrEntities& ir_entities)>
        test_and_validate_callback) {
  // Get the `pi_entities` from the SUT.
  ASSIGN_OR_RETURN(std::vector<p4::v1::Entity> pi_entities,
                   pdpi::ReadPiEntities(sut_api.p4rt.get()));

  // Clear and reinstall table entries on the SUT.
  absl::Cleanup cleanup = [&pi_entities, &sut_api]() {
    auto status = pdpi::ClearEntities(*sut_api.p4rt);
    if (!status.ok()) {
      LOG(WARNING) << "Failed to clear entities on the switch: "
                   << status.message();
    }
    status = pdpi::InstallPiEntities(*sut_api.p4rt, pi_entities);
    if (!status.ok()) {
      LOG(WARNING) << "Failed to reinstall entities on the switch: "
                   << status.message();
    }
  };

  ASSIGN_OR_RETURN(pdpi::IrP4Info ir_p4info, pdpi::GetIrP4Info(*sut_api.p4rt));

  // Create a synthesized packet from `test_outcome`.
  ASSIGN_OR_RETURN(SynthesizedPacket synthesized_packet,
                   GetSynthesizedPacketFromFromTestVector(
                       test_outcome.test_run().test_vector()));

  // Order the entities so that an entity that may be depended on by another
  // entity comes first.
  RETURN_IF_ERROR(pdpi::StableSortEntities(ir_p4info, pi_entities));

  // Convert `pi_entities` to `ir_entities` to pass into
  // `generate_test_vectors_callback`.
  ASSIGN_OR_RETURN(pdpi::IrEntities result,
                   pdpi::PiEntitiesToIr(ir_p4info, pi_entities));

  // Iterate backwards through the entities, remove the current entity from the
  // switch, and reinstall the entity on the switch if no failure occurs.
  for (int i = result.entities_size() - 1; i >= 0; --i) {
    // Store the `pi_entity` in case we need to reinstall it on the switch if no
    // failure occurs.
    pdpi::IrEntity ir_entity = result.entities().at(i);

    // Remove the entity from the result.
    result.mutable_entities()->DeleteSubrange(i, 1);

    // Uninstall the entity from the switch.
    if (!DeleteIrEntity(*sut_api.p4rt, ir_entity).ok()) {
      continue;
    }

    // Validate test runs to create test outcomes.
    ASSIGN_OR_RETURN(ValidationResult validation_result,
                     test_and_validate_callback(synthesized_packet, result));

    if (!validation_result.HasFailure()) {
      // If there is no failure, reinstall the entity on the switch and add
      // the entity back to the result.
      RETURN_IF_ERROR(pdpi::InstallIrEntity(*sut_api.p4rt, ir_entity))
          << "Failed to reinstall entity that we just deleted from switch:"
          << gutil::PrintTextProto(ir_entity);
      *result.add_entities() = ir_entity;
    }
  }
  LOG(INFO) << "The initial number of entities is " << pi_entities.size()
            << ".\n";
  LOG(INFO) << "The final number of entities is " << result.entities_size()
            << ".\n";
  LOG(INFO)
      << "The minimal set of entities that caused the test failure is: \n";
  LOG(INFO) << gutil::PrintTextProto(result);
  return absl::OkStatus();
}

std::string ToString(
    const std::vector<SynthesizedPacket>& synthesized_packets) {
  return absl::StrJoin(synthesized_packets, "\n\n\n",
                       [](std::string* out, auto& packet) {
                         absl::StrAppend(out, packet.DebugString());
                       });
}

std::string ToString(const PacketTestVectorById& packet_test_vector_by_id) {
  return absl::StrJoin(packet_test_vector_by_id,
                       absl::StrCat("\n", std::string(80, '-'), "\n\n"),
                       [](std::string* out, auto& it) {
                         absl::StrAppend(out, it.second.DebugString());
                       });
}

// We use a custom test artifact writer that prefixes file names and adds
// headers to contents.
class DvaasTestArtifactWriter : public gutil::TestArtifactWriter {
 public:
  DvaasTestArtifactWriter(gutil::TestArtifactWriter& underlying_writer,
                          const DataplaneValidationParams& params)
      : underlying_writer_(underlying_writer), params_(params) {}

  absl::Status StoreTestArtifact(absl::string_view filename,
                                 absl::string_view contents) override {
    return underlying_writer_.StoreTestArtifact(FixFileName(filename),
                                                FixContents(contents));
  }

  absl::Status AppendToTestArtifact(absl::string_view filename,
                                    absl::string_view contents) override {
    return underlying_writer_.AppendToTestArtifact(FixFileName(filename),
                                                   FixContents(contents));
  }

 private:
  gutil::TestArtifactWriter& underlying_writer_;
  const DataplaneValidationParams& params_;

  std::string FixFileName(absl::string_view filename) {
    return absl::StrCat(params_.artifact_prefix, "_", filename);
  }
  std::string FixContents(absl::string_view contents) {
    return absl::StrCat(params_.get_artifact_header.has_value()
                            ? (*params_.get_artifact_header)()
                            : "",
                        contents, "\n\n\n");
  }
};

}  // namespace

absl::StatusOr<P4Specification> InferP4Specification(
    const DataplaneValidationParams& params,
    const DataplaneValidationBackend& backend, SwitchApi& sut) {
  P4Specification p4_spec;
  if (params.specification_override.has_value()) {
    p4_spec = *params.specification_override;
  } else {
    ASSIGN_OR_RETURN(p4_spec, backend.InferP4Specification(sut));
  }

  // Sanity check if the P4 specification is plausibly accurate.
  ASSIGN_OR_RETURN(
      gutil::Version p4_symbolic_config_version,
      gutil::ParseVersion(
          p4_spec.p4_symbolic_config.p4info().pkg_info().version()));
  ASSIGN_OR_RETURN(
      gutil::Version bmv2_config_version,
      gutil::ParseVersion(
          p4_spec.p4_symbolic_config.p4info().pkg_info().version()));
  ASSIGN_OR_RETURN(gutil::Version sut_config_version,
                   pdpi::GetPkgInfoVersion(sut.p4rt.get()));
  if (p4_symbolic_config_version != bmv2_config_version) {
    if (params.specification_override.has_value()) {
      LOG(WARNING) << "P4 specification override you provided is inconsistent: "
                      "P4Info versions for p4-symbolic and BMv2 do not match: "
                   << p4_symbolic_config_version << " vs "
                   << bmv2_config_version;
    } else {
      return gutil::InternalErrorBuilder()
             << "P4 specification inferred by DVaaS backend is inconsistent: "
                "P4Info versions for p4-symbolic and BMv2 do not match: "
             << p4_symbolic_config_version << " vs " << bmv2_config_version;
    }
  }
  if (bmv2_config_version != sut_config_version) {
    if (params.specification_override.has_value()) {
      LOG(WARNING) << "P4 specification override you provided is inconsistent "
                      "with the P4Info version of the SUT: override version "
                   << p4_symbolic_config_version << " vs SUT version "
                   << sut_config_version;
    } else {
      return gutil::InternalErrorBuilder()
             << "P4 specification inferred by DVaaS backend is inconsistent "
                "with the P4Info version of the SUT: inferred version "
             << p4_symbolic_config_version << " vs SUT version"
             << sut_config_version;
    }
  }
  return p4_spec;
}

absl::StatusOr<std::string> GetPacketTraceSummary(
    dvaas::PacketTrace& packet_trace) {
  std::string summarized_packet_trace;

  auto indent = [](std::string_view text) {
    return absl::StrReplaceAll(text, {{"\n", "\n  "}});
  };

  for (const dvaas::Event& event : packet_trace.events()) {
    switch (event.event_case()) {
      case Event::kTableApply: {
        if (event.table_apply().hit().has_table_entry()) {
          absl::StrAppend(&summarized_packet_trace, "Table '",
                          event.table_apply().table_name(), "': hit\n  ",
                          indent(gutil::PrintTextProto(
                              event.table_apply().hit().table_entry())),
                          "\n");
        } else {
          absl::StrAppend(&summarized_packet_trace,
                          indent(event.table_apply().hit_or_miss_textual_log()),
                          "\n\n");
        }
        break;
      }
      case Event::kMarkToDrop: {
        absl::StrAppend(&summarized_packet_trace, "Primitive: 'mark_to_drop' (",
                        event.mark_to_drop().source_location(), ")\n\n");
        break;
      }
      case Event::kPacketReplication: {
        absl::StrAppend(
            &summarized_packet_trace, "Packet replication: ",
            event.packet_replication().number_of_packets_replicated(),
            " replicas\n\n");
        break;
      }
      default: {
        LOG(WARNING) << "Event " << event.ShortDebugString()
                     << " not supported.";
        break;
      }
    }
  }
  return summarized_packet_trace;
}

// Generates and returns test vectors using the backend functions
// `SynthesizePackets` and `GeneratePacketTestVectors`. Reads the table entries,
// P4Info, and relevant P4RT port IDs from the switch.
absl::StatusOr<GenerateTestVectorsResult> GenerateTestVectors(
    const DataplaneValidationParams& params, SwitchApi& sut,
    DataplaneValidationBackend& backend, gutil::TestArtifactWriter& writer) {
  // Determine the P4 specification to test against.
  ASSIGN_OR_RETURN(P4Specification p4_spec,
                   InferP4Specification(params, backend, sut));
  RETURN_IF_ERROR(writer.AppendToTestArtifact(
      "sut_p4_symbolic_config.txt", p4_spec.p4_symbolic_config.DebugString()));
  RETURN_IF_ERROR(writer.AppendToTestArtifact(
      "sut_bmv2_config.txt", p4_spec.bmv2_config.DebugString()));

  ASSIGN_OR_RETURN(pdpi::IrP4Info ir_p4info, pdpi::GetIrP4Info(*sut.p4rt));

  // Read P4Info and control plane entities from SUT, sorted for determinism.
  ASSIGN_OR_RETURN(pdpi::IrEntities entities,
                   pdpi::ReadIrEntitiesSorted(*sut.p4rt));
  // Retrieve auxiliary entries for v1model targets.
  ASSIGN_OR_RETURN(
      pdpi::IrEntities v1model_auxiliary_table_entries,
      backend.CreateV1ModelAuxiliaryEntities(entities, ir_p4info, *sut.gnmi));

  RETURN_IF_ERROR(writer.AppendToTestArtifact(
      "v1model_auxiliary_table_entries.txt",
      gutil::PrintTextProto(v1model_auxiliary_table_entries)));

  entities.MergeFrom(v1model_auxiliary_table_entries);

  RETURN_IF_ERROR(
      writer.AppendToTestArtifact("ir_entities_used_in_packet_synthesis.txt",
                                  absl::StrCat(gutil::PrintTextProto(entities),
                                               std::string(80, '-'), "\n")));

  // Get enabled Ethernet ports from SUT's GNMI config.
  ASSIGN_OR_RETURN(std::vector<pins_test::P4rtPortId> ports,
                   pins_test::GetMatchingP4rtPortIds(
                       *sut.gnmi, pins_test::IsEnabledEthernetInterface));
  if (ports.empty()) {
    return absl::InvalidArgumentError("Set of available P4RT ports is empty");
  }
  const P4rtPortId& default_ingress_port = ports[0];
  GenerateTestVectorsResult generate_test_vectors_result;

  // Synthesize test packets.
  LOG(INFO) << "Synthesizing test packets";
  ASSIGN_OR_RETURN(
      generate_test_vectors_result.packet_synthesis_result,
      backend.SynthesizePackets(
          ir_p4info, entities, p4_spec.p4_symbolic_config, ports,
          [&](absl::string_view stats) {
            return writer.AppendToTestArtifact("test_packet_stats.txt", stats);
          },
          params.coverage_goals_override, params.packet_synthesis_time_limit));

  RETURN_IF_ERROR(writer.AppendToTestArtifact(
      "synthesized_packets.txt",
      ToString(generate_test_vectors_result.packet_synthesis_result
                   .synthesized_packets)));

  // Generate test vectors with output prediction from the synthesized
  // packets.
  LOG(INFO) << "Generating test vectors with output prediction";
  ASSIGN_OR_RETURN(generate_test_vectors_result.packet_test_vector_by_id,
                   backend.GeneratePacketTestVectors(
                       ir_p4info, entities, p4_spec.bmv2_config, ports,
                       generate_test_vectors_result.packet_synthesis_result
                           .synthesized_packets,
                       default_ingress_port));

  RETURN_IF_ERROR(writer.AppendToTestArtifact(
      "generated_test_vectors.txt",
      ToString(generate_test_vectors_result.packet_test_vector_by_id)));

  return generate_test_vectors_result;
}

absl::Status AttachPacketTrace(
    dvaas::PacketTestOutcome& failed_packet_test,
    absl::btree_map<std::string, std::vector<dvaas::PacketTrace>>&
        packet_traces,
    gutil::TestArtifactWriter& dvaas_test_artifact_writer) {
  // Store the full BMv2 textual log as test artifact.
  ASSIGN_OR_RETURN(int test_id,
                   dvaas::ExtractTestPacketTag(failed_packet_test.test_run()
                                                   .test_vector()
                                                   .input()
                                                   .packet()
                                                   .parsed()));
  const std::string& packet_hex =
      failed_packet_test.test_run().test_vector().input().packet().hex();
  const std::string filename =
      "packet_" + std::to_string(test_id) + ".trace.txt";
  RETURN_IF_ERROR(dvaas_test_artifact_writer.AppendToTestArtifact(
      filename, packet_traces[packet_hex][0].bmv2_textual_log()));

  auto it = packet_traces.find(packet_hex);
  if (it == packet_traces.end() || it->second.empty()) {
    return absl::InternalError(
        absl::StrCat("Packet trace not found for packet ", packet_hex));
  }

  // Augment failure description with packet trace summary.
  ASSIGN_OR_RETURN(std::string summarized_packet_trace,
                   GetPacketTraceSummary(it->second[0]));
  failed_packet_test.mutable_test_result()->mutable_failure()->set_description(
      absl::StrCat(
          failed_packet_test.test_result().failure().description(),
          "\n== EXPECTED INPUT-OUTPUT TRACE (P4 SIMULATION) SUMMARY"
          " =========================\n",
          "DISCLAIMER: The following trace is produced from a simulation based "
          "on the P4 model of the switch. Its sole purpose is to explain why "
          "the test expects the output it expects. It does NOT necessarily "
          "represent the behavior of the actual hardware under test. ",
          "Moreover, this is a summary of the full trace and does not contain "
          "all details. The full trace can be found in '",
          filename, "'.\n\n", summarized_packet_trace));

  return absl::OkStatus();
}

absl::Status PostProcessTestVectorFailure(
    const DataplaneValidationParams& params,
    const PacketInjectionParams& packet_injection_params, int failure_count,
    SwitchApi& sut_api, SwitchApi& control_switch_api,
    dvaas::PacketTestOutcome& test_outcome,
    absl::btree_map<std::string, std::vector<dvaas::PacketTrace>>&
        packet_traces,
    gutil::TestArtifactWriter& dvaas_test_artifact_writer,
    const std::function<absl::StatusOr<ValidationResult>(
        const SynthesizedPacket& synthesized_packet,
        pdpi::IrEntities& ir_entities)>
        test_and_validate_callback) {
  // Duplicate packet that caused test failure.
  if (failure_count <
      params.failure_enhancement_options.max_failures_to_attempt_to_replicate) {
    RETURN_IF_ERROR(DetermineReproducibilityRate(
        params, packet_injection_params, *sut_api.p4rt,
        *control_switch_api.p4rt, test_outcome));
  }

  // Only try to minimize the set of entities when the failure is perfectly
  // reproducible.
  if (test_outcome.test_result()
              .failure()
              .minimization_analysis()
              .reproducibility_rate() == 1.0 &&
      failure_count < params.failure_enhancement_options
                          .max_number_of_failures_to_minimize) {
    RETURN_IF_ERROR(MinimizePacketTestVectors(sut_api, test_outcome,
                                              test_and_validate_callback))
            .SetPrepend()
        << "When minimizing failure: ";
  }

  // Print packet traces.
  if (params.failure_enhancement_options.collect_packet_trace) {
    RETURN_IF_ERROR(AttachPacketTrace(test_outcome, packet_traces,
                                      dvaas_test_artifact_writer));
  }
  return absl::OkStatus();
}

absl::Status IncreasePerEntryRateLimitsToAvoidBogusDrops(
    const std::vector<p4::v1::Entity>& original_entities, SwitchApi& sut) {
  ASSIGN_OR_RETURN(gutil::Version switch_p4_version,
                   pdpi::GetPkgInfoVersion(sut.p4rt.get()));
  ASSIGN_OR_RETURN(
      gutil::Version minimum_version,
      gutil::ParseVersion(SAI_P4_PKGINFO_VERSION_METER_CONFIG_USES_INT64));

  // TODO: Remove when backwards compatibility is no longer
  // required.
  if (switch_p4_version < minimum_version) return absl::OkStatus();

  // Loop through the entities and modify those with MeterConfigs such that
  // the MeterConfig has 1000Gbps as the rate limit and 128Mb as the burst
  // limit.
  constexpr int64_t kHighRateLimit = 125000000000;
  constexpr int64_t kHighBurstLimit = 16000000;
  std::vector<p4::v1::Update> pi_updates;

  for (const auto& entity : original_entities) {
    if (entity.has_table_entry() && entity.table_entry().has_meter_config()) {
      p4::v1::Update update;
      update.set_type(p4::v1::Update::MODIFY);
      *update.mutable_entity() = entity;
      update.mutable_entity()
          ->mutable_table_entry()
          ->mutable_meter_config()
          ->set_cir(kHighRateLimit);
      update.mutable_entity()
          ->mutable_table_entry()
          ->mutable_meter_config()
          ->set_pir(kHighRateLimit);
      update.mutable_entity()
          ->mutable_table_entry()
          ->mutable_meter_config()
          ->set_cburst(kHighBurstLimit);
      update.mutable_entity()
          ->mutable_table_entry()
          ->mutable_meter_config()
          ->set_pburst(kHighBurstLimit);
      pi_updates.push_back(std::move(update));
    }
  }
  // Send MODIFY updates to the switch.
  return pdpi::SendPiUpdates(sut.p4rt.get(), pi_updates);
}

absl::StatusOr<ValidationResult>
DataplaneValidator::ValidateDataplaneUsingExistingSwitchApis(
    SwitchApi& sut, SwitchApi& control_switch,
    const DataplaneValidationParams& params) {
  // Read all entities.
  ASSIGN_OR_RETURN(std::vector<p4::v1::Entity> original_entities,
                   pdpi::ReadPiEntitiesSorted(*sut.p4rt));

  RETURN_IF_ERROR(
      IncreasePerEntryRateLimitsToAvoidBogusDrops(original_entities, sut));

  // Set up custom writer that prefixes artifact names and adds headers.
  DvaasTestArtifactWriter dvaas_test_artifact_writer(artifact_writer_, params);

  // Configure control switch.
  {
    // Read P4Info from control switch.
    ASSIGN_OR_RETURN(pdpi::IrP4Info ir_info,
                     pdpi::GetIrP4Info(*control_switch.p4rt));

    // Clear control switch entities and install punt entries instead.
    RETURN_IF_ERROR(pdpi::ClearEntities(*control_switch.p4rt));
    ASSIGN_OR_RETURN(pdpi::IrEntities punt_entries,
                     backend_->GetEntitiesToPuntAllPackets(ir_info));
    RETURN_IF_ERROR(
        pdpi::InstallIrEntities(*control_switch.p4rt, punt_entries));
  }

  // Clear counters prior to test packet injection, so the final counters are
  // more meaningful.
  //
  // CAUTION: As of 2024, this is a not supported by SONIC PINS, and behaves as
  // a no-op on such switches.
  RETURN_IF_ERROR(pdpi::ClearTableEntryCounters(*sut.p4rt));

  // Read and store table entries on SUT as an artifact.
  ASSIGN_OR_RETURN(pdpi::IrEntities entities,
                   pdpi::ReadIrEntitiesSorted(*sut.p4rt));
  RETURN_IF_ERROR(dvaas_test_artifact_writer.AppendToTestArtifact(
      "sut_ir_entities.pre_packet_injection.txtpb",
      gutil::PrintTextProto(entities)));

  // Store port mapping as an artifact (identity if not given a value).
  MirrorTestbedP4rtPortIdMap mirror_testbed_port_map =
      params.mirror_testbed_port_map_override.has_value()
          ? *params.mirror_testbed_port_map_override
          : MirrorTestbedP4rtPortIdMap::CreateIdentityMap();
  RETURN_IF_ERROR(CheckAndStoreMappedAndUnmappedPortIds(
      mirror_testbed_port_map, *sut.gnmi, *control_switch.gnmi,
      dvaas_test_artifact_writer));

  // Generate test vectors.
  GenerateTestVectorsResult generate_test_vectors_result;
  PacketTestVectorById& test_vectors =
      generate_test_vectors_result.packet_test_vector_by_id;
  if (params.packet_test_vector_override.empty()) {
    LOG(INFO) << "Auto-generating test vectors";
    ASSIGN_OR_RETURN(generate_test_vectors_result,
                     GenerateTestVectors(params, sut, *backend_,
                                         dvaas_test_artifact_writer));
  } else {
    LOG(INFO) << "Checking user-provided test vectors for well-formedness";
    ASSIGN_OR_RETURN(pdpi::IrP4Info ir_info, pdpi::GetIrP4Info(*sut.p4rt));
    ASSIGN_OR_RETURN(test_vectors,
                     LegitimizeUserProvidedTestVectors(
                         params.packet_test_vector_override, ir_info));
  }
  RETURN_IF_ERROR(dvaas_test_artifact_writer.AppendToTestArtifact(
      "test_vectors.txt", ToString(test_vectors)));

  PacketInjectionParams packet_injection_params = {
      .max_packets_to_send_per_second = params.max_packets_to_send_per_second,
      .is_expected_unsolicited_packet = [&](const packetlib::Packet packet)
          -> bool { return backend_->IsExpectedUnsolicitedPacket(packet); },
      .mirror_testbed_port_map = mirror_testbed_port_map,
  };

  // Send tests to switch and collect results.
  ASSIGN_OR_RETURN(PacketTestRuns test_runs,
                   SendTestPacketsAndCollectOutputs(
                       *sut.p4rt.get(), *control_switch.p4rt.get(),
                       test_vectors, packet_injection_params,
                       packet_statistics_));
  const absl::Time kTimeLastPacketInjected = absl::Now();
  RETURN_IF_ERROR(dvaas_test_artifact_writer.AppendToTestArtifact(
      "test_runs.textproto", gutil::PrintTextProto(test_runs)));

  // Validate test runs to create test outcomes.
  dvaas::PacketTestOutcomes test_outcomes;
  test_outcomes.mutable_outcomes()->Reserve(test_runs.test_runs_size());
  for (const auto& test_run : test_runs.test_runs()) {
    dvaas::PacketTestOutcome& test_outcome = *test_outcomes.add_outcomes();
    *test_outcome.mutable_test_run() = test_run;
    *test_outcome.mutable_test_result() =
        ValidateTestRun(test_run, params.switch_output_diff_params);
  }

  // Store the packet trace for all failed test outcomes.
  ASSIGN_OR_RETURN(P4Specification p4_spec,
                   InferP4Specification(params, *backend_, sut));
  ASSIGN_OR_RETURN(pdpi::IrP4Info ir_p4info, pdpi::GetIrP4Info(*sut.p4rt));
  std::vector<SwitchInput> failed_switch_inputs;
  for (const dvaas::PacketTestOutcome& test_outcome :
       test_outcomes.outcomes()) {
    if (test_outcome.test_result().has_failure()) {
      failed_switch_inputs.push_back(
          test_outcome.test_run().test_vector().input());
    }
  }
  if (!failed_switch_inputs.empty()) {
    absl::btree_map<std::string, std::vector<dvaas::PacketTrace>> packet_traces;
    if (params.failure_enhancement_options.collect_packet_trace) {
      LOG(INFO) << "Storing packet traces for failed test packets";

      // Read P4Info and control plane entities from SUT, sorted for
      // determinism.
      ASSIGN_OR_RETURN(pdpi::IrEntities v1model_augmented_entities,
                       pdpi::ReadIrEntitiesSorted(*sut.p4rt));
      // Retrieve auxiliary entries for v1model targets.
      ASSIGN_OR_RETURN(pdpi::IrEntities v1model_auxiliary_table_entries,
                       backend_->CreateV1ModelAuxiliaryEntities(
                           v1model_augmented_entities, ir_p4info, *sut.gnmi));
<<<<<<< HEAD
=======

>>>>>>> 9789cec6
      v1model_augmented_entities.MergeFrom(v1model_auxiliary_table_entries);

      ASSIGN_OR_RETURN(packet_traces,
                       backend_->GetPacketTraces(p4_spec.bmv2_config, ir_p4info,
                                                 v1model_augmented_entities,
                                                 failed_switch_inputs));
    } else {
      LOG(INFO) << "Skipping packet trace collection for failed test packets";
    }

    int current_failures_count = 0;
    // Rerun at most `num_failures_to_rerun` to avoid timeouts if there are too
    // many failures.
    for (dvaas::PacketTestOutcome& test_outcome :
         *test_outcomes.mutable_outcomes()) {
      if (test_outcome.test_result().has_failure()) {
        // Tolerate failures.
        // Remove once packet trace, replication, and
        // minimization code is stably integrated.
        absl::Status status = PostProcessTestVectorFailure(
            params, packet_injection_params, current_failures_count++, sut,
            control_switch, test_outcome, packet_traces,
            dvaas_test_artifact_writer,
            /*test_and_validate_callback=*/
            [&](const SynthesizedPacket& synthesized_packet,
                pdpi::IrEntities& ir_entities)
                -> absl::StatusOr<ValidationResult> {
              std::string_view packet_port =
                  test_outcome.test_run().test_vector().input().packet().port();
              ASSIGN_OR_RETURN(pins_test::P4rtPortId default_ingress_port,
                               P4rtPortId::MakeFromP4rtEncoding(packet_port));

              // Retrieve auxiliary entries for v1model targets.
              ASSIGN_OR_RETURN(pdpi::IrEntities v1model_auxiliary_table_entries,
                               backend_->CreateV1ModelAuxiliaryEntities(
                                   ir_entities, ir_p4info, *sut.gnmi));
              ir_entities.MergeFrom(v1model_auxiliary_table_entries);

              // Get enabled Ethernet ports from SUT's GNMI config.
              ASSIGN_OR_RETURN(
                  std::vector<pins_test::P4rtPortId> ports,
                  pins_test::GetMatchingP4rtPortIds(
                      *sut.gnmi, pins_test::IsEnabledEthernetInterface));
              std::vector<p4_symbolic::packet_synthesizer::SynthesizedPacket>
                  synthesized_packets = {synthesized_packet};
              // TODO: Move to using `ValidateDataplane` once the
              // bug is fixed.
              ASSIGN_OR_RETURN(
                  PacketTestVectorById test_vectors,
                  backend_->GeneratePacketTestVectors(
                      ir_p4info, ir_entities, p4_spec.bmv2_config, ports,
                      synthesized_packets, default_ingress_port));

              // Send packets to the switch and collect results.
              PacketStatistics statistics;
              ASSIGN_OR_RETURN(
                  PacketTestRuns test_runs,
                  SendTestPacketsAndCollectOutputs(
                      *sut.p4rt, *control_switch.p4rt, test_vectors,
                      packet_injection_params, statistics,
                      /*log_injection_progress=*/false));
              // Validate test runs to create test outcomes.
              return ValidationResult(test_runs,
                                      params.switch_output_diff_params,
                                      /*packet_synthesis_result=*/{});
            });
        if (!status.ok()) {
          LOG(WARNING) << "Got error when post-processing failure: "
                       << status.message();
        }
      }
    }
  }

  ValidationResult validation_result(
      std::move(test_outcomes),
      generate_test_vectors_result.packet_synthesis_result);
  RETURN_IF_ERROR(dvaas_test_artifact_writer.AppendToTestArtifact(
      "test_vector_failures.txt",
      absl::StrJoin(validation_result.GetAllFailures(), "\n\n")));

  // We read and store all table entries at the very end of the test. This is
  // useful, e.g., for checking per-entry ACL counters when debugging.
  {
    // The hardware-level counters are only queried every <= 20 seconds on the
    // switch for performance reasons, so we need to wait to ensure we get the
    // latest values.
    const absl::Time kTimeCountersConverged =
        kTimeLastPacketInjected + absl::Seconds(20);
    const absl::Duration kTimeUntilCountersConverged =
        kTimeCountersConverged - absl::Now();
    if (kTimeUntilCountersConverged > absl::ZeroDuration()) {
      LOG(INFO) << "sleeping " << kTimeUntilCountersConverged
                << " to allow per-entry counters to converge";
      absl::SleepFor(kTimeUntilCountersConverged);
    }

    ASSIGN_OR_RETURN(pdpi::IrEntities entities,
                     pdpi::ReadIrEntitiesSorted(*sut.p4rt));
    RETURN_IF_ERROR(dvaas_test_artifact_writer.AppendToTestArtifact(
        "sut_ir_entities.post_packet_injection.txtpb",
        gutil::PrintTextProto(entities)));
  }

  // After the validation, reinstall the original entities with the original
  // meter configs.
  RETURN_IF_ERROR(pdpi::ClearEntities(*sut.p4rt));
  RETURN_IF_ERROR(pdpi::InstallPiEntities(*sut.p4rt, original_entities));

  return validation_result;
}

absl::StatusOr<ValidationResult> DataplaneValidator::ValidateDataplane(
    thinkit::MirrorTestbed& testbed, const DataplaneValidationParams& params) {
  // Set up connections.
  SwitchApi sut, control_switch;
  ASSIGN_OR_RETURN(sut.p4rt, pdpi::P4RuntimeSession::Create(testbed.Sut()));
  ASSIGN_OR_RETURN(sut.gnmi, testbed.Sut().CreateGnmiStub());

  ASSIGN_OR_RETURN(control_switch.p4rt,
                   pdpi::P4RuntimeSession::Create(testbed.ControlSwitch()));
  ASSIGN_OR_RETURN(control_switch.gnmi,
                   testbed.ControlSwitch().CreateGnmiStub());

  std::optional<pins_test::openconfig::Interfaces> original_control_interfaces;
  if (!params.mirror_testbed_port_map_override.has_value()) {
    // TODO: Infer port ID mapping from mirror testbed interface
    // names instead of changing control switch's port configuration.

    // Store the original control switch gNMI interface config before changing
    // it.
    ASSIGN_OR_RETURN(original_control_interfaces,
                     pins_test::GetInterfacesAsProto(*control_switch.gnmi,
                                                     gnmi::GetRequest::CONFIG));
    // Set up control switch to be a mirror of SUT.
    RETURN_IF_ERROR(pdpi::ClearEntities(*sut.p4rt));
    // Mirror testbed ports.
    RETURN_IF_ERROR(
        pins_test::MirrorSutP4rtPortIdConfigToControlSwitch(testbed));

    // Ensure that all enabled ports are up for control switch.
    RETURN_IF_ERROR(
        pins_test::WaitForEnabledInterfacesToBeUp(testbed.ControlSwitch()))
            .SetPrepend()
        << "expected enabled interfaces on control switch to be up: ";
  }

  // Ensure that all enabled ports are up for SUT.
  RETURN_IF_ERROR(pins_test::WaitForEnabledInterfacesToBeUp(testbed.Sut()))
          .SetPrepend()
      << "expected enabled interfaces on SUT to be up: ";

  // Do not return on error in order to restore the original control switch
  // gNMI interface config's P4RT IDs.
  absl::StatusOr<ValidationResult> result =
      ValidateDataplaneUsingExistingSwitchApis(sut, control_switch, params);

  if (original_control_interfaces.has_value()) {
    RETURN_IF_ERROR(pins_test::SetInterfaceP4rtIds(
        *control_switch.gnmi, *original_control_interfaces));
  }
  return result;
}

}  // namespace dvaas<|MERGE_RESOLUTION|>--- conflicted
+++ resolved
@@ -14,11 +14,7 @@
 
 #include "dvaas/dataplane_validation.h"
 
-<<<<<<< HEAD
 #include <functional>
-=======
-#include <cstdint>
->>>>>>> 9789cec6
 #include <memory>
 #include <optional>
 #include <string>
@@ -699,10 +695,6 @@
       ASSIGN_OR_RETURN(pdpi::IrEntities v1model_auxiliary_table_entries,
                        backend_->CreateV1ModelAuxiliaryEntities(
                            v1model_augmented_entities, ir_p4info, *sut.gnmi));
-<<<<<<< HEAD
-=======
-
->>>>>>> 9789cec6
       v1model_augmented_entities.MergeFrom(v1model_auxiliary_table_entries);
 
       ASSIGN_OR_RETURN(packet_traces,
