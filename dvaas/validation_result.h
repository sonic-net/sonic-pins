// Tools to analyze and consume the result of dataplane validation, as returned
// to DVaaS users.

// Copyright 2024 Google LLC
//
// Licensed under the Apache License, Version 2.0 (the "License");
// you may not use this file except in compliance with the License.
// You may obtain a copy of the License at
//
//      http://www.apache.org/licenses/LICENSE-2.0
//
// Unless required by applicable law or agreed to in writing, software
// distributed under the License is distributed on an "AS IS" BASIS,
// WITHOUT WARRANTIES OR CONDITIONS OF ANY KIND, either express or implied.
// See the License for the specific language governing permissions and
// limitations under the License.

#ifndef PINS_DVAAS_VALIDATION_RESULT_H_
#define PINS_DVAAS_VALIDATION_RESULT_H_

#include <string>
#include <vector>

#include "absl/container/flat_hash_set.h"
#include "absl/status/status.h"
#include "absl/types/span.h"
#include "dvaas/test_run_validation.h"
#include "dvaas/test_vector.pb.h"
#include "dvaas/test_vector_stats.h"
#include "google/protobuf/descriptor.h"
#include "p4_symbolic/packet_synthesizer/packet_synthesizer.pb.h"

namespace dvaas {

// Result of automated test packet synthesis (using P4-Symbolic)
struct PacketSynthesisResult {
  std::vector<p4_symbolic::packet_synthesizer::SynthesizedPacket>
      synthesized_packets;
  // True if and only if packet synthesis runs with a time limit and does not
  // finish within that time limit. If true, `synthesized_packets` may not
  // fully cover the target coverage goals.
  bool packet_synthesis_timed_out = false;
};

// The result of dataplane validation, as returned to DVaaS users.
class [[nodiscard]] ValidationResult {
public:
  // Asserts that at least an `expected_success_rate` fraction of test vectors
  // succeeded, returning either:
  // * an `Ok` status if that is the case, or
  // * an `OutOfRange` error with details to assist debugging otherwise.
  //
  // Example uses:
  // ```
  //   // Expect all tests to pass, e.g. when the switch is stable.
  //   EXPECT_OK(validation_result.HasSuccessRateOfAtLeast(1.0));
  //
  //   // Expect at least 70% of tests to pass, e.g. during development.
  //   EXPECT_OK(validation_result.HasSuccessRateOfAtLeast(0.75));
  // ```
  absl::Status HasSuccessRateOfAtLeast(double expected_success_rate) const;

  // Logs various statistics about the number of test vectors and how many of
  // them passed.
  const ValidationResult &LogStatistics() const;
  ValidationResult &LogStatistics();

  // Returns a list of all test failures. Prefer using `HasSuccessRateOfAtLeast`
  // as it includes additional information to ease debugging.
  std::vector<std::string> GetAllFailures() const;

  // Constructs a `ValidationResult` from the given `test_vectors`. Ignores
  // `ignored_fields` and `ignored_metadata` during validation, see
  // `test_run_validation.h` for details.
<<<<<<< HEAD
  ValidationResult(const PacketTestRuns &test_runs,
                   const SwitchOutputDiffParams &diff_params);
=======
  ValidationResult(const PacketTestRuns& test_runs,
                   const SwitchOutputDiffParams& diff_params,
                   const PacketSynthesisResult& packet_synthesis_result);

  // Returns true if and only if packet synthesis runs with a time limit and
  // does not finish within that time limit.
  // NOTE: If true, dataplane validation did not fully cover the target coverage
  // goals (in the worst case, it may have not tested dataplane at all). This
  // should be taken into account when interpreting the results of other
  // functions like `HasSuccessRateOfAtLeast` and `GetAllFailures`.
  bool PacketSynthesizerTimedOut() const;
>>>>>>> 7153638d

private:
  PacketTestOutcomes test_outcomes_;
  TestVectorStats test_vector_stats_;
  PacketSynthesisResult packet_synthesis_result_;
};

} // namespace dvaas

#endif // PINS_DVAAS_VALIDATION_RESULT_H_<|MERGE_RESOLUTION|>--- conflicted
+++ resolved
@@ -72,10 +72,6 @@
   // Constructs a `ValidationResult` from the given `test_vectors`. Ignores
   // `ignored_fields` and `ignored_metadata` during validation, see
   // `test_run_validation.h` for details.
-<<<<<<< HEAD
-  ValidationResult(const PacketTestRuns &test_runs,
-                   const SwitchOutputDiffParams &diff_params);
-=======
   ValidationResult(const PacketTestRuns& test_runs,
                    const SwitchOutputDiffParams& diff_params,
                    const PacketSynthesisResult& packet_synthesis_result);
@@ -87,7 +83,6 @@
   // should be taken into account when interpreting the results of other
   // functions like `HasSuccessRateOfAtLeast` and `GetAllFailures`.
   bool PacketSynthesizerTimedOut() const;
->>>>>>> 7153638d
 
 private:
   PacketTestOutcomes test_outcomes_;
