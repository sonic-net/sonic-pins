// Copyright (c) 2024, Google Inc.
//
// Licensed under the Apache License, Version 2.0 (the "License");
// you may not use this file except in compliance with the License.
// You may obtain a copy of the License at
//
//     http://www.apache.org/licenses/LICENSE-2.0
//
// Unless required by applicable law or agreed to in writing, software
// distributed under the License is distributed on an "AS IS" BASIS,
// WITHOUT WARRANTIES OR CONDITIONS OF ANY KIND, either express or implied.
// See the License for the specific language governing permissions and
// limitations under the License.

#include "lib/gnmi/gnmi_helper.h"

#include <algorithm>
#include <cstdint>
#include <cstring>
#include <functional>
#include <memory>
#include <optional>
#include <ostream>
#include <sstream>
#include <string>
#include <utility>
#include <vector>

#include "absl/algorithm/container.h"
#include "absl/base/log_severity.h"
#include "absl/container/btree_set.h"
#include "absl/container/flat_hash_map.h"
#include "absl/container/flat_hash_set.h"
#include "absl/numeric/int128.h"
#include "absl/status/status.h"
#include "absl/status/statusor.h"
#include "absl/strings/match.h"
#include "absl/strings/numbers.h"
#include "absl/strings/str_cat.h"
#include "absl/strings/str_format.h"
#include "absl/strings/str_join.h"
#include "absl/strings/str_split.h"
#include "absl/strings/string_view.h"
#include "absl/strings/strip.h"
#include "absl/strings/substitute.h"
#include "absl/time/clock.h"
#include "absl/time/time.h"
#include "absl/types/span.h"
#include "github.com/openconfig/gnoi/types/types.pb.h"
#include "glog/logging.h"
#include "google/protobuf/any.pb.h"
#include "grpcpp/client_context.h"
#include "gutil/collections.h"
#include "gutil/proto.h"
#include "gutil/status.h"
#include "lib/gnmi/openconfig.pb.h"
#include "lib/p4rt/p4rt_port.h"
#include "lib/utils/json_utils.h"
#include "p4_pdpi/p4_runtime_session.h"
#include "proto/gnmi/gnmi.grpc.pb.h"
#include "proto/gnmi/gnmi.pb.h"
#include "re2/re2.h"
#include "thinkit/switch.h"

namespace pins_test {
namespace {

using ::nlohmann::json;

// Splits string to tokens separated by a char '/' as long as '/' is not
// included in [].
const LazyRE2 kSplitBreakSquareBraceRE = {R"(([^\[\/]+(\[[^\]]+\])*)\/?)"};

const absl::flat_hash_map<BreakoutSpeed, absl::string_view>&
BreakoutSpeedToOpenconfig() {
  static const auto* const kMap =
      new absl::flat_hash_map<BreakoutSpeed, absl::string_view>({
          {BreakoutSpeed::k100GB, "openconfig-if-ethernet:SPEED_100GB"},
          {BreakoutSpeed::k200GB, "openconfig-if-ethernet:SPEED_200GB"},
          {BreakoutSpeed::k400GB, "openconfig-if-ethernet:SPEED_400GB"},
      });
  return *kMap;
}

// Given a JSON string for OpenConfig interfaces. This function will parse
// through the JSON and identify any ports with an 'openconfig-p4rt:id' value
// set, and return a map of the Port Name to the Port ID.
//
// `field_type` is the type of open config data this function should parse (e.g.
// "config" or "state").
absl::StatusOr<absl::flat_hash_map<std::string, std::string>>
GetPortNameToIdMapFromJsonString(absl::string_view json_string,
                                 absl::string_view field_type) {
  VLOG(2) << "Getting Port Name -> ID Map from JSON string: " << json_string;
  const nlohmann::basic_json<> response_json = json::parse(json_string);

  const auto oc_intf_json =
      response_json.find("openconfig-interfaces:interfaces");
  if (oc_intf_json == response_json.end()) {
    return absl::NotFoundError(
        absl::StrCat("'openconfig-interfaces:interfaces' not found: ",
                     response_json.dump()));
  }
  const auto oc_intf_list_json = oc_intf_json->find("interface");
  if (oc_intf_list_json == oc_intf_json->end()) {
    return absl::NotFoundError(
        absl::StrCat("'interface' not found: ", oc_intf_json->dump()));
  }

  absl::flat_hash_map<std::string, std::string> interface_name_to_port_id;
  for (const auto& element : oc_intf_list_json->items()) {
    const auto element_name_json = element.value().find("name");
    if (element_name_json == element.value().end()) {
      return absl::NotFoundError(
          absl::StrCat("'name' not found: ", element.value().dump()));
    }
    std::string name = element_name_json->get<std::string>();

    const auto element_interface_json = element.value().find(field_type);
    if (element_interface_json == element.value().end()) {
      return gutil::NotFoundErrorBuilder()
             << "'" << field_type << "' not found: " << element.value().dump();
    }

    const auto element_id_json =
        element_interface_json->find("openconfig-p4rt:id");
    if (element_id_json == element_interface_json->end()) {
      continue;
    }

    interface_name_to_port_id[name] = absl::StrCat(element_id_json->get<int>());
  }
  return interface_name_to_port_id;
}

absl::StatusOr<json> GetField(const json& object,
                              absl::string_view field_name) {
  auto field = object.find(field_name);
  if (field == object.end()) {
    return absl::NotFoundError(
        absl::StrCat(field_name, " not found in ", object.dump(), "."));
  }
  return absl::StatusOr<json>(*std::move(field));
}

absl::StatusOr<json> AccessJsonValue(const json& json_value,
                                     absl::Span<const absl::string_view> path) {
  json json_result = json_value;
  for (const auto& current_path : path) {
    ASSIGN_OR_RETURN(json_result, GetField(json_result, current_path));
  }
  return json_result;
}

absl::StatusOr<uint64_t> ParseJsonValueAsUint(
    const json& json_value, absl::Span<const absl::string_view> path) {
  ASSIGN_OR_RETURN(json value, AccessJsonValue(json_value, path));
  if (uint64_t int_value;
      absl::SimpleAtoi(value.get<std::string>(), &int_value)) {
    return int_value;
  }
  return absl::InvalidArgumentError(absl::StrCat(
      json_yang::DumpJson(value), " could not be parsed as an uint64."));
}

std::optional<uint64_t> ParseJsonValueAsOptionalUint(
    const json& json_value, absl::Span<const absl::string_view> path) {
  auto parsedValue = ParseJsonValueAsUint(json_value, path);

  if (parsedValue.ok()) return *parsedValue;
  return std::nullopt;
}

absl::StatusOr<json> GetElement(const json& array, int index) {
  if (!array.is_array()) {
    return absl::InvalidArgumentError("Passed in json was not an array.");
  }
  if (index < 0 || index >= array.size()) {
    return absl::InvalidArgumentError(
        absl::StrCat("Index ", index, " is out of range (array is size ",
                     array.size(), ")."));
  }
  return json(array[index]);
}

absl::StatusOr<json> GetBreakoutConfigWithIndex(const json& json_array,
                                                uint32_t index) {
  RET_CHECK(json_array.is_array())
      << "The breakout group should be a valid Json array";
  for (const auto& group_config : json_array) {
    ASSIGN_OR_RETURN(const auto& current_index,
                     AccessJsonValue(group_config, {"index"}));
    if (index == current_index) {
      return AccessJsonValue(group_config, {"config"});
    }
  }
  return absl::NotFoundError(
      absl::StrCat("Couldn't find the breakout group with index: ", index));
}

absl::Status IsBreakoutModeMatch(const BreakoutMode& breakout,
                                 const json& json_array) {
  // convert the json array of groupts to a vector of breakout speed.
  std::vector<std::string> json_breakout;
  for (int index = 0; index < json_array.size(); ++index) {
    ASSIGN_OR_RETURN(const auto& breakout_config,
                     GetBreakoutConfigWithIndex(json_array, index));
    ASSIGN_OR_RETURN(const auto& breakout_num,
                     AccessJsonValue(breakout_config, {"num-breakouts"}));
    ASSIGN_OR_RETURN(const auto& json_port_speed,
                     AccessJsonValue(breakout_config, {"breakout-speed"}));
    json_breakout.insert(json_breakout.end(), breakout_num, json_port_speed);
  }

  if (json_breakout.size() != breakout.size()) {
    return absl::NotFoundError("Breakout channel count mismatch");
  }

  for (int index = 0; index < breakout.size(); ++index) {
    ASSIGN_OR_RETURN(
        auto port_speed_str,
        gutil::FindOrStatus(BreakoutSpeedToOpenconfig(), breakout[index]));
    if (json_breakout[index] != port_speed_str) {
      return absl::NotFoundError("Breakout channel speed mismatch");
    }
  }
  return absl::OkStatus();
}

absl::StatusOr<int> FindBreakoutModeFromComponentJsonArray(
    const BreakoutMode& breakout, const json& json_array,
    const absl::flat_hash_set<int>& ignore_ports) {
  RET_CHECK(json_array.is_array())
      << "The component should be a valid Json array";
  for (const auto& component : json_array) {
    auto port_id = AccessJsonValue(
        component, {"port", "config", "openconfig-pins-platform-port:port-id"});
    auto breakout_group = AccessJsonValue(
        component,
        {"port", "openconfig-platform-port:breakout-mode", "groups", "group"});

    if (!port_id.ok() || !breakout_group.ok()) continue;

    if (ignore_ports.contains(*port_id)) {
      LOG(INFO) << "Skipped the ignore port: " << *port_id;
      continue;
    }

    if (IsBreakoutModeMatch(breakout, *breakout_group).ok()) {
      LOG(INFO) << *port_id << " matches the given breakout mode";
      return *port_id;
    }
  }
  return absl::NotFoundError("Couldn't find the breakout mode");
}

absl::StatusOr<std::vector<std::string>>
FindInterfacesNameFromInterfaceJsonArray(int port_number,
                                         const json& json_array) {
  std::vector<std::string> interfaces_name;
  RET_CHECK(json_array.is_array())
      << "The interface should be a valid Json array";
  for (const auto& interface : json_array) {
    auto interface_name = AccessJsonValue(interface, {"name"});

    if (!interface_name.ok()) continue;
    auto interface_name_str = interface_name->get<std::string>();
    if (absl::StartsWith(interface_name_str,
                         absl::StrFormat("Ethernet1/%d/", port_number))) {
      interfaces_name.push_back(interface_name_str);
    }
  }
  return interfaces_name;
}

absl::StatusOr<gnmi::GetResponse> SendGnmiGetRequest(
    gnmi::gNMI::StubInterface* gnmi_stub, const gnmi::GetRequest& request,
    std::optional<absl::Duration> timeout) {
  LOG(INFO) << "Sending GET request: " << request.ShortDebugString();
  gnmi::GetResponse response;
  grpc::ClientContext context;
  if (timeout.has_value()) {
    context.set_deadline(absl::ToChronoTime(absl::Now() + *timeout));
  }
  RETURN_IF_ERROR(gutil::GrpcStatusToAbslStatus(
                      gnmi_stub->Get(&context, request, &response)))
          .LogError()
          .SetPrepend()
      << "GET request failed with error: ";
  LOG(INFO) << "Received GET response: " << response.ShortDebugString();
  return response;
}

// Deletes a single interface's P4RT id.
absl::Status DeleteInterfaceP4rtId(
    gnmi::gNMI::StubInterface& gnmi_stub,
    const openconfig::Interfaces::Interface& interface) {
  std::string ops_config_path =
      absl::StrCat("interfaces/interface[name=", interface.name(),
                   "]/config/openconfig-p4rt:id");
  // Value is irrelevant for deletes.
  return pins_test::SetGnmiConfigPath(&gnmi_stub, ops_config_path,
                                      GnmiSetType::kDelete, /*value=*/"");
}

// Modifies a single interface's P4RT id.
absl::Status ModifyInterfaceP4rtId(
    gnmi::gNMI::StubInterface& gnmi_stub,
    const openconfig::Interfaces::Interface& interface) {
  std::string ops_config_path =
      absl::StrCat("interfaces/interface[name=", interface.name(),
                   "]/config/openconfig-p4rt:id");
  std::string ops_val = absl::StrCat(
      "{\"openconfig-p4rt:id\":", interface.config().p4rt_id(), "}");

  // Due to limitations of the P4RT server, we first delete the path, in case it
  // exists, then set it.
  // Value is irrelevant for deletes.
  RETURN_IF_ERROR(pins_test::SetGnmiConfigPath(
      &gnmi_stub, ops_config_path, GnmiSetType::kDelete, /*value=*/""));
  return pins_test::SetGnmiConfigPath(&gnmi_stub, ops_config_path,
                                      GnmiSetType::kUpdate, ops_val);
}

absl::StatusOr<Counters> GetCountersForInterface(const json& interface_json) {
  Counters counters;
  ASSIGN_OR_RETURN(
      counters.in_pkts,
      ParseJsonValueAsUint(interface_json, {"state", "counters", "in-pkts"}));
  ASSIGN_OR_RETURN(
      counters.out_pkts,
      ParseJsonValueAsUint(interface_json, {"state", "counters", "out-pkts"}));
  ASSIGN_OR_RETURN(
      counters.in_octets,
      ParseJsonValueAsUint(interface_json, {"state", "counters", "in-octets"}));
  ASSIGN_OR_RETURN(counters.out_octets,
                   ParseJsonValueAsUint(interface_json,
                                        {"state", "counters", "out-octets"}));
  ASSIGN_OR_RETURN(counters.in_unicast_pkts,
                   ParseJsonValueAsUint(interface_json, {"state", "counters",
                                                         "in-unicast-pkts"}));
  ASSIGN_OR_RETURN(counters.out_unicast_pkts,
                   ParseJsonValueAsUint(interface_json, {"state", "counters",
                                                         "out-unicast-pkts"}));
  ASSIGN_OR_RETURN(counters.in_multicast_pkts,
                   ParseJsonValueAsUint(interface_json, {"state", "counters",
                                                         "in-multicast-pkts"}));
  ASSIGN_OR_RETURN(
      counters.out_multicast_pkts,
      ParseJsonValueAsUint(interface_json,
                           {"state", "counters", "out-multicast-pkts"}));
  ASSIGN_OR_RETURN(counters.in_broadcast_pkts,
                   ParseJsonValueAsUint(interface_json, {"state", "counters",
                                                         "in-broadcast-pkts"}));
  ASSIGN_OR_RETURN(
      counters.out_broadcast_pkts,
      ParseJsonValueAsUint(interface_json,
                           {"state", "counters", "out-broadcast-pkts"}));
  ASSIGN_OR_RETURN(
      counters.in_errors,
      ParseJsonValueAsUint(interface_json, {"state", "counters", "in-errors"}));
  ASSIGN_OR_RETURN(counters.out_errors,
                   ParseJsonValueAsUint(interface_json,
                                        {"state", "counters", "out-errors"}));
  ASSIGN_OR_RETURN(counters.in_discards,
                   ParseJsonValueAsUint(interface_json,
                                        {"state", "counters", "in-discards"}));
  ASSIGN_OR_RETURN(counters.out_discards,
                   ParseJsonValueAsUint(interface_json,
                                        {"state", "counters", "out-discards"}));
  ASSIGN_OR_RETURN(
      counters.in_buffer_discards,
      ParseJsonValueAsUint(
          interface_json,
          {"state", "counters", "google-pins-interfaces:in-buffer-discards"}));
  ASSIGN_OR_RETURN(
      counters.in_maxsize_exceeded,
      ParseJsonValueAsUint(interface_json,
                           {"openconfig-if-ethernet:ethernet", "state",
                            "counters", "in-maxsize-exceeded"}));
  ASSIGN_OR_RETURN(counters.in_fcs_errors,
                   ParseJsonValueAsUint(
                       interface_json, {"state", "counters", "in-fcs-errors"}));
  counters.carrier_transitions = ParseJsonValueAsOptionalUint(
      interface_json, {"state", "counters", "carrier-transitions"});
  ASSIGN_OR_RETURN(
      json subinterfaces,
      AccessJsonValue(interface_json, {"subinterfaces", "subinterface"}));
  ASSIGN_OR_RETURN(json subinterface, GetElement(subinterfaces, 0));
  ASSIGN_OR_RETURN(
      counters.in_ipv4_pkts,
      ParseJsonValueAsUint(subinterface, {"openconfig-if-ip:ipv4", "state",
                                          "counters", "in-pkts"}));
  ASSIGN_OR_RETURN(
      counters.out_ipv4_pkts,
      ParseJsonValueAsUint(subinterface, {"openconfig-if-ip:ipv4", "state",
                                          "counters", "out-pkts"}));
  ASSIGN_OR_RETURN(
      counters.in_ipv6_pkts,
      ParseJsonValueAsUint(subinterface, {"openconfig-if-ip:ipv6", "state",
                                          "counters", "in-pkts"}));
  ASSIGN_OR_RETURN(
      counters.out_ipv6_pkts,
      ParseJsonValueAsUint(subinterface, {"openconfig-if-ip:ipv6", "state",
                                          "counters", "out-pkts"}));
  ASSIGN_OR_RETURN(
      counters.in_ipv6_discarded_pkts,
      ParseJsonValueAsUint(subinterface, {"openconfig-if-ip:ipv6", "state",
                                          "counters", "in-discarded-pkts"}));
  ASSIGN_OR_RETURN(
      counters.out_ipv6_discarded_pkts,
      ParseJsonValueAsUint(subinterface, {"openconfig-if-ip:ipv6", "state",
                                          "counters", "out-discarded-pkts"}));
  return counters;
}

// Parses `val` into a JSON value, extracting `match_tag` if non-empty.
absl::StatusOr<nlohmann::json> ParseJsonResponseAsJson(
    absl::string_view val, absl::string_view match_tag) {
  ASSIGN_OR_RETURN(const nlohmann::json resp_json, json_yang::ParseJson(val));
  if (match_tag.empty()) return absl::StatusOr<nlohmann::json>(resp_json);
  const auto match_tag_json = resp_json.find(match_tag);
  if (match_tag_json == resp_json.end()) {
    return gutil::InternalErrorBuilder().LogError()
           << match_tag << " not present in JSON response " << val;
  }
  return absl::StatusOr<nlohmann::json>(*match_tag_json);
}

// Parses a JSON value from the update in `notification`, extracting `match_tag`
// (if one is given).
// WARNING: Returns InternalError if notification does not have exactly 1
// update.
absl::StatusOr<nlohmann::json> ParseGnmiNotificationAsJson(
    const gnmi::Notification& notification, absl::string_view match_tag) {
  if (notification.update_size() != 1)
    return gutil::InternalErrorBuilder().LogError()
           << "Unexpected update size in response (should be 1): "
           << notification.update_size();
  switch (notification.update(0).val().value_case()) {
    case gnmi::TypedValue::kStringVal:
      // A string value is also a JSON string value.
      return notification.update(0).val().string_val();
    case gnmi::TypedValue::kJsonVal:
      return ParseJsonResponseAsJson(notification.update(0).val().json_val(),
                                     match_tag);
    case gnmi::TypedValue::kJsonIetfVal:
      return ParseJsonResponseAsJson(
          notification.update(0).val().json_ietf_val(), match_tag);
    default:
      return gutil::InternalErrorBuilder().LogError()
             << "Unexpected data type: "
             << notification.update(0).val().value_case();
  }
}

}  // namespace

void StripSymbolFromString(std::string& str, char symbol) {
  str.erase(std::remove(str.begin(), str.end(), symbol), str.end());
}

std::string GnmiFieldTypeToString(GnmiFieldType field_type) {
  switch (field_type) {
    case GnmiFieldType::kConfig:
      return "config";
    case GnmiFieldType::kState:
      return "state";
  }
  LOG(DFATAL) << "invalid GnmiFieldType: " << static_cast<int>(field_type);
  return "";
}

std::string OpenConfigWithInterfaces(
    GnmiFieldType field_type,
    absl::Span<const OpenConfigInterfaceDescription> interfaces) {
  using json = nlohmann::json;
  std::vector<json> port_configs;
  for (const auto& interface : interfaces) {
    port_configs.push_back({{"name", interface.port_name},
                            {GnmiFieldTypeToString(field_type),
                             {{"openconfig-p4rt:id", interface.port_id}}}});
  }
  json open_config{
      {"openconfig-interfaces:interfaces", {{"interface", port_configs}}}};
  return open_config.dump();
}

std::string EmptyOpenConfig() {
  return OpenConfigWithInterfaces(GnmiFieldType::kConfig, /*interfaces=*/{});
}

// This API generates gNMI path from OC path string.
// Example1:
// components/component[name=integrated_circuit0]/integrated-circuit/state.
// Example2:
// components/component[name=1/1]/integrated-circuit/state.
// Example3:
// sampling/sflow/collectors/collector[address=127.0.0.1][port=6343]/state/address
gnmi::Path ConvertOCStringToPath(absl::string_view oc_path) {
  absl::string_view element;
  std::vector<absl::string_view> elements;
  while (RE2::FindAndConsume(&oc_path, *kSplitBreakSquareBraceRE, &element)) {
    elements.push_back(element);
  }
  gnmi::Path path;
  for (absl::string_view node : elements) {
    // Splits string in format "component[name=integrated_circuit0]" to two
    // tokens, i.e., "component" and "[name=integrated_circuit0]".
    static constexpr LazyRE2 kSplitNameValueRE = {
        R"(([^\[]+)(\[(.+)=(.+)\]+))"};
    std::string key;
    absl::string_view attr_to_value;
    // "key/[attribute=value]" requests are in the format
    // Ex:interface[name=Ethernet0].
    if (RE2::FullMatch(node, *kSplitNameValueRE, &key, &attr_to_value)) {
      auto* elem = path.add_elem();
      elem->set_name(key);
      std::string attribute;
      std::string value;
      static constexpr LazyRE2 kSplitAttributeValueRE = {
          R"(\[([^=]+)=([^\]]+)\])"};
      // Keep parsing more <attributer, value> in this string. e.g.,
      // [address=127.0.0.1][port=6343] ==> {{address, 127.0.0.1}, {port, 6343}}
      while (RE2::Consume(&attr_to_value, *kSplitAttributeValueRE, &attribute,
                          &value)) {
        (*elem->mutable_key())[attribute] = value;
      }
    } else {
      path.add_elem()->set_name(std::string(node));
    }
  }
  return path;
}

gnoi::types::Path GnmiToGnoiPath(gnmi::Path path) {
  gnoi::types::Path gnoi_path;
  gnoi_path.set_origin(std::move(*path.mutable_origin()));
  for (gnmi::PathElem& element : *path.mutable_elem()) {
    gnoi::types::PathElem& gnoi_element = *gnoi_path.add_elem();
    gnoi_element.set_name(std::move(*element.mutable_name()));
    *gnoi_element.mutable_key() = std::move(*element.mutable_key());
  }
  return gnoi_path;
}

absl::StatusOr<gnmi::SetRequest> BuildGnmiSetRequest(
    absl::string_view oc_path, GnmiSetType set_type,
    absl::string_view json_val) {
  gnmi::SetRequest req;
  req.mutable_prefix()->set_origin(kOpenconfigStr);
  gnmi::Path* path;

  switch (set_type) {
    case GnmiSetType::kUpdate: {
      gnmi::Update* update = req.add_update();
      path = update->mutable_path();
      update->mutable_val()->set_json_ietf_val(std::string(json_val));
    } break;

    case GnmiSetType::kReplace: {
      gnmi::Update* replace = req.add_replace();
      path = replace->mutable_path();
      replace->mutable_val()->set_json_ietf_val(std::string(json_val));
    } break;

    case GnmiSetType::kDelete: {
      path = req.add_delete_();
    } break;

    default:
      return gutil::InternalErrorBuilder().LogError()
             << "Unknown gNMI Set Request";
  }

  *path = ConvertOCStringToPath(oc_path);
  return req;
}

absl::StatusOr<gnmi::GetRequest> BuildGnmiGetRequest(
    absl::string_view oc_path, gnmi::GetRequest::DataType req_type) {
  gnmi::GetRequest req;
  req.set_type(req_type);
  req.mutable_prefix()->set_origin(kOpenconfigStr);
  if (oc_path.empty()) {
    return req;
  }
  *req.add_path() = ConvertOCStringToPath(oc_path);
  return req;
}

absl::StatusOr<std::string> ParseGnmiGetResponse(
    const gnmi::GetResponse& response, absl::string_view match_tag,
    int indent) {
  nlohmann::json json_config = json::object();
  if (response.notification_size() == 1) {
    ASSIGN_OR_RETURN(json_config, ParseGnmiNotificationAsJson(
                                      response.notification(0), match_tag));
    return json_config.dump(indent);
  }
  // Get the JSON objects from each notification and merge together into a
  // single, larger object.
  for (const gnmi::Notification& notification : response.notification()) {
    ASSIGN_OR_RETURN(const nlohmann::json partial_config,
                     ParseGnmiNotificationAsJson(notification, match_tag));
    if (partial_config.is_null()) continue;
    for (auto& [key, value] : partial_config.items()) {
      if (json_config.contains(key)) {
        return gutil::InternalErrorBuilder()
               << "Got key '" << key
               << "' twice in a single GetResponse: " << response.DebugString();
      }
      json_config[key] = value;
    }
  }
  return json_config.dump(indent);
}

absl::Status SetGnmiConfigPath(gnmi::gNMI::StubInterface* gnmi_stub,
                               absl::string_view config_path,
                               GnmiSetType operation, absl::string_view value) {
  ASSIGN_OR_RETURN(gnmi::SetRequest request,
                   BuildGnmiSetRequest(config_path, operation, value));
  LOG(INFO) << "Sending SET request: " << request.ShortDebugString();
  gnmi::SetResponse response;
  grpc::ClientContext context;
  auto status = gnmi_stub->Set(&context, request, &response);
  if (!status.ok()) {
    return gutil::UnknownErrorBuilder().LogError()
           << "SET request failed! Error code: " << status.error_code()
           << " , Error message: " << status.error_message();
  }
  LOG(INFO) << "Received SET response: " << response.ShortDebugString();
  return absl::OkStatus();
}

absl::Status PushGnmiConfig(gnmi::gNMI::StubInterface& stub,
                            const std::string& chassis_name,
                            const std::string& gnmi_config,
                            absl::uint128 election_id) {
  gnmi::SetRequest req;
  req.mutable_prefix()->set_origin("openconfig");
  req.mutable_prefix()->set_target(chassis_name);
  gnmi::Update* replace = req.add_replace();
  replace->mutable_path();
  replace->mutable_val()->set_json_ietf_val(gnmi_config);
  gnmi_ext::MasterArbitration* arbitration =
      req.add_extension()->mutable_master_arbitration();
  arbitration->mutable_role()->set_id("dataplane test");
  arbitration->mutable_election_id()->set_high(
      absl::Uint128High64(election_id));
  arbitration->mutable_election_id()->set_low(absl::Uint128Low64(election_id));

  gnmi::SetResponse resp;
  grpc::ClientContext context;
  grpc::Status status = stub.Set(&context, req, &resp);
  if (!status.ok()) return gutil::GrpcStatusToAbslStatus(status);
  LOG(INFO) << "Config push response: " << resp.ShortDebugString();
  return absl::OkStatus();
}

absl::Status PushGnmiConfig(thinkit::Switch& chassis,
                            const std::string& gnmi_config) {
  ASSIGN_OR_RETURN(auto stub, chassis.CreateGnmiStub());
  return pins_test::PushGnmiConfig(
      *stub, chassis.ChassisName(),
      UpdateDeviceIdInJsonConfig(gnmi_config,
                                 absl::StrCat(chassis.DeviceId())));
}

absl::Status WaitForGnmiPortIdConvergence(gnmi::gNMI::StubInterface& stub,
                                          const std::string& gnmi_config,
                                          const absl::Duration& timeout) {
  absl::Time deadline = absl::Now() + timeout;

  // Get expected port ID mapping from the gNMI config.
  absl::flat_hash_map<std::string, std::string> expected_port_id_by_name;
  ASSIGN_OR_RETURN(
      expected_port_id_by_name,
      GetPortNameToIdMapFromJsonString(gnmi_config, /*field_type=*/"config"));

  // Poll the switch's state waiting for the port name and ID mappings to match.
  LOG(INFO) << "Waiting for port name & ID mappings to converge.";
  absl::flat_hash_map<std::string, std::string> actual_port_id_by_name;
  while (expected_port_id_by_name != actual_port_id_by_name) {
    ASSIGN_OR_RETURN(gnmi::GetResponse response,
                     GetAllInterfaceOverGnmi(stub, absl::Seconds(60)));
    if (response.notification_size() < 1) {
      return absl::InternalError(
          absl::StrCat("Invalid response: ", response.DebugString()));
    }

    ASSIGN_OR_RETURN(
        actual_port_id_by_name,
        GetPortNameToIdMapFromJsonString(
            response.notification(0).update(0).val().json_ietf_val(),
            /*field_type=*/"state"));

    if (absl::Now() > deadline) {
      return gutil::FailedPreconditionErrorBuilder()
             << "Port IDs did not coverge after " << timeout << ": got=\n  "
             << absl::StrJoin(actual_port_id_by_name, "\n  ",
                              absl::PairFormatter(":"))
             << "\nwant=\n  "
             << absl::StrJoin(expected_port_id_by_name, "\n  ",
                              absl::PairFormatter(":"));
    }
  }

  return absl::OkStatus();
}

absl::Status WaitForGnmiPortIdConvergence(thinkit::Switch& chassis,
                                          const std::string& gnmi_config,
                                          const absl::Duration& timeout) {
  ASSIGN_OR_RETURN(auto stub, chassis.CreateGnmiStub());
  return WaitForGnmiPortIdConvergence(*stub, gnmi_config, timeout);
}

absl::Status WaitForGnmiPortIdConvergence(gnmi::gNMI::StubInterface& stub,
                                          const absl::Duration& timeout) {
  ASSIGN_OR_RETURN(gnmi::GetRequest request,
                   BuildGnmiGetRequest("interfaces", gnmi::GetRequest::CONFIG));
  ASSIGN_OR_RETURN(gnmi::GetResponse interface_response,
                   SendGnmiGetRequest(&stub, request, timeout));
  return WaitForGnmiPortIdConvergence(
      stub, interface_response.notification(0).update(0).val().json_ietf_val(),
      timeout);
}

absl::Status CanGetAllInterfaceOverGnmi(gnmi::gNMI::StubInterface& stub,
                                        absl::Duration timeout) {
  return GetAllInterfaceOverGnmi(stub).status();
}

absl::StatusOr<gnmi::GetResponse> GetAllInterfaceOverGnmi(
    gnmi::gNMI::StubInterface& stub, absl::Duration timeout) {
  ASSIGN_OR_RETURN(auto req,
                   BuildGnmiGetRequest("interfaces", gnmi::GetRequest::STATE));
  return SendGnmiGetRequest(&stub, req, timeout);
}

absl::StatusOr<absl::flat_hash_map<std::string, std::string>>
GetInterfaceToOperStatusMapOverGnmi(gnmi::gNMI::StubInterface& stub,
                                    absl::Duration timeout) {
  ASSIGN_OR_RETURN(auto req,
                   BuildGnmiGetRequest("interfaces", gnmi::GetRequest::STATE));
  ASSIGN_OR_RETURN(gnmi::GetResponse resp,
                   SendGnmiGetRequest(&stub, req, timeout));
  if (resp.notification_size() < 1 || resp.notification(0).update_size() < 1) {
    return absl::InternalError(
        absl::StrCat("Invalid response: ", resp.DebugString()));
  }

  const auto resp_json = nlohmann::json::parse(
      resp.notification(0).update(0).val().json_ietf_val());
  const auto oc_intf_json = resp_json.find("openconfig-interfaces:interfaces");
  if (oc_intf_json == resp_json.end()) {
    return absl::NotFoundError(absl::StrCat(
        "'openconfig-interfaces:interfaces' not found: ", resp_json.dump()));
  }
  const auto oc_intf_list_json = oc_intf_json->find("interface");
  if (oc_intf_list_json == oc_intf_json->end()) {
    return absl::NotFoundError(
        absl::StrCat("'interface' not found: ", oc_intf_json->dump()));
  }

  absl::flat_hash_map<std::string, std::string> interface_to_oper_status_map;
  for (auto const& element : oc_intf_list_json->items()) {
    const auto element_name_json = element.value().find("name");
    if (element_name_json == element.value().end()) {
      return absl::NotFoundError(
          absl::StrCat("'name' not found: ", element.value().dump()));
    }
    std::string name = std::string(StripQuotes(element_name_json->dump()));

    // TODO: Remove once CPU contains the oper-state subtree.
    if (absl::StartsWith(name, "CPU")) {
      LOG(INFO) << "Skipping " << name << ".";
      continue;
    }

    const auto element_interface_state_json = element.value().find("state");
    if (element_interface_state_json == element.value().end()) {
      return absl::NotFoundError(absl::StrCat("'state' not found: ", name));
    }
    const auto element_status_json =
        element_interface_state_json->find("oper-status");
    if (element_status_json == element_interface_state_json->end()) {
      return absl::NotFoundError(
          absl::StrCat("'oper-status' not found: ", name));
    }
    interface_to_oper_status_map[name] =
        std::string(StripQuotes(element_status_json->dump()));
  }

  return interface_to_oper_status_map;
}

absl::Status CheckInterfaceOperStateOverGnmi(
    gnmi::gNMI::StubInterface& stub, absl::string_view interface_oper_state,
    absl::Span<const std::string> interfaces, bool skip_non_ethernet_interfaces,
    absl::Duration timeout) {
  ASSIGN_OR_RETURN(const auto interface_to_oper_status_map,
                   GetInterfaceToOperStatusMapOverGnmi(stub, timeout));

  std::vector<std::string> all_interfaces;
  absl::flat_hash_set<std::string> matching_interfaces;
  for (const auto& [interface, oper_status] : interface_to_oper_status_map) {
    all_interfaces.push_back(interface);
    if (oper_status == interface_oper_state) {
      matching_interfaces.insert(interface);
    }
  }
  if (interfaces.empty()) {
    interfaces = all_interfaces;
  }

  std::vector<std::string> unavailable_interfaces;
  for (const std::string& interface : interfaces) {
    if (skip_non_ethernet_interfaces &&
        !absl::StrContains(interface, "Ethernet")) {
      LOG(INFO) << "Skipping check on interface: " << interface;
      continue;
    }
    if (!matching_interfaces.contains(interface)) {
      LOG(WARNING) << "Interface "
                   << interface << " not found in interfaces that are "
                   << interface_oper_state;
      unavailable_interfaces.push_back(interface);
    }
  }

  if (!unavailable_interfaces.empty()) {
    return absl::UnavailableError(absl::StrCat(
        "Some interfaces are not in the expected state ", interface_oper_state,
        ":\n", absl::StrJoin(unavailable_interfaces, "\n"),
        "\n\nInterfaces provided:\n", absl::StrJoin(interfaces, "\n")));
  }
  return absl::OkStatus();
}

absl::StatusOr<std::string> ReadGnmiPath(gnmi::gNMI::StubInterface* gnmi_stub,
                                         absl::string_view path,
                                         gnmi::GetRequest::DataType req_type,
                                         absl::string_view resp_parse_str) {
  ASSIGN_OR_RETURN(gnmi::GetRequest request,
                   BuildGnmiGetRequest(path, req_type));
  ASSIGN_OR_RETURN(
      gnmi::GetResponse response,
      SendGnmiGetRequest(gnmi_stub, request, /*timeout=*/std::nullopt));
  return ParseGnmiGetResponse(response, resp_parse_str);
}

absl::StatusOr<std::string> GetGnmiStatePathInfo(
    gnmi::gNMI::StubInterface* gnmi_stub, absl::string_view state_path,
    absl::string_view resp_parse_str) {
  return ReadGnmiPath(gnmi_stub, state_path, gnmi::GetRequest::STATE,
                      resp_parse_str);
}

absl::StatusOr<ResultWithTimestamp> GetGnmiStatePathAndTimestamp(
    gnmi::gNMI::StubInterface* gnmi_stub, absl::string_view path,
    absl::string_view resp_parse_str) {
  ASSIGN_OR_RETURN(gnmi::GetRequest request,
                   BuildGnmiGetRequest(path, gnmi::GetRequest::STATE));
  ASSIGN_OR_RETURN(
      gnmi::GetResponse response,
      SendGnmiGetRequest(gnmi_stub, request, /*timeout=*/std::nullopt));
  ASSIGN_OR_RETURN(std::string result,
                   ParseGnmiGetResponse(response, resp_parse_str));

  if (response.notification().empty()) {
    return absl::InternalError("Invalid response");
  }

  return ResultWithTimestamp{.response = std::string(StripQuotes(result)),
                             .timestamp = response.notification(0).timestamp()};
}

void AddSubtreeToGnmiSubscription(absl::string_view subtree_root,
                                  gnmi::SubscriptionList& subscription_list,
                                  gnmi::SubscriptionMode mode,
                                  bool suppress_redundant,
                                  absl::Duration interval) {
  gnmi::Subscription* subscription = subscription_list.add_subscription();
  subscription->set_mode(mode);
  if (mode == gnmi::SAMPLE) {
    subscription->set_sample_interval(absl::ToInt64Nanoseconds(interval));
  }
  subscription->set_suppress_redundant(suppress_redundant);
  *subscription->mutable_path() = ConvertOCStringToPath(subtree_root);
}

absl::StatusOr<std::vector<absl::string_view>>
GnmiGetElementFromTelemetryResponse(const gnmi::SubscribeResponse& response) {
  if (response.update().update_size() <= 0)
    return gutil::InternalErrorBuilder().LogError()
           << "Unexpected update size in response (should be > 0): "
           << response.update().update_size();
  LOG(INFO) << "Update size in response: " << response.update().update_size();

  std::vector<absl::string_view> elements;
  for (const auto& u : response.update().update()) {
    if (u.path().elem_size() <= 0)
      return gutil::InternalErrorBuilder().LogError()
             << "Unexpected element size in response (should be > 0): "
             << u.path().elem_size();

    for (const auto& e : u.path().elem()) {
      elements.push_back(e.name());
    }
  }
  return elements;
}

absl::StatusOr<std::vector<std::string>> GetUpInterfacesOverGnmi(
    gnmi::gNMI::StubInterface& stub, absl::Duration timeout) {
  ASSIGN_OR_RETURN(const auto interface_to_oper_status_map,
                   GetInterfaceToOperStatusMapOverGnmi(stub, timeout));

  std::vector<std::string> up_interfaces;
  for (const auto& [interface, oper_status] : interface_to_oper_status_map) {
    // Ignore the interfaces that is not EthernetXX. For example: bond0,
    // Loopback0, etc.
    if (!absl::StartsWith(interface, "Ethernet")) {
      LOG(INFO) << "Ignoring interface: " << interface;
      continue;
    }
    if (oper_status == "UP") {
      up_interfaces.push_back(interface);
    }
  }

  return up_interfaces;
}

absl::StatusOr<OperStatus> GetInterfaceOperStatusOverGnmi(
    gnmi::gNMI::StubInterface& stub, absl::string_view if_name) {
  std::string if_req = absl::StrCat("interfaces/interface[name=", if_name,
                                    "]/state/oper-status");
  ASSIGN_OR_RETURN(auto request,
                   BuildGnmiGetRequest(if_req, gnmi::GetRequest::STATE));
  ASSIGN_OR_RETURN(
      gnmi::GetResponse response,
      SendGnmiGetRequest(&stub, request, /*timeout=*/std::nullopt));

  if (response.notification_size() != 1 ||
      response.notification(0).update_size() != 1) {
    return absl::InternalError(
        absl::StrCat("Invalid response: ", response.DebugString()));
  }
  ASSIGN_OR_RETURN(
      std::string oper_status,
      ParseGnmiGetResponse(response, "openconfig-interfaces:oper-status"));

  if (absl::StrContains(oper_status, "UP")) {
    return OperStatus::kUp;
  }
  if (absl::StrContains(oper_status, "DOWN")) {
    return OperStatus::kDown;
  }
  if (absl::StrContains(oper_status, "TESTING")) {
    return OperStatus::kTesting;
  }
  return OperStatus::kUnknown;
}

absl::StatusOr<openconfig::Interfaces> GetInterfacesAsProto(
    gnmi::gNMI::StubInterface& stub, gnmi::GetRequest::DataType type,
    absl::Duration timeout) {
  ASSIGN_OR_RETURN(auto request, BuildGnmiGetRequest("interfaces", type));
  ASSIGN_OR_RETURN(gnmi::GetResponse response,
                   SendGnmiGetRequest(&stub, request, timeout));

  ASSIGN_OR_RETURN(openconfig::Config config,
                   gutil::ParseJsonAsProto<openconfig::Config>(
                       response.notification(0).update(0).val().json_ietf_val(),
                       /*ignore_unknown_fields=*/true));
  return config.interfaces();
}

absl::StatusOr<std::string> GetGnmiConfig(
    gnmi::gNMI::StubInterface& gnmi_stub) {
  ASSIGN_OR_RETURN(
      gnmi::GetRequest request,
      pins_test::BuildGnmiGetRequest(/*oc_path=*/"", gnmi::GetRequest::CONFIG));
  gnmi::GetResponse response;
  grpc::ClientContext context;
  RETURN_IF_ERROR(gutil::GrpcStatusToAbslStatus(
      gnmi_stub.Get(&context, request, &response)));
  // Pretty print the full gNMI config using 2 spaces as a tab.
  return ParseGnmiGetResponse(response, /*match_tag=*/{}, /*indent=*/2);
}

absl::StatusOr<openconfig::Interfaces> GetMatchingInterfacesAsProto(
    gnmi::gNMI::StubInterface& stub, gnmi::GetRequest::DataType type,
    std::function<bool(const openconfig::Interfaces::Interface&)> predicate,
    absl::Duration timeout) {
  ASSIGN_OR_RETURN(const openconfig::Interfaces interfaces,
                   GetInterfacesAsProto(stub, type, timeout));

  openconfig::Interfaces matching_interfaces;
  absl::c_copy_if(
      interfaces.interfaces(),
      RepeatedFieldBackInserter(matching_interfaces.mutable_interfaces()),
      predicate);
  return matching_interfaces;
}

absl::StatusOr<std::vector<P4rtPortId>> GetMatchingP4rtPortIds(
    gnmi::gNMI::StubInterface& stub,
    std::function<bool(const openconfig::Interfaces::Interface&)> predicate) {
  ASSIGN_OR_RETURN(
      const pins_test::openconfig::Interfaces interfaces,
      GetMatchingInterfacesAsProto(stub, gnmi::GetRequest::STATE, predicate));

  std::vector<P4rtPortId> ports;
  for (const auto& interface : interfaces.interfaces()) {
    if (interface.state().has_p4rt_id()) {
      ports.push_back(
          P4rtPortId::MakeFromOpenConfigEncoding(interface.state().p4rt_id()));
    }
  }
  absl::c_sort(ports);
  return ports;
}

bool IsEnabledEthernetInterface(
    const openconfig::Interfaces::Interface& interface) {
  return (interface.state().enabled() || interface.config().enabled()) &&
         absl::StartsWith(interface.name(), "Ethernet");
}

absl::StatusOr<absl::flat_hash_map<std::string, std::string>>
GetAllEnabledInterfaceNameToPortId(gnmi::gNMI::StubInterface& stub,
                                   absl::Duration timeout) {
  // Gets the config path for all interfaces.
  ASSIGN_OR_RETURN(
      openconfig::Interfaces interfaces,
      GetInterfacesAsProto(stub, gnmi::GetRequest::CONFIG, timeout));

  absl::flat_hash_map<std::string, std::string> port_id_by_interface;
  for (const openconfig::Interfaces::Interface& interface :
       interfaces.interfaces()) {
    // Only return enabled ports.
    if (interface.config().enabled()) {
      port_id_by_interface[interface.name()] =
          absl::StrCat(interface.config().p4rt_id());
    }
  }
  return port_id_by_interface;
}

absl::StatusOr<absl::flat_hash_map<std::string, std::string>>
GetAllUpInterfacePortIdsByName(gnmi::gNMI::StubInterface& stub,
                               absl::Duration timeout) {
  ASSIGN_OR_RETURN(std::vector<std::string> up_interfaces,
                   GetUpInterfacesOverGnmi(stub, timeout));
  ASSIGN_OR_RETURN(auto port_id_by_name, GetAllInterfaceNameToPortId(stub));

  absl::flat_hash_map<std::string, std::string> result;
  for (const auto& interface : up_interfaces) {
    if (auto it = port_id_by_name.find(interface);
        it != port_id_by_name.end()) {
      result[it->first] = it->second;
      VLOG(1) << "Found: " << it->first << " which is UP and has port ID "
              << it->second << ".";
    }
  }
  return result;
}

absl::StatusOr<std::string> GetAnyUpInterfacePortId(
    gnmi::gNMI::StubInterface& stub, absl::Duration timeout) {
  ASSIGN_OR_RETURN(auto ids,
                   GetNUpInterfacePortIds(stub, /*num_interfaces=*/1, timeout));
  return ids[0];
}

absl::StatusOr<std::vector<std::string>> GetNUpInterfacePortIds(
    gnmi::gNMI::StubInterface& stub, int num_interfaces,
    absl::Duration timeout) {
  ASSIGN_OR_RETURN(auto ids_by_name,
                   GetAllUpInterfacePortIdsByName(stub, timeout));
  std::vector<std::string> result;
  for (const auto& [name, id] : ids_by_name) {
    LOG(INFO) << "Selecting interface " << name << " with ID " << id << ".";
    result.push_back(id);
    if (result.size() == num_interfaces) {
      return result;
    }
  }
  return absl::FailedPreconditionError(
      absl::StrCat("Could not find ", num_interfaces,
                   " interfaces that are UP with a port ID."));
}

absl::StatusOr<absl::flat_hash_map<std::string, std::string>>
GetAllInterfaceNameToPortId(absl::string_view gnmi_config) {
  return GetPortNameToIdMapFromJsonString(gnmi_config, /*field_type=*/"config");
}

absl::StatusOr<absl::flat_hash_map<std::string, std::string>>
GetAllInterfaceNameToPortId(gnmi::gNMI::StubInterface& stub) {
  ASSIGN_OR_RETURN(gnmi::GetResponse response,
                   pins_test::GetAllInterfaceOverGnmi(stub, absl::Seconds(60)));
  if (response.notification_size() < 1) {
    return absl::InternalError(
        absl::StrCat("Invalid response: ", response.DebugString()));
  }
  return GetPortNameToIdMapFromJsonString(
      response.notification(0).update(0).val().json_ietf_val(),
      /*field_type=*/"state");
}

absl::Status MapP4rtIdsToMatchingInterfaces(
    gnmi::gNMI::StubInterface& gnmi_stub,
    const absl::btree_set<int>& desired_p4rt_ids,
    std::function<bool(const openconfig::Interfaces::Interface&)> predicate,
    absl::Duration timeout) {
  // Gets the config path for all interfaces matching the predicate.
  ASSIGN_OR_RETURN(
      const openconfig::Interfaces existing_interfaces,
      GetMatchingInterfacesAsProto(gnmi_stub, gnmi::GetRequest::CONFIG,
                                   predicate, timeout));

  // If there are more desired P4RT IDs than matching interfaces, then we return
  // an error.
  if (desired_p4rt_ids.size() > existing_interfaces.interfaces_size()) {
    return absl::InvalidArgumentError(absl::Substitute(
        "requested '$0' P4RT IDs, but only '$1' interfaces matching the given "
        "predicate are configured on switch",
        desired_p4rt_ids.size(), existing_interfaces.interfaces_size()));
  }

  // Collect the interfaces that do not already map a desired P4RT ID as well as
  // those ids that have not yet been mapped.
  std::vector<openconfig::Interfaces::Interface> changeable_interfaces;
  absl::btree_set<int> remaining_desired_p4rt_ids(desired_p4rt_ids);
  for (const auto& interface : existing_interfaces.interfaces()) {
    if (interface.config().has_p4rt_id() &&
        desired_p4rt_ids.contains(interface.config().p4rt_id())) {
      remaining_desired_p4rt_ids.erase(interface.config().p4rt_id());
    } else {
      changeable_interfaces.push_back(interface);
    }
  }

  // Map each remaining desired P4RT ID to an interface that doesn't map one.
  openconfig::Interfaces interfaces_to_change;
  for (int desired_id : remaining_desired_p4rt_ids) {
    if (changeable_interfaces.empty()) {
      return absl::InternalError(
          "no changeable interfaces remain even though we already ensured "
          "that there were enough to cover the desired number of P4RT ids");
    }

    changeable_interfaces.back().mutable_config()->set_p4rt_id(desired_id);
    *interfaces_to_change.add_interfaces() =
        std::move(changeable_interfaces.back());
    changeable_interfaces.pop_back();
  }

  // Modify the collected interfaces.
  return SetInterfaceP4rtIds(gnmi_stub, interfaces_to_change);
}

// Sets the P4RT IDs of `interfaces` by:
// 1. Determining which interfaces are already correctly set.
// 2. Deleting the rest of the P4RT IDs from any existing interfaces on the
//    switch (since a P4RT ID can only be mapped to a single interface).
// 3. Setting the P4RT ID of the remaining interfaces that have one.
absl::Status SetInterfaceP4rtIds(gnmi::gNMI::StubInterface& gnmi_stub,
                                 const openconfig::Interfaces& interfaces) {
  // Determine which interfaces need remapping.
  ASSIGN_OR_RETURN(const openconfig::Interfaces& existing_interfaces,
                   GetInterfacesAsProto(gnmi_stub, gnmi::GetRequest::CONFIG));
  std::vector<openconfig::Interfaces::Interface> interfaces_to_modify;

  for (const auto& interface : interfaces.interfaces()) {
    // If the interface is not already correctly mapped in
    // `existing_interfaces`, we add it to `interfaces_to_modify`.
    if (absl::c_none_of(existing_interfaces.interfaces(),
                        [&interface](const auto& existing_interface) {
                          return interface.name() ==
                                     existing_interface.name() &&
                                 interface.config().p4rt_id() ==
                                     existing_interface.config().p4rt_id();
                        })) {
      interfaces_to_modify.push_back(interface);
    }
  }

  // Get the set of P4RT IDs to map.
  absl::btree_set<int> desired_p4rt_ids;
  absl::flat_hash_set<absl::string_view> interface_names;
  for (const auto& interface : interfaces_to_modify) {
    if (interface.config().has_p4rt_id()) {
      desired_p4rt_ids.insert(interface.config().p4rt_id());
      interface_names.insert(interface.name());
    }
  }

  // Ensure all interfaces that are being set exist.
  for (const auto& interface : existing_interfaces.interfaces()) {
    interface_names.erase(interface.name());
  }
  if (!interface_names.empty()) {
    return gutil::InvalidArgumentErrorBuilder()
           << "expected only interfaces that exist on switch, but also got: "
           << absl::StrJoin(interface_names, ", ") << ".";
  }

  // Delete `desired_p4rt_ids` from existing interfaces.
  for (const auto& interface : existing_interfaces.interfaces()) {
    if (desired_p4rt_ids.contains(interface.config().p4rt_id())) {
      RETURN_IF_ERROR(DeleteInterfaceP4rtId(gnmi_stub, interface))
          << "failed to delete interface " << interface.name() << "'s P4RT id.";
    }
  }

  // Then, set the P4RT IDs for all given `interfaces`.
  for (const auto& interface : interfaces_to_modify) {
    if (interface.config().has_p4rt_id()) {
      RETURN_IF_ERROR(ModifyInterfaceP4rtId(gnmi_stub, interface))
          << "failed to delete, then set interface " << interface.name()
          << " to " << interface.config().p4rt_id() << ".";
    }
  }
  return absl::OkStatus();
}

absl::StatusOr<absl::btree_set<std::string>> GetAllPortIds(
    absl::string_view gnmi_config) {
  ASSIGN_OR_RETURN(auto interface_name_to_port_id,
                   GetAllInterfaceNameToPortId(gnmi_config));

  absl::btree_set<std::string> port_ids;
  for (const auto& [_, port_id] : interface_name_to_port_id) {
    port_ids.insert(port_id);
  }
  return port_ids;
}

absl::StatusOr<absl::btree_set<std::string>> GetAllPortIds(
    gnmi::gNMI::StubInterface& stub) {
  ASSIGN_OR_RETURN(auto interface_name_to_port_id,
                   GetAllInterfaceNameToPortId(stub));

  absl::btree_set<std::string> port_ids;
  for (const auto& [_, port_id] : interface_name_to_port_id) {
    port_ids.insert(port_id);
  }
  return port_ids;
}

absl::StatusOr<std::vector<std::string>> ParseAlarms(
    const std::string& alarms_json) {
  auto alarms_array = json::parse(alarms_json);
  if (!alarms_array.is_array()) {
    return absl::InvalidArgumentError(
        "Input JSON should be an array of alarms.");
  }

  std::vector<std::string> alarm_messages;
  for (const auto& alarm : alarms_array) {
    auto state = alarm.find("state");
    if (state == alarm.end()) {
      return absl::InvalidArgumentError(
          "Input JSON alarm does not have a state field.");
    }

    // The state of an alarm will look like:
    // {
    //   "id": ...
    //   "resource": "linkqual:linkqual"
    //   "severity": "openconfig-alarm-types:WARNING"
    //   "text": "INACTIVE: Unknown"
    //   "time-created": ...
    //   "type-id": "Software Error"
    // }
    //
    // We can build an error message to look like (missing fields will be
    // omitted):
    // [linkqual:linkqual WARNING] Software Error INACTIVE: Unknown
    std::string message = "[";
    auto resource = state->find("resource");
    if (resource != state->end()) {
      absl::StrAppend(&message, StripQuotes(resource->dump()), " ");
    }
    auto severity = state->find("severity");
    if (severity != state->end()) {
      // We only need the last part.
      std::vector<std::string> parts =
          absl::StrSplit(StripQuotes(severity->dump()), ':');
      absl::StrAppend(&message, parts.back());
    }
    absl::StrAppend(&message, "] ");
    auto type_id = state->find("type-id");
    if (type_id != state->end()) {
      absl::StrAppend(&message, StripQuotes(type_id->dump()), " ");
    }
    auto text = state->find("text");
    if (text != state->end()) {
      absl::StrAppend(&message, StripQuotes(text->dump()));
    }
    alarm_messages.push_back(std::move(message));
  }
  return alarm_messages;
}

absl::StatusOr<std::vector<std::string>> GetAlarms(
    gnmi::gNMI::StubInterface& gnmi_stub) {
  ASSIGN_OR_RETURN(
      gnmi::GetRequest request,
      BuildGnmiGetRequest("system/alarms", gnmi::GetRequest::STATE));
  LOG(INFO) << "Sending GET request: " << request.ShortDebugString();
  ASSIGN_OR_RETURN(
      gnmi::GetResponse response,
      SendGnmiGetRequest(&gnmi_stub, request, /*timeout=*/std::nullopt));

  if (response.notification_size() != 1) {
    return gutil::InternalErrorBuilder().LogError()
           << "Unexpected size in response (should be 1): "
           << response.notification_size();
  }
  if (response.notification(0).update_size() != 1) {
    return gutil::InternalErrorBuilder().LogError()
           << "Unexpected update size in response (should be 1): "
           << response.notification(0).update_size();
  }

  const auto response_json =
      json::parse(response.notification(0).update(0).val().json_ietf_val());
  const auto alarms_json = response_json.find("openconfig-system:alarms");
  // If alarms returns an empty subtree, assume no alarms and return an empty
  // list.
  if (alarms_json == response_json.end()) {
    return std::vector<std::string>();
  }

  const auto alarm_json = alarms_json->find("alarm");
  if (alarm_json == alarms_json->end()) {
    return std::vector<std::string>();
  }
  return ParseAlarms(alarm_json->dump());
}

absl::StatusOr<gnmi::GetResponse> GetAllSystemProcesses(
    gnmi::gNMI::StubInterface& gnmi_stub) {
  ASSIGN_OR_RETURN(
      gnmi::GetRequest request,
      BuildGnmiGetRequest("system/processes", gnmi::GetRequest::STATE));
  LOG(INFO) << "Sending GET request: " << request.ShortDebugString();
  return SendGnmiGetRequest(&gnmi_stub, request, /*timeout=*/std::nullopt);
}

absl::StatusOr<gnmi::GetResponse> GetSystemMemory(
    gnmi::gNMI::StubInterface& gnmi_stub) {
  ASSIGN_OR_RETURN(
      gnmi::GetRequest request,
      BuildGnmiGetRequest("system/memory", gnmi::GetRequest::STATE));
  LOG(INFO) << "Sending GET request: " << request.ShortDebugString();
  return SendGnmiGetRequest(&gnmi_stub, request, /*timeout=*/std::nullopt);
}

absl::string_view StripQuotes(absl::string_view string) {
  return absl::StripPrefix(absl::StripSuffix(string, "\""), "\"");
}

absl::string_view StripBrackets(absl::string_view string) {
  return absl::StripPrefix(absl::StripSuffix(string, "]"), "[");
}

absl::StatusOr<absl::flat_hash_map<std::string, std::string>>
GetInterfaceToTransceiverMap(gnmi::gNMI::StubInterface& gnmi_stub) {
  ASSIGN_OR_RETURN(
      std::string response,
      pins_test::GetGnmiStatePathInfo(&gnmi_stub, "interfaces",
                                      "openconfig-interfaces:interfaces"));
  json response_json = json::parse(response);
  ASSIGN_OR_RETURN(json interfaces, GetField(response_json, "interface"));

  absl::flat_hash_map<std::string, std::string> interface_to_transceiver;
  for (const auto& interface : interfaces.items()) {
    ASSIGN_OR_RETURN(json name, GetField(interface.value(), "name"));
    if (!absl::StartsWith(name.get<std::string>(), "Ethernet")) {
      continue;
    }

    ASSIGN_OR_RETURN(json state, GetField(interface.value(), "state"));
    ASSIGN_OR_RETURN(
        json transceiver,
        GetField(state, "openconfig-platform-transceiver:transceiver"));
    interface_to_transceiver[name.get<std::string>()] =
        transceiver.get<std::string>();
  }
  return interface_to_transceiver;
}

absl::StatusOr<absl::flat_hash_map<std::string, TransceiverPart>>
GetTransceiverPartInformation(gnmi::gNMI::StubInterface& gnmi_stub) {
  ASSIGN_OR_RETURN(std::string response, pins_test::GetGnmiStatePathInfo(
                                             &gnmi_stub, "components",
                                             "openconfig-platform:components"));
  json response_json = json::parse(response);
  ASSIGN_OR_RETURN(json components, GetField(response_json, "component"));

  absl::flat_hash_map<std::string, TransceiverPart> part_information;
  for (const auto& component : components.items()) {
    ASSIGN_OR_RETURN(json name, GetField(component.value(), "name"));
    if (!absl::StartsWith(name.get<std::string>(), "Ethernet")) {
      continue;
    }

    ASSIGN_OR_RETURN(json state, GetField(component.value(), "state"));
    ASSIGN_OR_RETURN(json empty, GetField(state, "empty"));
    if (empty.get<bool>()) {
      continue;
    }
    ASSIGN_OR_RETURN(json vendor,
                     GetField(state, "openconfig-platform-ext:vendor-name"));
    ASSIGN_OR_RETURN(json part_number, GetField(state, "part-no"));
    ASSIGN_OR_RETURN(json manufactuer_name, GetField(state, "mfg-name"));
    ASSIGN_OR_RETURN(json serial_number, GetField(state, "serial-no"));
    ASSIGN_OR_RETURN(json rev, GetField(state, "firmware-version"));
    part_information[name.get<std::string>()] = TransceiverPart{
        .vendor = vendor.get<std::string>(),
        .part_number = part_number.get<std::string>(),
        .manufacturer_name = manufactuer_name.get<std::string>(),
        .serial_number = serial_number.get<std::string>(),
        .rev = rev.get<std::string>(),
    };
  }
  return part_information;
}

// We cannot "replace" the node-id value directly because if the
// "integrated_circuit0" component doesn't exist the gNMI set path will reject
// the request. Instead we "update" just the node-id, but include the entire
// "integrated_circuit0" component as part of the value. This way if it doesn't
// exist gNMI will create a new component and set the node-id. If it does exist
// gNMI will simply update the value in the existing component.
absl::Status SetDeviceId(gnmi::gNMI::StubInterface& gnmi_stub,
                         uint32_t device_id) {
  std::string config_value = absl::Substitute(
      R"json({
        "component" : [
          {
            "integrated-circuit" : {
              "config" : {
                "openconfig-p4rt:node-id" : "$0"
              }
            },
            "name" : "integrated_circuit0"
          }
        ]
      })json",
      device_id);
  RETURN_IF_ERROR(SetGnmiConfigPath(&gnmi_stub,
                                    /*config_path=*/"components/component",
                                    GnmiSetType::kUpdate, config_value));
  return absl::OkStatus();
}

<<<<<<< HEAD
absl::StatusOr<uint64_t> GetDeviceId(gnmi::gNMI::StubInterface& gnmi_stub) {
  ASSIGN_OR_RETURN(
      gnmi::GetRequest request,
      BuildGnmiGetRequest("components/component[name=integrated_circuit0]/"
                          "integrated-circuit/state/node-id",
                          gnmi::GetRequest::STATE));
  LOG(INFO) << "Sending GET request: " << request.ShortDebugString();
  ASSIGN_OR_RETURN(
      gnmi::GetResponse response,
      SendGnmiGetRequest(&gnmi_stub, request, /*timeout=*/std::nullopt));
  LOG(INFO) << "Received GET response: " << response.ShortDebugString();
  ASSIGN_OR_RETURN(
      std::string p4rt_str,
      pins_test::ParseGnmiGetResponse(response, "openconfig-p4rt:node-id"));
  StripSymbolFromString(p4rt_str, '\"');
  uint64_t p4rt_id;
  if (absl::SimpleAtoi(p4rt_str, &p4rt_id) != true) {
    return gutil::InternalErrorBuilder().LogError()
           << absl::StrCat("P4RT node-id conversion failed for:", p4rt_str);
  }
  return p4rt_id;
}

=======
>>>>>>> c893984b
std::string BreakoutSpeedToString(BreakoutSpeed breakout_speed) {
  switch (breakout_speed) {
    case BreakoutSpeed::k100GB:
      return "100GB";
    case BreakoutSpeed::k200GB:
      return "200GB";
    case BreakoutSpeed::k400GB:
      return "400GB";
    default:
      return absl::StrCat("Unknown breakout speed: ",
                          static_cast<int>(breakout_speed));
  }
}

struct BreakoutSpeedFormatter {
  void operator()(std::string* out, BreakoutSpeed breakout_speed) const {
    out->append(BreakoutSpeedToString(breakout_speed));
  }
};

std::ostream& operator<<(std::ostream& os, const BreakoutMode& breakout) {
  os << absl::StrCat(
      "{", absl::StrJoin(breakout, ", ", BreakoutSpeedFormatter()), "}");
  return os;
}

absl::StatusOr<int> FindPortWithBreakoutMode(
    absl::string_view json_config, const BreakoutMode& breakout,
    const absl::flat_hash_set<int>& ignore_ports) {
  //  Parse the open config as JSON value.
  auto config_json = json::parse(json_config);
  ASSIGN_OR_RETURN(
      const auto& component_array,
      AccessJsonValue(config_json,
                      {"openconfig-platform:components", "component"}));
  LOG(INFO) << "Will search breakout mode to match: " << breakout;
  return FindBreakoutModeFromComponentJsonArray(breakout, component_array,
                                                ignore_ports);
}

absl::StatusOr<std::vector<std::string>> GetInterfacesOnPort(
    absl::string_view json_config, int port_number) {
  //  Parse the open config as JSON value.
  auto config_json = json::parse(json_config);
  ASSIGN_OR_RETURN(
      const auto& interface_array,
      AccessJsonValue(config_json,
                      {"openconfig-interfaces:interfaces", "interface"}));
  LOG(INFO) << "Will search interfaces name with port number: " << port_number;
  return FindInterfacesNameFromInterfaceJsonArray(port_number, interface_array);
}

std::string UpdateDeviceIdInJsonConfig(const std::string& gnmi_config,
                                       const std::string& device_id) {
  LOG(INFO) << "Forcing P4RT device ID to be '" << device_id << "'.";

  nlohmann::basic_json<> json =
      gnmi_config.empty() ? json::object() : json::parse(gnmi_config);
  auto oc_component =
      json.emplace("openconfig-platform:components", json::object()).first;
  auto component_list =
      oc_component->emplace("component", nlohmann::json::array()).first;

  // The Device ID should always be written to integrated_circuit0. If this
  // component exist then we update that field.
  bool found_integrated_circuit = false;
  for (nlohmann::basic_json<>& component : *component_list) {
    if (component["name"] == "integrated_circuit0") {
      found_integrated_circuit = true;
      component["integrated-circuit"]["config"]["openconfig-p4rt:node-id"] =
          device_id;
    }
  }

  // If the integrated_circuit0 object does not exist then we will create it.
  if (!found_integrated_circuit) {
    nlohmann::basic_json<> component = json::object();
    component["name"] = "integrated_circuit0";
    component["integrated-circuit"]["config"]["openconfig-p4rt:node-id"] =
        device_id;
    component_list->insert(component_list->end(), component);
  }
  return json.dump();
}

absl::StatusOr<absl::flat_hash_map<std::string, std::string>>
GetTransceiverToEthernetPmdMap(gnmi::gNMI::StubInterface& gnmi_stub) {
  ASSIGN_OR_RETURN(std::string response, pins_test::GetGnmiStatePathInfo(
                                             &gnmi_stub, "components",
                                             "openconfig-platform:components"));
  json response_json = json::parse(response);
  ASSIGN_OR_RETURN(json components, GetField(response_json, "component"));

  absl::flat_hash_map<std::string, std::string> pmd_types;
  for (const auto& component : components.items()) {
    ASSIGN_OR_RETURN(json name, GetField(component.value(), "name"));
    if (!absl::StartsWith(name.get<std::string>(), "Ethernet")) {
      continue;
    }

    ASSIGN_OR_RETURN(json state, GetField(component.value(), "state"));
    ASSIGN_OR_RETURN(json empty, GetField(state, "empty"));
    if (empty.get<bool>()) {
      continue;
    }

    ASSIGN_OR_RETURN(json transceiver,
                     GetField(component.value(),
                              "openconfig-platform-transceiver:transceiver"));
    ASSIGN_OR_RETURN(json xcvr_state, GetField(transceiver, "state"));
    ASSIGN_OR_RETURN(json ethernet_pmd, GetField(xcvr_state, "ethernet-pmd"));
    pmd_types[name.get<std::string>()] = ethernet_pmd.get<std::string>();
  }
  return pmd_types;
}

absl::StatusOr<absl::flat_hash_map<std::string, std::string>>
GetTransceiverToFormFactorMap(gnmi::gNMI::StubInterface& gnmi_stub) {
  ASSIGN_OR_RETURN(std::string response, pins_test::GetGnmiStatePathInfo(
                                             &gnmi_stub, "components",
                                             "openconfig-platform:components"));
  json response_json = json::parse(response);
  ASSIGN_OR_RETURN(json components, GetField(response_json, "component"));

  absl::flat_hash_map<std::string, std::string> form_factor_types;
  for (const auto& component : components.items()) {
    ASSIGN_OR_RETURN(json name, GetField(component.value(), "name"));
    if (!absl::StartsWith(name.get<std::string>(), "Ethernet")) {
      continue;
    }

    ASSIGN_OR_RETURN(json state, GetField(component.value(), "state"));
    ASSIGN_OR_RETURN(json empty, GetField(state, "empty"));
    if (empty.get<bool>()) {
      continue;
    }

    ASSIGN_OR_RETURN(json transceiver,
                     GetField(component.value(),
                              "openconfig-platform-transceiver:transceiver"));
    ASSIGN_OR_RETURN(json xcvr_state, GetField(transceiver, "state"));
    ASSIGN_OR_RETURN(json form_factor, GetField(xcvr_state, "form-factor"));
    form_factor_types[name.get<std::string>()] = form_factor.get<std::string>();
  }
  return form_factor_types;
}

absl::StatusOr<absl::flat_hash_map<std::string, int>>
GetInterfaceToLaneSpeedMap(gnmi::gNMI::StubInterface& gnmi_stub,
                           absl::flat_hash_set<std::string>& interface_names) {
  // Map of Openconfig SPEED enum strings to integer speed in Kbps (this ensures
  // all speeds are divisible by 8).
  const absl::flat_hash_map<std::string, int> kOcSpeedToInt = {
      {"openconfig-if-ethernet:SPEED_10MB", 10'000},
      {"openconfig-if-ethernet:SPEED_100MB", 100'000},
      {"openconfig-if-ethernet:SPEED_1GB", 1'000'000},
      {"openconfig-if-ethernet:SPEED_2500MB", 2'500'000},
      {"openconfig-if-ethernet:SPEED_5GB", 5'000'000},
      {"openconfig-if-ethernet:SPEED_10GB", 10'000'000},
      {"openconfig-if-ethernet:SPEED_25GB", 25'000'000},
      {"openconfig-if-ethernet:SPEED_40GB", 40'000'000},
      {"openconfig-if-ethernet:SPEED_50GB", 50'000'000},
      {"openconfig-if-ethernet:SPEED_100GB", 100'000'000},
      {"openconfig-if-ethernet:SPEED_200GB", 200'000'000},
      {"openconfig-if-ethernet:SPEED_400GB", 400'000'000},
      {"openconfig-if-ethernet:SPEED_600GB", 600'000'000},
      {"openconfig-if-ethernet:SPEED_800GB", 800'000'000},
  };
  ASSIGN_OR_RETURN(
      std::string response,
      pins_test::GetGnmiStatePathInfo(&gnmi_stub, "interfaces",
                                      "openconfig-interfaces:interfaces"));
  json response_json = json::parse(response);
  ASSIGN_OR_RETURN(json interfaces, GetField(response_json, "interface"));

  absl::flat_hash_map<std::string, int> interface_to_lane_speed;
  for (const auto& interface : interfaces.items()) {
    ASSIGN_OR_RETURN(json name, GetField(interface.value(), "name"));
    if (!interface_names.contains(name.get<std::string>())) {
      continue;
    }
    ASSIGN_OR_RETURN(
        json ethernet,
        GetField(interface.value(), "openconfig-if-ethernet:ethernet"));

    ASSIGN_OR_RETURN(json ethernet_state, GetField(ethernet, "state"));
    ASSIGN_OR_RETURN(json oc_port_speed,
                     GetField(ethernet_state, "port-speed"));
    ASSIGN_OR_RETURN(json state, GetField(interface.value(), "state"));
    ASSIGN_OR_RETURN(
        json physical_channel,
        GetField(state, "openconfig-platform-transceiver:physical-channel"));
    int lanes = physical_channel.size();
    if (lanes == 0) {
      LOG(WARNING) << "Interface " << name.get<std::string>()
                   << " has physical-channel size of 0, skipping.";
      continue;
    }
    auto total_speed_it = kOcSpeedToInt.find(oc_port_speed.get<std::string>());
    if (total_speed_it == kOcSpeedToInt.end()) {
      LOG(WARNING) << "Interface " << name.get<std::string>()
                   << " has unknown speed: "
                   << oc_port_speed.get<std::string>();
      continue;
    }
    int total_speed = total_speed_it->second;
    interface_to_lane_speed[name.get<std::string>()] = total_speed / lanes;
  }
  return interface_to_lane_speed;
}

absl::Status SetPortSpeedInBitsPerSecond(const std::string& port_speed,
                                         const std::string& interface_name,
                                         gnmi::gNMI::StubInterface& gnmi_stub) {
  std::string ops_config_path =
      absl::StrCat("interfaces/interface[name=", interface_name,
                   "]/ethernet/config/port-speed");
  std::string ops_val =
      absl::StrCat("{\"openconfig-if-ethernet:port-speed\":", port_speed, "}");

  RETURN_IF_ERROR(pins_test::SetGnmiConfigPath(&gnmi_stub, ops_config_path,
                                               GnmiSetType::kUpdate, ops_val));

  return absl::OkStatus();
}

absl::Status SetPortSpeedInBitsPerSecond(PortSpeed port_speed,
                                         const std::string& interface_name,
                                         gnmi::gNMI::StubInterface& gnmi_stub) {
  // Map keyed on openconfig speed string to value in bits per second.
  // http://ops.openconfig.net/branches/models/master/docs/openconfig-interfaces.html#mod-openconfig-if-ethernet
  const auto kPortSpeedTable =
      absl::flat_hash_map<uint64_t, absl::string_view>({
          {100000000000, "openconfig-if-ethernet:SPEED_100GB"},
          {200000000000, "openconfig-if-ethernet:SPEED_200GB"},
          {400000000000, "openconfig-if-ethernet:SPEED_400GB"},
      });

  auto oc_speed = kPortSpeedTable.find(static_cast<int64_t>(port_speed));
  if (oc_speed == kPortSpeedTable.end()) {
    return absl::InvalidArgumentError(
        absl::StrCat("Port speed ", port_speed, " not found"));
  }

  std::string ops_val = absl::StrCat(
      "{\"openconfig-if-ethernet:port-speed\": \"", oc_speed->second, "\"}");

  std::string ops_config_path =
      absl::StrCat("interfaces/interface[name=", interface_name,
                   "]/ethernet/config/port-speed");
  RETURN_IF_ERROR(pins_test::SetGnmiConfigPath(&gnmi_stub, ops_config_path,
                                               GnmiSetType::kUpdate, ops_val));

  return absl::OkStatus();
}

absl::StatusOr<int64_t> GetPortSpeedInBitsPerSecond(
    const std::string& interface_name, gnmi::gNMI::StubInterface& gnmi_stub) {
  // Map keyed on openconfig speed string to value in bits per second.
  // http://ops.openconfig.net/branches/models/master/docs/openconfig-interfaces.html#mod-openconfig-if-ethernet
  const auto kPortSpeedTable =
      absl::flat_hash_map<absl::string_view, uint64_t>({
          {"openconfig-if-ethernet:SPEED_100GB", 100000000000},
          {"openconfig-if-ethernet:SPEED_200GB", 200000000000},
          {"openconfig-if-ethernet:SPEED_400GB", 400000000000},
      });
  std::string speed_state_path =
      absl::StrCat("interfaces/interface[name=", interface_name,
                   "]/ethernet/state/port-speed");

  std::string parse_str = "openconfig-if-ethernet:port-speed";
  ASSIGN_OR_RETURN(
      std::string response,
      GetGnmiStatePathInfo(&gnmi_stub, speed_state_path, parse_str));

  auto speed = kPortSpeedTable.find(StripQuotes(response));
  if (speed == kPortSpeedTable.end()) {
    return absl::NotFoundError(response);
  }
  return speed->second;
}

absl::Status SetPortMtu(int port_mtu, const std::string& interface_name,
                        gnmi::gNMI::StubInterface& gnmi_stub) {
  std::string config_path = absl::StrCat(
      "interfaces/interface[name=", interface_name, "]/config/mtu");
  std::string value = absl::StrCat("{\"config:mtu\":", port_mtu, "}");

  RETURN_IF_ERROR(pins_test::SetGnmiConfigPath(&gnmi_stub, config_path,
                                               GnmiSetType::kUpdate, value));

  return absl::OkStatus();
}

absl::StatusOr<bool> CheckLinkUp(const std::string& interface_name,
                                 gnmi::gNMI::StubInterface& gnmi_stub) {
  std::string oper_status_state_path = absl::StrCat(
      "interfaces/interface[name=", interface_name, "]/state/oper-status");

  std::string parse_str = "openconfig-interfaces:oper-status";
  ASSIGN_OR_RETURN(
      std::string ops_response,
      GetGnmiStatePathInfo(&gnmi_stub, oper_status_state_path, parse_str));

  return ops_response == "\"UP\"";
}

absl::Status SetPortLoopbackMode(bool port_loopback,
                                 absl::string_view interface_name,
                                 gnmi::gNMI::StubInterface& gnmi_stub) {
  std::string config_path = absl::StrCat(
      "interfaces/interface[name=", interface_name, "]/config/loopback-mode");
  std::string config_json;
  if (port_loopback) {
    config_json = "{\"openconfig-interfaces:loopback-mode\":true}";
  } else {
    config_json = "{\"openconfig-interfaces:loopback-mode\":false}";
  }

  return pins_test::SetGnmiConfigPath(&gnmi_stub, config_path,
                                      GnmiSetType::kUpdate, config_json);
}

absl::StatusOr<absl::flat_hash_map<std::string, Counters>>
GetAllInterfaceCounters(gnmi::gNMI::StubInterface& gnmi_stub) {
  ASSIGN_OR_RETURN(
      gnmi::GetRequest request,
      BuildGnmiGetRequest("interfaces/interface", gnmi::GetRequest::STATE));
  ASSIGN_OR_RETURN(
      gnmi::GetResponse response,
      SendGnmiGetRequest(&gnmi_stub, request, /*timeout=*/std::nullopt));
  ASSIGN_OR_RETURN(
      std::string interface_info,
      ParseGnmiGetResponse(response, "openconfig-interfaces:interface"));
  uint64_t timestamp = response.notification(0).timestamp();
  ASSIGN_OR_RETURN(json interfaces, json_yang::ParseJson(interface_info));
  absl::flat_hash_map<std::string, Counters> counters;
  for (const json& interface : interfaces) {
    ASSIGN_OR_RETURN(json name, GetField(interface, "name"));
    if (!absl::StrContains(name.get<std::string>(), "Ethernet")) {
      continue;
    }
    Counters& port_counters = counters[name.get<std::string>()];
    ASSIGN_OR_RETURN(port_counters, GetCountersForInterface(interface));
    port_counters.timestamp_ns = timestamp;
  }
  return counters;
}

absl::StatusOr<std::string> ParseJsonValue(absl::string_view json) {
  nlohmann::json parsed_json = nlohmann::json::parse(json, nullptr, false);
  if (parsed_json.is_discarded()) {
    return gutil::InvalidArgumentErrorBuilder()
           << "Invalid JSON syntax for '" << json << "'";
  }
  if (parsed_json.empty()) {
    return gutil::InvalidArgumentErrorBuilder()
           << "Cannot parse empty JSON '" << json << "'";
  }
  return parsed_json.begin().value();
}

}  // namespace pins_test<|MERGE_RESOLUTION|>--- conflicted
+++ resolved
@@ -1464,7 +1464,6 @@
   return absl::OkStatus();
 }
 
-<<<<<<< HEAD
 absl::StatusOr<uint64_t> GetDeviceId(gnmi::gNMI::StubInterface& gnmi_stub) {
   ASSIGN_OR_RETURN(
       gnmi::GetRequest request,
@@ -1488,8 +1487,6 @@
   return p4rt_id;
 }
 
-=======
->>>>>>> c893984b
 std::string BreakoutSpeedToString(BreakoutSpeed breakout_speed) {
   switch (breakout_speed) {
     case BreakoutSpeed::k100GB:
