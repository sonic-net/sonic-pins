--- conflicted
+++ resolved
@@ -1857,15 +1857,9 @@
       "interfaces/interface[name=", interface_name, "]/config/loopback-mode");
   std::string config_json;
   if (port_loopback) {
-<<<<<<< HEAD
     config_json = "{\"openconfig-interfaces:loopback-mode\":\"FACILITY\"}";
   } else {
     config_json = "{\"openconfig-interfaces:loopback-mode\":\"NONE\"}";
-=======
-    config_json = "{\"openconfig-interfaces:loopback-mode\":true}";
-  } else {
-    config_json = "{\"openconfig-interfaces:loopback-mode\":false}";
->>>>>>> fb17da7f
   }
 
   return pins_test::SetGnmiConfigPath(&gnmi_stub, config_path,
