--- conflicted
+++ resolved
@@ -2112,7 +2112,6 @@
           "openconfig-interfaces:in-pkts"),
       StatusIs(absl::StatusCode::kInternal));
 }
-<<<<<<< HEAD
 
 TEST(BreakoutModeMatchTest, LocalFileTestDataTest) {
   EXPECT_THAT(
@@ -2152,7 +2151,6 @@
                                 BreakoutSpeed::k400GB}),
       IsOkAndHolds(10));
 }
-=======
->>>>>>> 6d85b220
+  
 }  // namespace
 }  // namespace pins_test