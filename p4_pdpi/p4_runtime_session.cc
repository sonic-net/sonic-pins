// Copyright 2020 Google LLC
//
// Licensed under the Apache License, Version 2.0 (the "License");
// you may not use this file except in compliance with the License.
// You may obtain a copy of the License at
//
//      http://www.apache.org/licenses/LICENSE-2.0
//
// Unless required by applicable law or agreed to in writing, software
// distributed under the License is distributed on an "AS IS" BASIS,
// WITHOUT WARRANTIES OR CONDITIONS OF ANY KIND, either express or implied.
// See the License for the specific language governing permissions and
// limitations under the License.

#include "p4_pdpi/p4_runtime_session.h"

#include <string>
#include <vector>

#include "absl/status/status.h"
#include "absl/status/statusor.h"
#include "absl/strings/str_join.h"
#include "absl/strings/substitute.h"
#include "absl/synchronization/mutex.h"
#include "absl/types/span.h"
#include "glog/logging.h"
#include "google/protobuf/descriptor.h"
#include "google/protobuf/repeated_field.h"
#include "google/protobuf/util/message_differencer.h"
#include "grpcpp/channel.h"
#include "grpcpp/create_channel.h"
#include "gutil/status.h"
#include "p4/v1/p4runtime.grpc.pb.h"
#include "p4/v1/p4runtime.pb.h"
#include "p4_pdpi/ir.h"
#include "p4_pdpi/ir.pb.h"
#include "p4_pdpi/sequencing.h"

namespace pdpi {

using ::p4::config::v1::P4Info;
using ::p4::v1::P4Runtime;
using ::p4::v1::ReadRequest;
using ::p4::v1::ReadResponse;
using ::p4::v1::SetForwardingPipelineConfigRequest;
using ::p4::v1::SetForwardingPipelineConfigResponse;
using ::p4::v1::TableEntry;
using ::p4::v1::Update;
using ::p4::v1::Update_Type;
using ::p4::v1::WriteRequest;
using ::p4::v1::WriteResponse;

// Create P4Runtime Stub.
std::unique_ptr<P4Runtime::Stub> CreateP4RuntimeStub(
    const std::string& address,
    const std::shared_ptr<grpc::ChannelCredentials>& credentials) {
  return P4Runtime::NewStub(grpc::CreateCustomChannel(
      address, credentials, GrpcChannelArgumentsForP4rt()));
}

// Creates a session with the switch, which lasts until the session object is
// destructed.
absl::StatusOr<std::unique_ptr<P4RuntimeSession>> P4RuntimeSession::Create(
    std::unique_ptr<P4Runtime::StubInterface> stub, uint32_t device_id,
    const P4RuntimeSessionOptionalArgs& metadata, bool error_if_not_primary) {
  // Open streaming channel.
  // Using `new` to access a private constructor.
  std::unique_ptr<P4RuntimeSession> session =
      absl::WrapUnique(new P4RuntimeSession(
          device_id, std::move(stub), metadata.election_id, metadata.role));

  // Send arbitration request.
  p4::v1::StreamMessageRequest request;
  auto arbitration = request.mutable_arbitration();
  arbitration->set_device_id(device_id);
  arbitration->mutable_role()->set_name(metadata.role);
  *arbitration->mutable_election_id() = session->election_id_;
  if (!session->StreamChannelWrite(request)) {
    return gutil::UnavailableErrorBuilder()
           << "Unable to initiate P4RT connection to device ID " << device_id
           << "; gRPC stream channel closed.";
  }

  // Wait for arbitration response.
  p4::v1::StreamMessageResponse response;
  if (!session->StreamChannelRead(response)) {
    return gutil::InternalErrorBuilder()
           << "P4RT stream closed while awaiting arbitration response: "
           << gutil::GrpcStatusToAbslStatus(session->stream_channel_->Finish());
  }
  if (response.update_case() != p4::v1::StreamMessageResponse::kArbitration) {
    return gutil::InternalErrorBuilder()
           << "No arbitration update received but received the update of "
           << response.update_case() << ": " << response.ShortDebugString();
  }
  if (response.arbitration().device_id() != session->device_id_) {
    return gutil::InternalErrorBuilder() << "Received device id doesn't match: "
                                         << response.ShortDebugString();
  }
  // TODO Enable this check once p4rt app supports role.
  // if (response.arbitration().role().name() != session->role_) {
  //   return gutil::InternalErrorBuilder() << "Received role doesn't match: "
  //                                        << response.ShortDebugString();
  // }
  // If we want to ensure that this session has become primary, then we check,
  // returning the error that we get in the response otherwise.
  if (error_if_not_primary) {
    RETURN_IF_ERROR(gutil::ToAbslStatus(response.arbitration().status()))
            .SetPrepend()
        << absl::Substitute(
               "failed to become primary because given election id '$0' was "
               "less than highest seen election id '$1': ",
               session->election_id_.DebugString(),
               response.arbitration().election_id().DebugString());
  }

  // When object returned doesn't have the same type as the function's return
  // type (i.e. unique_ptr vs StatusOr in this case), certain old compilers
  // won't implicitly wrap the return expressions in std::move(). Then, the case
  // here will trigger the copy of the unique_ptr, which is invalid. Thus, we
  // need to explicitly std::move the returned object here.
  // See:go/totw/labs/should-i-return-std-move.
  return std::move(session);
}

// Creates a session with the switch, which lasts until the session object is
// destructed.
absl::StatusOr<std::unique_ptr<P4RuntimeSession>> P4RuntimeSession::Create(
    const std::string& address,
    const std::shared_ptr<grpc::ChannelCredentials>& credentials,
    uint32_t device_id, const P4RuntimeSessionOptionalArgs& metadata,
    bool error_if_not_primary) {
  return Create(CreateP4RuntimeStub(address, credentials), device_id, metadata,
                error_if_not_primary);
}

// Create the default session with the switch.
std::unique_ptr<P4RuntimeSession> P4RuntimeSession::Default(
    std::unique_ptr<P4Runtime::StubInterface> stub, uint32_t device_id,
    const std::string& role) {
  // Using `new` to access a private constructor.
  return absl::WrapUnique(
      new P4RuntimeSession(device_id, std::move(stub), device_id, role));
}

absl::Status P4RuntimeSession::Write(const p4::v1::WriteRequest& request) {
  return WriteRpcGrpcStatusToAbslStatus(WriteAndReturnGrpcStatus(request),
                                        request.updates_size());
}

grpc::Status P4RuntimeSession::WriteAndReturnGrpcStatus(
    const p4::v1::WriteRequest& request) {
  grpc::ClientContext context;
  p4::v1::WriteResponse response;
  return stub_->Write(&context, request, &response);
}

absl::StatusOr<p4::v1::ReadResponse> P4RuntimeSession::Read(
    const p4::v1::ReadRequest& request) {
  grpc::ClientContext context;
  auto reader = stub_->Read(&context, request);

  p4::v1::ReadResponse result;
  p4::v1::ReadResponse response;
  while (reader->Read(&response)) {
    result.MergeFrom(response);
  }

  RETURN_IF_ERROR(gutil::GrpcStatusToAbslStatus(reader->Finish()));
  return result;
}

absl::Status P4RuntimeSession::SetForwardingPipelineConfig(
    const p4::v1::SetForwardingPipelineConfigRequest& request) {
  grpc::ClientContext context;
  p4::v1::SetForwardingPipelineConfigResponse response;
  return gutil::GrpcStatusToAbslStatus(
      stub_->SetForwardingPipelineConfig(&context, request, &response));
}

absl::StatusOr<p4::v1::GetForwardingPipelineConfigResponse>
P4RuntimeSession::GetForwardingPipelineConfig(
    const p4::v1::GetForwardingPipelineConfigRequest& request) {
  grpc::ClientContext context;
  p4::v1::GetForwardingPipelineConfigResponse response;
  RETURN_IF_ERROR(gutil::GrpcStatusToAbslStatus(
      stub_->GetForwardingPipelineConfig(&context, request, &response)));
  return response;
}

bool P4RuntimeSession::StreamChannelRead(
    p4::v1::StreamMessageResponse& response) {
  absl::MutexLock lock(&stream_read_lock_);
  return stream_channel_->Read(&response);
}

bool P4RuntimeSession::StreamChannelWrite(
    const p4::v1::StreamMessageRequest& request) {
  absl::MutexLock lock(&stream_write_lock_);
  return stream_channel_->Write(request);
}

absl::Status P4RuntimeSession::Finish() {
<<<<<<< HEAD
  ASSIGN_OR_RETURN(std::vector<p4::v1::StreamMessageResponse> responses,
                   ReadStreamChannelResponsesAndFinish());
  for (auto& response : responses) {
    LOG(WARNING) << "dropping unread message from switch on stream channel "
                    "when trying to Finish P4RuntimeSession: "
                 << response.DebugString();
  }
  return absl::OkStatus();
}

absl::StatusOr<std::vector<p4::v1::StreamMessageResponse>>
P4RuntimeSession::ReadStreamChannelResponsesAndFinish() {
  std::vector<p4::v1::StreamMessageResponse> responses;

  // Signal server to close down the connection.
=======
>>>>>>> 6bab4afd
  absl::MutexLock write_lock(&stream_write_lock_);
  stream_channel_->WritesDone();

  // Finish will block if there are unread messages in the channel. Therefore,
  // we read any outstanding messages and log their existence before calling it.
<<<<<<< HEAD
  absl::MutexLock read_lock(&stream_read_lock_);
  p4::v1::StreamMessageResponse response;
  while (stream_channel_->Read(&response)) {
    responses.push_back(std::move(response));
  }

  absl::Status finish =
      gutil::GrpcStatusToAbslStatus(stream_channel_->Finish());
  if (!finish.ok()) {
    // TryCancel() can close the stream with a CANCELLED status.
    // Because this case is expected we treat CANCELLED as OKAY.
    // TODO: Stop treating CANCELLED as an acceptable error after
    // migrating tests away from using it as such.
    if (!absl::IsCancelled(finish)) return finish;
=======
  // Multiple threads reading at once should be ok as it only causes an
  // undefined ordering of responses.
  p4::v1::StreamMessageResponse response;
  absl::MutexLock read_lock(&stream_read_lock_);
  while (stream_channel_->Read(&response)) {
    LOG(WARNING) << "dropping unread message from switch on stream channel "
                    "when trying to Finish P4RuntimeSession: "
                 << response.DebugString();
  }

  grpc::Status finish = stream_channel_->Finish();
  // WritesDone() or TryCancel() can close the stream with a CANCELLED status.
  // Because this case is expected we treat CANCELED as OKAY.
  // TODO: Stop treating CANCELLED as an acceptable error after
  // migrating tests away from using it as such.
  if (finish.error_code() == grpc::StatusCode::CANCELLED) {
    return absl::OkStatus();
>>>>>>> 6bab4afd
  }
  return responses;
}

std::vector<Update> CreatePiUpdates(absl::Span<const TableEntry> pi_entries,
                                    Update_Type update_type) {
  std::vector<Update> pi_updates;
  pi_updates.reserve(pi_entries.size());
  for (const auto& pi_entry : pi_entries) {
    Update update;
    update.set_type(update_type);
    *update.mutable_entity()->mutable_table_entry() = pi_entry;
    pi_updates.push_back(std::move(update));
  }
  return pi_updates;
}

absl::StatusOr<ReadResponse> SetMetadataAndSendPiReadRequest(
    P4RuntimeSession* session, ReadRequest& read_request) {
  read_request.set_device_id(session->DeviceId());
  read_request.set_role(session->Role());
  return session->Read(read_request);
}

absl::Status SetMetadataAndSendPiWriteRequest(P4RuntimeSession* session,
                                              WriteRequest& write_request) {
  write_request.set_device_id(session->DeviceId());
  write_request.set_role(session->Role());
  *write_request.mutable_election_id() = session->ElectionId();

  return session->Write(write_request);
}

absl::Status SetMetadataAndSendPiWriteRequests(
    P4RuntimeSession* session, std::vector<WriteRequest>& write_requests) {
  for (auto& request : write_requests) {
    RETURN_IF_ERROR(SetMetadataAndSendPiWriteRequest(session, request));
  }
  return absl::OkStatus();
}

absl::StatusOr<std::vector<TableEntry>> ReadPiTableEntries(
    P4RuntimeSession* session) {
  ReadRequest read_request;
  read_request.add_entities()->mutable_table_entry();
  ASSIGN_OR_RETURN(ReadResponse read_response,
                   SetMetadataAndSendPiReadRequest(session, read_request));

  std::vector<TableEntry> table_entries;
  table_entries.reserve(read_response.entities().size());
  for (const auto& entity : read_response.entities()) {
    if (!entity.has_table_entry())
      return gutil::InternalErrorBuilder()
             << "Entity in the read response has no table entry: "
             << entity.DebugString();
    table_entries.push_back(std::move(entity.table_entry()));
  }
  return table_entries;
}

absl::StatusOr<p4::v1::CounterData> ReadPiCounterData(
    P4RuntimeSession* session,
    const p4::v1::TableEntry& target_entry_signature) {
  // Some targets only support wildcard reads, so we read back all entries
  // before looking for the one we are interested in.
  ASSIGN_OR_RETURN(std::vector<TableEntry> entries,
                   ReadPiTableEntries(session));

  // We use a protobuf differ to find the entry we are interested in based on
  // its "signature", given by the `table_id`, `match`, and `priority` fields.
  using google::protobuf::util::MessageDifferencer;
  MessageDifferencer differ;
  differ.set_repeated_field_comparison(MessageDifferencer::AS_SET);
  std::vector<const google::protobuf::FieldDescriptor*> signature_fields;
  for (std::string field_name : {"table_id", "match", "priority"}) {
    const google::protobuf::FieldDescriptor* field_descriptor =
        TableEntry::descriptor()->FindFieldByName(field_name);
    if (field_descriptor == nullptr) {
      return gutil::InternalErrorBuilder()
             << "failed to obtain FieldDescriptor for field '" << field_name
             << "' of p4::v1::TableEntry";
    }
    signature_fields.push_back(field_descriptor);
  }

  for (const auto& entry : entries) {
    if (differ.CompareWithFields(entry, target_entry_signature,
                                 signature_fields, signature_fields)) {
      return entry.counter_data();
    }
  }
  return gutil::NotFoundErrorBuilder()
         << "failed to read counter data for the table entry with the "
            "following signature, since no table entry matching the signature "
            "exists: <"
         << target_entry_signature.ShortDebugString() << ">";
}

absl::Status CheckNoTableEntries(P4RuntimeSession* session) {
  ASSIGN_OR_RETURN(
      p4::v1::GetForwardingPipelineConfigResponse response,
      GetForwardingPipelineConfig(
          session,
          p4::v1::GetForwardingPipelineConfigRequest::P4INFO_AND_COOKIE));
  // If the switch does not have a p4info, then it cannot have any table
  // entries.
  if (!response.has_config()) return absl::OkStatus();

  // If the switch has a p4info, we read all table entries to ensure that there
  // are none.
  ASSIGN_OR_RETURN(auto table_entries, ReadPiTableEntries(session));
  if (!table_entries.empty()) {
    return gutil::UnknownErrorBuilder()
           << "expected no table entries on switch, but "
           << table_entries.size() << " entries remain:\n"
           << absl::StrJoin(table_entries, "",
                            [](std::string* out, auto& entry) {
                              absl::StrAppend(out, entry.DebugString());
                            });
  }
  return absl::OkStatus();
}

absl::Status ClearTableEntries(P4RuntimeSession* session) {
  // Get P4Info from Switch. It is needed to sequence the delete requests.
  ASSIGN_OR_RETURN(
      p4::v1::GetForwardingPipelineConfigResponse response,
      GetForwardingPipelineConfig(
          session, p4::v1::GetForwardingPipelineConfigRequest::ALL));

  // If no p4info has been pushed to the switch, then it cannot have any table
  // entries to clear. Furthermore, reading table entries (i.e. part of the
  // statement after this one) will fail if no p4info has been pushed.
  if (!response.has_config()) return absl::OkStatus();

  // Get table entries.
  ASSIGN_OR_RETURN(auto table_entries, ReadPiTableEntries(session));

  // Early return if there is nothing to clear.
  if (table_entries.empty()) return absl::OkStatus();

  // Convert into IrP4Info.
  ASSIGN_OR_RETURN(IrP4Info info, CreateIrP4Info(response.config().p4info()));

  RETURN_IF_ERROR(RemovePiTableEntries(session, info, table_entries));

  // Verify that all entries were cleared successfully.
  RETURN_IF_ERROR(CheckNoTableEntries(session)).SetPrepend()
      << "cleared all table entries: ";

  return absl::OkStatus();
}

absl::Status RemovePiTableEntries(P4RuntimeSession* session,
                                  const IrP4Info& info,
                                  absl::Span<const TableEntry> pi_entries) {
  std::vector<Update> pi_updates = CreatePiUpdates(pi_entries, Update::DELETE);
  ASSIGN_OR_RETURN(std::vector<WriteRequest> sequenced_clear_requests,
                   pdpi::SequencePiUpdatesIntoWriteRequests(info, pi_updates));
  return SetMetadataAndSendPiWriteRequests(session, sequenced_clear_requests);
}

absl::Status InstallPiTableEntry(P4RuntimeSession* session,
                                 const TableEntry& pi_entry) {
  WriteRequest request;
  Update& update = *request.add_updates();
  update.set_type(Update::INSERT);
  *update.mutable_entity()->mutable_table_entry() = pi_entry;

  return SetMetadataAndSendPiWriteRequest(session, request);
}

absl::Status SendPiUpdates(P4RuntimeSession* session,
                           absl::Span<const p4::v1::Update> updates) {
  WriteRequest request;
  for (const p4::v1::Update& update : updates) {
    *request.add_updates() = update;
  }
  return SetMetadataAndSendPiWriteRequest(session, request);
}

absl::Status InstallPiTableEntries(P4RuntimeSession* session,
                                   const IrP4Info& info,
                                   absl::Span<const TableEntry> pi_entries) {
  std::vector<Update> pi_updates = CreatePiUpdates(pi_entries, Update::INSERT);
  ASSIGN_OR_RETURN(std::vector<WriteRequest> sequenced_write_requests,
                   pdpi::SequencePiUpdatesIntoWriteRequests(info, pi_updates));
  return SetMetadataAndSendPiWriteRequests(session, sequenced_write_requests);
}

absl::Status SetMetadataAndSetForwardingPipelineConfig(
    P4RuntimeSession* session,
    p4::v1::SetForwardingPipelineConfigRequest::Action action,
    const p4::v1::ForwardingPipelineConfig& config) {
  SetForwardingPipelineConfigRequest request;
  request.set_device_id(session->DeviceId());
  request.set_role(session->Role());
  *request.mutable_election_id() = session->ElectionId();
  request.set_action(action);
  *request.mutable_config() = config;

  return session->SetForwardingPipelineConfig(request);
}

absl::Status SetMetadataAndSetForwardingPipelineConfig(
    P4RuntimeSession* session,
    p4::v1::SetForwardingPipelineConfigRequest::Action action,
    const P4Info& p4info, absl::optional<absl::string_view> p4_device_config) {
  p4::v1::ForwardingPipelineConfig config;
  *config.mutable_p4info() = p4info;
  if (p4_device_config.has_value()) {
    *config.mutable_p4_device_config() = *p4_device_config;
  }

  return SetMetadataAndSetForwardingPipelineConfig(session, action, config);
}

absl::StatusOr<p4::v1::GetForwardingPipelineConfigResponse>
GetForwardingPipelineConfig(
    P4RuntimeSession* session,
    p4::v1::GetForwardingPipelineConfigRequest::ResponseType type) {
  p4::v1::GetForwardingPipelineConfigRequest request;
  request.set_device_id(session->DeviceId());
  request.set_response_type(type);

  return session->GetForwardingPipelineConfig(request);
}

}  // namespace pdpi<|MERGE_RESOLUTION|>--- conflicted
+++ resolved
@@ -201,7 +201,6 @@
 }
 
 absl::Status P4RuntimeSession::Finish() {
-<<<<<<< HEAD
   ASSIGN_OR_RETURN(std::vector<p4::v1::StreamMessageResponse> responses,
                    ReadStreamChannelResponsesAndFinish());
   for (auto& response : responses) {
@@ -217,14 +216,11 @@
   std::vector<p4::v1::StreamMessageResponse> responses;
 
   // Signal server to close down the connection.
-=======
->>>>>>> 6bab4afd
   absl::MutexLock write_lock(&stream_write_lock_);
   stream_channel_->WritesDone();
 
   // Finish will block if there are unread messages in the channel. Therefore,
   // we read any outstanding messages and log their existence before calling it.
-<<<<<<< HEAD
   absl::MutexLock read_lock(&stream_read_lock_);
   p4::v1::StreamMessageResponse response;
   while (stream_channel_->Read(&response)) {
@@ -239,25 +235,6 @@
     // TODO: Stop treating CANCELLED as an acceptable error after
     // migrating tests away from using it as such.
     if (!absl::IsCancelled(finish)) return finish;
-=======
-  // Multiple threads reading at once should be ok as it only causes an
-  // undefined ordering of responses.
-  p4::v1::StreamMessageResponse response;
-  absl::MutexLock read_lock(&stream_read_lock_);
-  while (stream_channel_->Read(&response)) {
-    LOG(WARNING) << "dropping unread message from switch on stream channel "
-                    "when trying to Finish P4RuntimeSession: "
-                 << response.DebugString();
-  }
-
-  grpc::Status finish = stream_channel_->Finish();
-  // WritesDone() or TryCancel() can close the stream with a CANCELLED status.
-  // Because this case is expected we treat CANCELED as OKAY.
-  // TODO: Stop treating CANCELLED as an acceptable error after
-  // migrating tests away from using it as such.
-  if (finish.error_code() == grpc::StatusCode::CANCELLED) {
-    return absl::OkStatus();
->>>>>>> 6bab4afd
   }
   return responses;
 }
