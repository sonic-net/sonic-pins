--- conflicted
+++ resolved
@@ -341,20 +341,14 @@
     p4::config::v1::ActionProfile& unioned_action_profile) {
   RETURN_IF_ERROR(
       AssertIdsAreEqualForUnioning(action_profile, unioned_action_profile));
-<<<<<<< HEAD
-
-=======
->>>>>>> 0c4bcd0c
+
   // For all sizes, use the max size of any action profile.
   unioned_action_profile.set_size(
       std::max(unioned_action_profile.size(), action_profile.size()));
   unioned_action_profile.set_max_group_size(
       std::max(unioned_action_profile.max_group_size(),
                action_profile.max_group_size()));
-<<<<<<< HEAD
-
-=======
->>>>>>> 0c4bcd0c
+
   if (auto diff_result =
           DiffMessages(action_profile, unioned_action_profile,
                        /*ignored_fields=*/{"size", "max_group_size"});
@@ -364,10 +358,6 @@
         "Relevant differences: $1",
         action_profile.preamble().id(), *diff_result));
   }
-<<<<<<< HEAD
-
-=======
->>>>>>> 0c4bcd0c
   return absl::OkStatus();
 }
 
