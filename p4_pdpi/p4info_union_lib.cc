// Copyright 2020 Google LLC
//
// Licensed under the Apache License, Version 2.0 (the "License");
// you may not use this file except in compliance with the License.
// You may obtain a copy of the License at
//
//      http://www.apache.org/licenses/LICENSE-2.0
//
// Unless required by applicable law or agreed to in writing, software
// distributed under the License is distributed on an "AS IS" BASIS,
// WITHOUT WARRANTIES OR CONDITIONS OF ANY KIND, either express or implied.
// See the License for the specific language governing permissions and
// limitations under the License.

#include "p4_pdpi/p4info_union_lib.h"

#include <algorithm>
#include <string>

#include "absl/algorithm/container.h"
#include "absl/container/btree_map.h"
#include "absl/status/status.h"
#include "absl/strings/str_cat.h"
#include "absl/strings/string_view.h"
#include "absl/strings/substitute.h"
#include "absl/types/optional.h"
#include "absl/types/span.h"
#include "google/protobuf/descriptor.h"
#include "google/protobuf/message.h"
#include "google/protobuf/util/message_differencer.h"
#include "gutil/proto.h"
#include "gutil/status.h"
#include "p4/config/v1/p4info.pb.h"
#include "p4/config/v1/p4types.pb.h"

namespace pdpi {
namespace {
// Checks if `infos` contains any field that is not supported by UnionP4Info,
// such as Extern.
absl::Status ContainsUnsupportedField(
    const std::vector<p4::config::v1::P4Info>& infos) {
  for (const auto& info : infos) {
    if (!info.externs().empty()) {
      return absl::UnimplementedError(
          "UnionP4Info can not union Extern field.");
    }
  }
  return absl::OkStatus();
}

// Returns the id of the given `p4info.proto` Message (e.g. `Table`, `Action`,
// etc.) The generic implementation expects the message to contain a preamble,
// which contains an id. Messages without preambles have specialized
// implementations given below.
template <typename T>
uint32_t GetId(const T& field) {
  return field.preamble().id();
}
uint32_t GetId(const p4::config::v1::MatchField& field) { return field.id(); }
uint32_t GetId(const p4::config::v1::ActionRef& field) { return field.id(); }
uint32_t GetId(const p4::config::v1::Preamble& field) { return field.id(); }
uint32_t GetId(
    const p4::config::v1::ControllerPacketMetadata::Metadata& field) {
  return field.id();
}
uint32_t GetId(const p4::config::v1::Action::Param& field) {
  return field.id();
}

// Checks if two messages are equal, returning their diff otherwise.
absl::optional<std::string> DiffMessages(
    const google::protobuf::Message& message1,
    const google::protobuf::Message& message2,
    absl::Span<const std::string> ignored_fields = {}) {
  std::string diff_result;
  google::protobuf::util::MessageDifferencer differencer;
  differencer.ReportDifferencesToString(&diff_result);
  for (const auto& field_name : ignored_fields) {
    differencer.IgnoreField(
        message1.GetDescriptor()->FindFieldByName(field_name));
  }
  if (differencer.Compare(message1, message2)) {
    return absl::nullopt;
  } else {
    return diff_result;
  }
}

// Asserts that the ids of two fields are equal returning an InternalError
// otherwise. The error should be unreachable code unless something has gone
// horribly wrong.
template <typename T>
absl::Status AssertIdsAreEqualForUnioning(const T& field1, const T& field2) {
  // We throw an internal error here, rather than an InvalidArgumentError, to
  // signal that this is a catastrophic failure, which should be unreachable
  // code. The function has been used incorrectly in a way suggesting that the
  // library is wrong, rather than the p4infos given to its entry function.
  if (GetId(field1) != GetId(field2)) {
    return absl::InternalError(absl::Substitute(
        "attempted to union fields of type $0 with different ids: $1 and $2",
        field1.GetDescriptor()->name(), GetId(field1), GetId(field2)));
  }
  return absl::OkStatus();
}

// Checks that two tables are compatible with one another, returning an
// InvalidArgumentError otherwise. For tables, their id,
// const_default_action_id, implementation_id, size, idle_timeout_behavior, and
// is_const_table should be equal.
// CAUTION: It is always a critical error to call this function on two tables
// without the same id. This will give you an internal error signaling that
// something has gone horribly wrong.
// Requires: GetId(table1) == GetId(table2)
absl::Status AssertTableCompatibility(const p4::config::v1::Table& table1,
                                      const p4::config::v1::Table& table2) {
  // This function should only ever get called if the two tables have the
  // same id.
  RETURN_IF_ERROR(AssertIdsAreEqualForUnioning(table1, table2));

  if (auto diff_result =
          DiffMessages(table1, table2,
                       /*ignored_fields=*/
                       {"preamble", "match_fields", "action_refs",
                        "direct_resource_ids", "other_properties",
			"size"});
      diff_result.has_value()) {
    return absl::InvalidArgumentError(absl::StrCat(
        "tables were incompatible. Relevant differences: ", *diff_result));
  }

  return absl::OkStatus();
}

// Checks that two preambles are 'compatible' with one another returning an
// InvalidArgumentError otherwise. For preambles, their id, name, alias, and
// documentation should be equal.
// CAUTION: It is always a critical error to call this function on two preambles
// without the same id. This will give you an internal error signaling that
// something has gone horribly wrong.
// Requires: GetId(preamble1) == GetId(preamble2)
absl::Status AssertPreambleCompatibility(
    const p4::config::v1::Preamble& preamble1,
    const p4::config::v1::Preamble& preamble2) {
  // This function should only ever get called if the two preambles have the
  // same id.
  RETURN_IF_ERROR(AssertIdsAreEqualForUnioning(preamble1, preamble2));

  if (auto diff_result = DiffMessages(
          preamble1, preamble2,
          /*ignored_fields=*/
          {"annotations", "annotation_locations", "structured_annotations"});
      diff_result.has_value()) {
    return absl::InvalidArgumentError(absl::StrCat(
        "preambles were incompatible. Relevant differences: ", *diff_result));
  }

  return absl::OkStatus();
}

// Unions `fields` of type T into `unioned_fields` using their ids (as returned
// by GetId) as keys to a map of the rest of their contents. Forward declared
// here because UnionFirstFieldIntoSecondAssertingIdenticalId and
// MapUnionFirstRepeatedFieldIntoSecondById are mutually recursive functions.
template <class T>
absl::Status MapUnionFirstRepeatedFieldIntoSecondById(
    const google::protobuf::RepeatedPtrField<T>& fields,
    google::protobuf::RepeatedPtrField<T>& unioned_fields);

// Unions repeated fields as though they were sets. Barring major changes to PD,
// this should only be the right thing to do for fields without ids. Otherwise,
// use MapUnionFirstRepeatedFieldIntoSecondById. This function should only be
// used when T is a RepeatedField or a RepeatedPtrField, i.e. when there exists
// an X such that T = RepeatedField<X> or T = RepeatedPtrField<X>.
template <typename T>
absl::Status SetUnionFirstRepeatedFieldIntoSecond(const T& fields,
                                                  T& unioned_fields) {
  for (const auto& field : fields) {
    bool field_exists = false;
    for (const auto& unioned_field : unioned_fields) {
      if (field == unioned_field) {
        field_exists = true;
        break;
      }
    }
    if (!field_exists) {
      *unioned_fields.Add() = field;
    }
  }
  return absl::OkStatus();
}

// Unions `PkgInfo`s by combining their names, asserting all other fields
// are equal and returning InvalidArgumentError if that is not the case.
absl::Status UnionFirstPkgInfoIntoSecond(
    const p4::config::v1::PkgInfo& info,
    p4::config::v1::PkgInfo& unioned_info) {
  // Base case.
  if (gutil::IsEmptyProto(unioned_info)) {
    unioned_info = info;
    unioned_info.set_name(absl::StrCat("Union of ", info.name()));
    return absl::OkStatus();
  }

  // Take union of `name` fields.
  absl::StrAppend(unioned_info.mutable_name(), ", ", info.name());

  // Ensure all other fields are equal.
  if (auto diff = DiffMessages(info, unioned_info, /*ignored_fields=*/{"name"});
      diff.has_value()) {
    return absl::InvalidArgumentError(absl::StrCat(
        "PkgInfos are incompatible. Relevant differences: ", *diff));
  }

  return absl::OkStatus();
}

// Unions the annotations as though they were sets. Ignores the
// annotation_locations (since we don't currently need them) and asserts that
// there are no structured_annotations (returning an UnimplementedError
// otherwise). Checks that everything else is equal.
// Requires: GetId(preamble) == GetId(unioned_preamble)
absl::Status UnionFirstPreambleIntoSecondAssertingIdenticalId(
    const p4::config::v1::Preamble& preamble,
    p4::config::v1::Preamble& unioned_preamble) {
  RETURN_IF_ERROR(AssertPreambleCompatibility(preamble, unioned_preamble));

  RETURN_IF_ERROR(SetUnionFirstRepeatedFieldIntoSecond(
      preamble.annotations(), *unioned_preamble.mutable_annotations()));
  // `annotation_locations` are ignored.
  // `structured_annotations` are asserted to be empty.
  if (!preamble.structured_annotations().empty() ||
      !unioned_preamble.structured_annotations().empty()) {
    unioned_preamble.mutable_structured_annotations()->MergeFrom(
        preamble.structured_annotations());
    return absl::UnimplementedError(absl::Substitute(
        "$0 failed since `structured_annotations` was not empty "
        "for a field with id '$1'. `structured_annotations` = '$2'",
        __func__, preamble.id(),
        absl::StrJoin(unioned_preamble.structured_annotations(), ",",
                      [](std::string* out,
                         const p4::config::v1::StructuredAnnotation& element) {
                        return absl::StrAppend(out, element.DebugString());
                      })));
  }

  return absl::OkStatus();
}

// Unions the given two instances of a field, asserting also that their IDs are
// equal. Returns invalid argument error if unioning fails, and internal error
// if the IDs are not equal, since the latter is always a serious programming
// flaw. The default implementation here only allows fields to be exactly equal,
// doing no additional unioning; the function may be specialized for concrete
// fields to implement a more sophisticated unioning logic.
// Requires: GetId(field) == GetId(unioned_field)
template <typename T>
absl::Status UnionFirstFieldIntoSecondAssertingIdenticalId(
    const T& field, const T& unioned_field) {
  // This function should only ever get called if the two fields have the
  // same id.
  RETURN_IF_ERROR(AssertIdsAreEqualForUnioning(field, unioned_field));

  // We fail unless the fields are identical.
  if (auto diff_result = DiffMessages(field, unioned_field);
      diff_result.has_value()) {
    return absl::InvalidArgumentError(absl::Substitute(
        "$0 failed since fields of type '$1' sharing the same id, '$2', were "
        "different: $3",
        __func__, field.GetDescriptor()->name(), GetId(field), *diff_result));
  }
  return absl::OkStatus();
}

// Specializes UnionFirstFieldIntoSecondAssertingIdenticalId for tables. Instead
// of requiring equality for all fields, it unions all repeated fields and the
// preamble. It asserts that other_properties is unset, giving an
// UnimplementedError otherwise.
// Requires: GetId(table) == GetId(unioned_table)
absl::Status UnionFirstFieldIntoSecondAssertingIdenticalId(
    const p4::config::v1::Table& table, p4::config::v1::Table& unioned_table) {
  RETURN_IF_ERROR(AssertTableCompatibility(table, unioned_table)).SetPrepend()
      << absl::Substitute(
             "$0 failed since tables sharing the same id, '$1', were "
             "incompatible: ",
             __func__, GetId(table));

  // Use the max size of any table.
  unioned_table.set_size(std::max(unioned_table.size(), table.size()));

  // For tables, we union their repeated fields and preambles.
  RETURN_IF_ERROR(UnionFirstPreambleIntoSecondAssertingIdenticalId(
      table.preamble(), *unioned_table.mutable_preamble()));
  RETURN_IF_ERROR(MapUnionFirstRepeatedFieldIntoSecondById(
      table.match_fields(), *unioned_table.mutable_match_fields()));
  RETURN_IF_ERROR(MapUnionFirstRepeatedFieldIntoSecondById(
      table.action_refs(), *unioned_table.mutable_action_refs()));
  RETURN_IF_ERROR(SetUnionFirstRepeatedFieldIntoSecond(
      table.direct_resource_ids(),
      *unioned_table.mutable_direct_resource_ids()));
  // `other_properties` is asserted to be unset.
  if (table.has_other_properties() || unioned_table.has_other_properties()) {
    return absl::UnimplementedError(absl::Substitute(
        "$0 failed since `other_properties` was not unset "
        "for a table with id '$1'. `other_properties` = '$2,$3'",
        __func__, GetId(table), table.other_properties().DebugString(),
        unioned_table.other_properties().DebugString()));
  }
  return absl::OkStatus();
}

// Specializes UnionFirstFieldIntoSecondAssertingIdenticalId for actions.
// Instead of requiring equality for all fields, it unions the preamble. This is
// done to allow differing annotations for the same action.
// Requires: GetId(action) == GetId(unioned_action)
absl::Status UnionFirstFieldIntoSecondAssertingIdenticalId(
    const p4::config::v1::Action& action,
    p4::config::v1::Action& unioned_action) {
  RETURN_IF_ERROR(AssertIdsAreEqualForUnioning(action, unioned_action));

  RETURN_IF_ERROR(UnionFirstPreambleIntoSecondAssertingIdenticalId(
      action.preamble(), *unioned_action.mutable_preamble()));

  if (auto diff_result =
          DiffMessages(action, unioned_action, /*ignored_fields=*/{"preamble"});
      diff_result.has_value()) {
    return absl::InvalidArgumentError(
        absl::Substitute("actions with identical id '$0' were incompatible. "
                         "Relevant differences: $1",
                         action.preamble().id(), *diff_result));
  }

  return absl::OkStatus();
}

// Specializes UnionFirstFieldIntoSecondAssertingIdenticalId for action
// Profiles. Instead of requiring equality for all fields, it uses the max of
// the sizes. This is to allow different roles to use different sizes.
// Requires: GetId(action_profile) == GetId(unioned_action_profile)
absl::Status UnionFirstFieldIntoSecondAssertingIdenticalId(
    const p4::config::v1::ActionProfile& action_profile,
    p4::config::v1::ActionProfile& unioned_action_profile) {
  RETURN_IF_ERROR(
      AssertIdsAreEqualForUnioning(action_profile, unioned_action_profile));

  // For all sizes, use the max size of any action profile.
  unioned_action_profile.set_size(
      std::max(unioned_action_profile.size(), action_profile.size()));
  unioned_action_profile.set_max_group_size(
      std::max(unioned_action_profile.max_group_size(),
               action_profile.max_group_size()));

  if (auto diff_result =
          DiffMessages(action_profile, unioned_action_profile,
                       /*ignored_fields=*/{"size", "max_group_size"});
      diff_result.has_value()) {
    return absl::InvalidArgumentError(absl::Substitute(
        "action profiles with identical id '$0' were incompatible. "
        "Relevant differences: $1",
        action_profile.preamble().id(), *diff_result));
  }
<<<<<<< HEAD

=======
>>>>>>> a2215979
  return absl::OkStatus();
}

// Unions `fields` of type T into `unioned_fields` using their ids (as returned
// by GetId) as keys to a map of the rest of their contents.
template <class T>
absl::Status MapUnionFirstRepeatedFieldIntoSecondById(
    const google::protobuf::RepeatedPtrField<T>& fields,
    google::protobuf::RepeatedPtrField<T>& unioned_fields) {
  for (const auto& field : fields) {
    // If a field matching the given field's ID is already in
    // `unioned_fields`, checks that the fields are equal, returning
    // an error with the diff if they're not.
    uint32_t id = GetId(field);
    bool field_with_same_id_exists = false;
    for (auto& unioned_field : unioned_fields) {
      if (GetId(unioned_field) == id) {
        field_with_same_id_exists = true;
        RETURN_IF_ERROR(UnionFirstFieldIntoSecondAssertingIdenticalId(
            field, unioned_field));
        break;
      }
    }
    if (!field_with_same_id_exists) {
      *unioned_fields.Add() = field;
    }
  }
  return absl::OkStatus();
}

// Unions all type_info in `info` into `unioned_info` using the key of
// P4TypeInfo::new_types. Return UnimplementedError if fields other than
// new_types is in type_info of any of `info`
absl::Status UnionFirstTypeInfoIntoSecond(
    const p4::config::v1::P4Info& info, p4::config::v1::P4Info& unioned_info) {
  if (info.type_info().structs_size() != 0 ||
      info.type_info().headers_size() != 0 ||
      info.type_info().header_unions_size() != 0 ||
      info.type_info().enums_size() != 0 || info.type_info().has_error() ||
      info.type_info().serializable_enums_size()) {
    return absl::InvalidArgumentError(absl::Substitute(
        "$0 only supports P4TypeInfo::new_types. P4TypeInfo: $1", __func__,
        info.type_info().DebugString()));
  }
  if (!unioned_info.has_type_info()) {
    *unioned_info.mutable_type_info() = info.type_info();
    return absl::OkStatus();
  }
  for (const auto& [type_name, type_spec] : info.type_info().new_types()) {
    auto it = unioned_info.type_info().new_types().find(type_name);
    if (it != unioned_info.type_info().new_types().end()) {
      if (auto diff_result = DiffMessages(type_spec, it->second);
          diff_result.has_value()) {
        return absl::InvalidArgumentError(absl::Substitute(
            "$0 failed since type specifications sharing the same key, '$1', "
            "were different: $2",
            __func__, it->first, *diff_result));
      }
      (*unioned_info.mutable_type_info()->mutable_new_types())[type_name] =
          type_spec;
    }
  }
  return absl::OkStatus();
}

}  // namespace

absl::StatusOr<p4::config::v1::P4Info> UnionP4info(
    const std::vector<p4::config::v1::P4Info>& infos) {
  RETURN_IF_ERROR(ContainsUnsupportedField(infos));

  p4::config::v1::P4Info unioned_info;
  for (const auto& info : infos) {
    RETURN_IF_ERROR(UnionFirstPkgInfoIntoSecond(
        info.pkg_info(), *unioned_info.mutable_pkg_info()));
    RETURN_IF_ERROR(MapUnionFirstRepeatedFieldIntoSecondById(
        info.tables(), *unioned_info.mutable_tables()));
    RETURN_IF_ERROR(MapUnionFirstRepeatedFieldIntoSecondById(
        info.actions(), *unioned_info.mutable_actions()));
    RETURN_IF_ERROR(MapUnionFirstRepeatedFieldIntoSecondById(
        info.action_profiles(), *unioned_info.mutable_action_profiles()));
    RETURN_IF_ERROR(MapUnionFirstRepeatedFieldIntoSecondById(
        info.counters(), *unioned_info.mutable_counters()));
    RETURN_IF_ERROR(MapUnionFirstRepeatedFieldIntoSecondById(
        info.direct_counters(), *unioned_info.mutable_direct_counters()));
    RETURN_IF_ERROR(MapUnionFirstRepeatedFieldIntoSecondById(
        info.meters(), *unioned_info.mutable_meters()));
    RETURN_IF_ERROR(MapUnionFirstRepeatedFieldIntoSecondById(
        info.direct_meters(), *unioned_info.mutable_direct_meters()));
    RETURN_IF_ERROR(MapUnionFirstRepeatedFieldIntoSecondById(
        info.controller_packet_metadata(),
        *unioned_info.mutable_controller_packet_metadata()));
    RETURN_IF_ERROR(MapUnionFirstRepeatedFieldIntoSecondById(
        info.value_sets(), *unioned_info.mutable_value_sets()));
    RETURN_IF_ERROR(MapUnionFirstRepeatedFieldIntoSecondById(
        info.registers(), *unioned_info.mutable_registers()));
    RETURN_IF_ERROR(MapUnionFirstRepeatedFieldIntoSecondById(
        info.digests(), *unioned_info.mutable_digests()));
    RETURN_IF_ERROR(UnionFirstTypeInfoIntoSecond(info, unioned_info));
  }

  return unioned_info;
}
}  // namespace pdpi<|MERGE_RESOLUTION|>--- conflicted
+++ resolved
@@ -358,10 +358,6 @@
         "Relevant differences: $1",
         action_profile.preamble().id(), *diff_result));
   }
-<<<<<<< HEAD
-
-=======
->>>>>>> a2215979
   return absl::OkStatus();
 }
 
