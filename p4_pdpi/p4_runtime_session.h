// Copyright 2020 Google LLC
//
// Licensed under the Apache License, Version 2.0 (the "License");
// you may not use this file except in compliance with the License.
// You may obtain a copy of the License at
//
//      http://www.apache.org/licenses/LICENSE-2.0
//
// Unless required by applicable law or agreed to in writing, software
// distributed under the License is distributed on an "AS IS" BASIS,
// WITHOUT WARRANTIES OR CONDITIONS OF ANY KIND, either express or implied.
// See the License for the specific language governing permissions and
// limitations under the License.

#ifndef GOOGLE_P4_PDPI_P4_RUNTIME_SESSION_H_
#define GOOGLE_P4_PDPI_P4_RUNTIME_SESSION_H_

#include <stdint.h>

#include <memory>
#include <optional>
#include <queue>
#include <string>
#include <thread>  // NOLINT: third_party code.
#include <utility>
#include <vector>

#include "absl/base/thread_annotations.h"
#include "absl/memory/memory.h"
#include "absl/numeric/int128.h"
#include "absl/status/status.h"
#include "absl/status/statusor.h"
#include "absl/synchronization/mutex.h"
#include "absl/time/clock.h"
#include "absl/time/time.h"
#include "absl/types/optional.h"
#include "absl/types/span.h"
#include "grpcpp/security/credentials.h"
#include "p4/v1/p4runtime.grpc.pb.h"
#include "p4/v1/p4runtime.pb.h"
#include "p4_pdpi/ir.pb.h"
#include "sai_p4/fixed/roles.h"

namespace pdpi {

// The maximum metadata size that a P4Runtime client should accept.  This is
// necessary, because the P4Runtime protocol returns individual errors to
// requests in a batch all wrapped in a single status, which counts towards the
// metadata size limit.  For large batches, this easily exceeds the default of
// 8KB.
constexpr int P4GRPCMaxMetadataSize() {
  // 1MB.  Assuming 100 bytes per error, this will support batches of around
  // 10000 entries without exceeding the maximum metadata size.
  return 1024 * 1024;
}

// Generates an election id that is monotonically increasing with time.
// Specifically, the upper 64 bits are the unix timestamp in seconds, and the
// lower 64 bits are the remaining milliseconds. This is compatible with
// election-systems that use the same epoch-based election IDs, and in that
// case, this election ID will be guaranteed to be higher than any previous
// election ID.
inline absl::uint128 TimeBasedElectionId() {
  uint64_t msec = absl::ToUnixMillis(absl::Now());
  return absl::MakeUint128(msec / 1000, msec % 1000);
}

// Returns the gRPC ChannelArguments for P4Runtime by setting
// `GRPC_ARG_KEEPALIVE_TIME_MS` (to avoid connection problems) and
// `GRPC_ARG_MAX_METADATA_SIZE` (P4RT returns batch element status in the
// grpc::Status, which can require a large metadata size).
inline grpc::ChannelArguments GrpcChannelArgumentsForP4rt() {
  grpc::ChannelArguments args;
  args.SetInt(GRPC_ARG_MAX_METADATA_SIZE, P4GRPCMaxMetadataSize());
  args.SetInt(GRPC_ARG_KEEPALIVE_TIME_MS, 300000 /*5 minutes*/);

  return args;
}

// Returns the gRPC ChannelArguments for P4Runtime by setting the following:
// - `GRPC_ARG_KEEPALIVE_TIME_MS` to 1s to avoid connection problems and serve
// as reverse path signalling.
// - `GRPC_ARG_HTTP2_MAX_PINGS_WITHOUT_DATA` to 0 to allow KeepAlive ping
// without traffic in the transport,
// - `GRPC_ARG_KEEPALIVE_TIMEOUT_MS` to 10s,
// - `GRPC_ARG_KEEPALIVE_PERMIT_WITHOUT_CALLS` to 1 to allow keepalive on
// grpc::Channel without ongoing RPCs,
// - `GRPC_ARG_MAX_METADATA_SIZE` to P4GRPCMaxMetadataSize because P4RT returns
// batch element status in the grpc::Status, which can require a large metadata
// size.
inline grpc::ChannelArguments
GrpcChannelArgumentsForP4rtWithAggressiveKeepAlive() {
  grpc::ChannelArguments args;
  args.SetInt(GRPC_ARG_MAX_METADATA_SIZE, P4GRPCMaxMetadataSize());
  // Allows grpc::channel to send keepalive ping without on-going traffic.
  args.SetInt(GRPC_ARG_HTTP2_MAX_PINGS_WITHOUT_DATA, 0);
  args.SetInt(GRPC_ARG_KEEPALIVE_PERMIT_WITHOUT_CALLS, 1);
<<<<<<< HEAD
  args.SetInt(GRPC_ARG_KEEPALIVE_TIMEOUT_MS, 4'000 /*4 seconds*/);
=======
  args.SetInt(GRPC_ARG_KEEPALIVE_TIMEOUT_MS, 10'000 /*10 seconds*/);
>>>>>>> 845241a6
  args.SetInt(GRPC_ARG_KEEPALIVE_TIME_MS, 1'000 /*1 second*/);
  return args;
}

// This struct contains election id and role string with default values. The
// client can also override them as needed.
struct P4RuntimeSessionOptionalArgs {
  absl::uint128 election_id = TimeBasedElectionId();
  // If client want to use default role to have "full pipeline access", this
  // field needs to be overriden to empty string.
  // See:
  // https://p4.org/p4runtime/spec/main/P4Runtime-Spec.html#sec-default-role.
  std::string role = P4RUNTIME_ROLE_SDN_CONTROLLER;
};

// A P4Runtime session
class P4RuntimeSession {
 public:
  // Creates a session with the switch, which lasts until the session object is
  // destructed. Performs primary arbitration and, if `error_if_not_primary` is
  // set, as it is by default, then if the session is not the primary switch
  // controller:
  // * `ALREADY_EXISTS` will be returned if there is already a primary.
  // * `NOT_FOUND` will be returned if there is no primary.
  static absl::StatusOr<std::unique_ptr<P4RuntimeSession>> Create(
      std::unique_ptr<p4::v1::P4Runtime::StubInterface> stub,
      uint32_t device_id, const P4RuntimeSessionOptionalArgs& metadata = {},
      bool error_if_not_primary = true);
  static absl::StatusOr<std::unique_ptr<P4RuntimeSession>> Create(
      const std::string& address,
      const std::shared_ptr<grpc::ChannelCredentials>& credentials,
      uint32_t device_id, const P4RuntimeSessionOptionalArgs& metadata = {},
      bool error_if_not_primary = true);

  // Connects to the default session on the switch, which has no election_id
  // and which cannot be terminated. This should only be used for testing.
  // The stream_channel and stream_channel_context will be the nullptr.
  static std::unique_ptr<P4RuntimeSession> Default(
      std::unique_ptr<p4::v1::P4Runtime::StubInterface> stub,
      uint32_t device_id,
      const std::string& role = "P4RUNTIME_ROLE_SDN_CONTROLLER");

  // Cleanly closes the P4RT stream connection if it hasn't already been
  // stopped.
  ~P4RuntimeSession();

  // Disables copy semantics.
  P4RuntimeSession(const P4RuntimeSession&) = delete;
  P4RuntimeSession& operator=(const P4RuntimeSession&) = delete;

  // Allows move semantics.
  P4RuntimeSession(P4RuntimeSession&&) = default;
  P4RuntimeSession& operator=(P4RuntimeSession&&) = default;

  // Sends the write request, and returns OK if all requests in the batch were
  // handled successfully. If you need to evaluate the result of each request
  // individually consider using WriteAndReturnGrpcStatus.
  absl::Status Write(const p4::v1::WriteRequest& request);

  // Sends the write request, and returns the raw gRPC response from the switch.
  // Notice that the status only means the request was sent and handled
  // correctly, but NOT that the flow was successfully programmed.
  //
  // https://p4.org/p4-spec/p4runtime/main/P4Runtime-Spec.html#sec-error-reporting
  grpc::Status WriteAndReturnGrpcStatus(const p4::v1::WriteRequest& request);

  // Sends the read request, and aggregates all the read responses into a
  // single response. Will return an error if an issue is detected with the
  // stream.
  absl::StatusOr<p4::v1::ReadResponse> Read(const p4::v1::ReadRequest& request);

  // Set/Get methods for the forwarding pipeline.
  absl::Status SetForwardingPipelineConfig(
      const p4::v1::SetForwardingPipelineConfigRequest& request);
  absl::StatusOr<p4::v1::GetForwardingPipelineConfigResponse>
  GetForwardingPipelineConfig(
      const p4::v1::GetForwardingPipelineConfigRequest& request);

  // Returns the id of the node that this session belongs to.
  uint32_t DeviceId() const { return device_id_; }
  // Returns the election id that has been used to perform arbitration.
  p4::v1::Uint128 ElectionId() const { return election_id_; }
  // Returns the role of this session.
  std::string Role() const { return role_; }
  // Thread-safe wrapper around the stream channel's `Read` method.
<<<<<<< HEAD
  // It blocks until the stream message queue is non-empty, the
  // stream channel is closed, or (if specified) the `timeout` is expired .
  ABSL_MUST_USE_RESULT bool StreamChannelRead(
      p4::v1::StreamMessageResponse& response,
      std::optional<absl::Duration> timeout = std::nullopt)
=======
  ABSL_MUST_USE_RESULT bool StreamChannelRead(
      p4::v1::StreamMessageResponse& response)
>>>>>>> 845241a6
      ABSL_LOCKS_EXCLUDED(stream_read_lock_);
  // Thread-safe wrapper around the stream channel's `Write` method.
  ABSL_MUST_USE_RESULT bool StreamChannelWrite(
      const p4::v1::StreamMessageRequest& request)
      ABSL_LOCKS_EXCLUDED(stream_write_lock_);

  // Closes the RPC connection by telling the server it is done writing, then
  // reads and logs any outstanding messages from the server. Once the server
  // finishes handling all outstanding writes it will close.
  absl::Status Finish()
      ABSL_LOCKS_EXCLUDED(stream_write_lock_, stream_read_lock_);

  // Like `Finish`, but returns any outstanding message from the server.
  absl::StatusOr<std::vector<p4::v1::StreamMessageResponse>>
  ReadStreamChannelResponsesAndFinish()
      ABSL_LOCKS_EXCLUDED(stream_write_lock_, stream_read_lock_);

 private:
  P4RuntimeSession(uint32_t device_id,
                   std::unique_ptr<p4::v1::P4Runtime::StubInterface> stub,
                   absl::uint128 election_id, const std::string& role);

  // Updates the internal state for RPC stream. Logs any changes (e.g. up->down,
  // down->up, but not up->up).
  void set_is_stream_up(bool value)
      ABSL_EXCLUSIVE_LOCKS_REQUIRED(stream_read_lock_);

  // This method should:
  //   * Be Only run inside the `stream_read_thread_`.
  //   * Be the only place where stream_channel_->Read() is called.
  //
  // Collects all messages sent from the server to the client in a queue.
  // Clients can then consume them as needed.
  void CollectStreamReadMessages() ABSL_LOCKS_EXCLUDED(stream_read_lock_);

  // The id of the node that this session belongs to.
  uint32_t device_id_;
  // The election id that has been used to perform arbitration.
  p4::v1::Uint128 election_id_;
  // The role of this session.
  std::string role_;
  // The P4Runtime stub of the switch that this session belongs to.
  std::unique_ptr<p4::v1::P4Runtime::StubInterface> stub_;

  // This stream channel and context are used to perform arbitration,
  // but can now also be used for packet IO.
  std::unique_ptr<grpc::ClientContext> stream_channel_context_;
  std::unique_ptr<grpc::ClientReaderWriterInterface<
      p4::v1::StreamMessageRequest, p4::v1::StreamMessageResponse>>
      stream_channel_;

  // Used to ensure atomic reads & writes on the stream_messages_ and writes on
  // the stream channel_. Write lock must be acquired before read lock in cases
  // where both locks are acquired.
  absl::Mutex stream_read_lock_;
  absl::Mutex stream_write_lock_ ABSL_ACQUIRED_BEFORE(stream_read_lock_);

  // Indicates that `WritesDone` and `Finish` have previously been called on the
  // stream channel. We track this since precisely a single call to these
  // methods is allowed.
  bool is_finished_ ABSL_GUARDED_BY(stream_write_lock_) = false;

  // Indicates that the `stream_read_thread_` is active, and still collecting
  // messages from the device.
  bool is_stream_up_ ABSL_GUARDED_BY(stream_read_lock_) = false;

  // We spawn a thread to handle stream read events which arrive asynchronously
  // from the device. It should only ever be running the
  // CollectStreamReadMessages() function.
  std::thread stream_read_thread_;

  // All stream messages are queued by the P4RuntimeSession (ensuring the gRPC
  // stream is flushed and can be cleanly closed) for users to read at their
  // discression.
  std::queue<p4::v1::StreamMessageResponse> stream_messages_
      ABSL_GUARDED_BY(stream_read_lock_);
};

// Create P4Runtime stub.
std::unique_ptr<p4::v1::P4Runtime::Stub> CreateP4RuntimeStub(
    const std::string& address,
    const std::shared_ptr<grpc::ChannelCredentials>& credentials);

// -- Helper functions mainly used with `P4RuntimeSession` ---------------------

// Create PI updates from PI table entries.
std::vector<p4::v1::Update> CreatePiUpdates(
    absl::Span<const p4::v1::TableEntry> pi_entries,
    p4::v1::Update_Type update_type);

// Sets the request's metadata (i.e. device id, role). And sends a PI
// (program independent) read request.
absl::StatusOr<p4::v1::ReadResponse> SetMetadataAndSendPiReadRequest(
    P4RuntimeSession* session, p4::v1::ReadRequest& read_request);

// Sets the request's metadata (i.e. device id, role and election id).
// And sends a PI (program independent) write request.
absl::Status SetMetadataAndSendPiWriteRequest(
    P4RuntimeSession* session, p4::v1::WriteRequest& write_request);

// Sets the requests' metadata (i.e. device id, role and election id). And sends
// PI (program independent) write requests.
absl::Status SetMetadataAndSendPiWriteRequests(
    P4RuntimeSession* session,
    std::vector<p4::v1::WriteRequest>& write_requests);

// Reads PI (program independent) table entries.
absl::StatusOr<std::vector<p4::v1::TableEntry>> ReadPiTableEntries(
    P4RuntimeSession* session);

// Reads and returns the `CounterData` for the table entry whose `table_id`,
// `match`, and `priority` fields match `target_entry_signature`, or returns
// NotFoundError if no such table entry exists. Note that on P4Runtime
// standard-compliant targets, at most one matching table entry can exist.
// Other fields of `target_entry_signature` -- e.g. the `action` -- are ignored.
absl::StatusOr<p4::v1::CounterData> ReadPiCounterData(
    P4RuntimeSession* session,
    const p4::v1::TableEntry& target_entry_signature);

// Checks that there are no table entries.
absl::Status CheckNoTableEntries(P4RuntimeSession* session);

// Clears the table entries. Optionally, `max_batch_size` can be used to limit
// the number of updates in a single write request.
absl::Status ClearTableEntries(
    P4RuntimeSession* session,
    std::optional<int> max_batch_size = std::nullopt);

// Installs the given PI (program independent) table entry on the switch.
absl::Status InstallPiTableEntry(P4RuntimeSession* session,
                                 const p4::v1::TableEntry& pi_entry);

// Installs the given PI (program independent) table entries on the switch.
absl::Status InstallPiTableEntries(
    P4RuntimeSession* session, const IrP4Info& info,
    absl::Span<const p4::v1::TableEntry> pi_entries);

// Sends the given PI updates to the switch.
absl::Status SendPiUpdates(P4RuntimeSession* session,
                           absl::Span<const p4::v1::Update> pi_updates);

// Sets the forwarding pipeline to the given P4 info and, optionally, device
// configuration.
absl::Status SetMetadataAndSetForwardingPipelineConfig(
    P4RuntimeSession* session,
    p4::v1::SetForwardingPipelineConfigRequest::Action action,
    const p4::config::v1::P4Info& p4info,
    absl::optional<absl::string_view> p4_device_config = absl::nullopt);

// Sets the forwarding pipeline to the given one.
absl::Status SetMetadataAndSetForwardingPipelineConfig(
    P4RuntimeSession* session,
    p4::v1::SetForwardingPipelineConfigRequest::Action action,
    const p4::v1::ForwardingPipelineConfig& config);

// Gets the forwarding pipeline from the device.
absl::StatusOr<p4::v1::GetForwardingPipelineConfigResponse>
GetForwardingPipelineConfig(
    P4RuntimeSession* session,
    p4::v1::GetForwardingPipelineConfigRequest::ResponseType type =
        p4::v1::GetForwardingPipelineConfigRequest::ALL);

}  // namespace pdpi
#endif  // GOOGLE_P4_PDPI_P4_RUNTIME_SESSION_H_<|MERGE_RESOLUTION|>--- conflicted
+++ resolved
@@ -95,11 +95,7 @@
   // Allows grpc::channel to send keepalive ping without on-going traffic.
   args.SetInt(GRPC_ARG_HTTP2_MAX_PINGS_WITHOUT_DATA, 0);
   args.SetInt(GRPC_ARG_KEEPALIVE_PERMIT_WITHOUT_CALLS, 1);
-<<<<<<< HEAD
   args.SetInt(GRPC_ARG_KEEPALIVE_TIMEOUT_MS, 4'000 /*4 seconds*/);
-=======
-  args.SetInt(GRPC_ARG_KEEPALIVE_TIMEOUT_MS, 10'000 /*10 seconds*/);
->>>>>>> 845241a6
   args.SetInt(GRPC_ARG_KEEPALIVE_TIME_MS, 1'000 /*1 second*/);
   return args;
 }
@@ -185,16 +181,11 @@
   // Returns the role of this session.
   std::string Role() const { return role_; }
   // Thread-safe wrapper around the stream channel's `Read` method.
-<<<<<<< HEAD
   // It blocks until the stream message queue is non-empty, the
   // stream channel is closed, or (if specified) the `timeout` is expired .
   ABSL_MUST_USE_RESULT bool StreamChannelRead(
       p4::v1::StreamMessageResponse& response,
       std::optional<absl::Duration> timeout = std::nullopt)
-=======
-  ABSL_MUST_USE_RESULT bool StreamChannelRead(
-      p4::v1::StreamMessageResponse& response)
->>>>>>> 845241a6
       ABSL_LOCKS_EXCLUDED(stream_read_lock_);
   // Thread-safe wrapper around the stream channel's `Write` method.
   ABSL_MUST_USE_RESULT bool StreamChannelWrite(
