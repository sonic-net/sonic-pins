--- conflicted
+++ resolved
@@ -189,26 +189,16 @@
       const p4::v1::StreamMessageRequest& request)
       ABSL_LOCKS_EXCLUDED(stream_write_lock_);
 
-<<<<<<< HEAD
-=======
-  // Cancels the RPC. It is done in a best-effort fashion.
-  // WARNING: This is not thread-safe.
-  // TODO: Remove once clients have migrated to using Finish.
-  void TryCancel() { stream_channel_context_->TryCancel(); }
->>>>>>> 6bab4afd
   // Closes the RPC connection by telling the server it is done writing, then
   // reads and logs any outstanding messages from the server. Once the server
   // finishes handling all outstanding writes it will close.
   absl::Status Finish()
       ABSL_LOCKS_EXCLUDED(stream_write_lock_, stream_read_lock_);
-<<<<<<< HEAD
 
   // Like `Finish`, but returns any outstanding message from the server.
   absl::StatusOr<std::vector<p4::v1::StreamMessageResponse>>
   ReadStreamChannelResponsesAndFinish()
       ABSL_LOCKS_EXCLUDED(stream_write_lock_, stream_read_lock_);
-=======
->>>>>>> 6bab4afd
 
  private:
   P4RuntimeSession(uint32_t device_id,
@@ -244,7 +234,6 @@
       p4::v1::StreamMessageRequest, p4::v1::StreamMessageResponse>>
       stream_channel_;
 
-<<<<<<< HEAD
   // Used to ensure atomic reads & writes on the stream_messages_ and writes on
   // the stream channel_. Write lock must be acquired before read lock in cases
   // where both locks are acquired.
@@ -270,12 +259,6 @@
   // discression.
   std::queue<p4::v1::StreamMessageResponse> stream_messages_
       ABSL_GUARDED_BY(stream_read_lock_);
-=======
-  // Used to ensure atomic reads and writes on the stream channel. Write lock
-  // must be acquired before read lock in cases where both locks are acquired.
-  absl::Mutex stream_read_lock_;
-  absl::Mutex stream_write_lock_ ABSL_ACQUIRED_BEFORE(stream_read_lock_);
->>>>>>> 6bab4afd
 };
 
 // Create P4Runtime stub.
