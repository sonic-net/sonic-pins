--- conflicted
+++ resolved
@@ -48,7 +48,6 @@
 )
 
 cc_library(
-<<<<<<< HEAD
     name = "reference_annotations",
     srcs = [
         "reference_annotations.cc",
@@ -80,8 +79,6 @@
 )
 
 cc_library(
-=======
->>>>>>> 5b99679c
     name = "sequencing_util",
     srcs = ["sequencing_util.cc"],
     hdrs = ["sequencing_util.h"],
@@ -415,11 +412,7 @@
         ":pd",
         "//gutil:proto",
         "//gutil:status",
-<<<<<<< HEAD
-        "//gutil:table_entry_key",
-=======
         "//p4_pdpi:table_entry_key",
->>>>>>> 5b99679c
         "@com_github_p4lang_p4runtime//:p4runtime_cc_proto",
         "@com_google_absl//absl/algorithm:container",
         "@com_google_absl//absl/status",
