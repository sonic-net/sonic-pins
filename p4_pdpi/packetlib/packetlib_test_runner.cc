// Copyright 2024 Google LLC
//
// Licensed under the Apache License, Version 2.0 (the "License");
// you may not use this file except in compliance with the License.
// You may obtain a copy of the License at
//
//      http://www.apache.org/licenses/LICENSE-2.0
//
// Unless required by applicable law or agreed to in writing, software
// distributed under the License is distributed on an "AS IS" BASIS,
// WITHOUT WARRANTIES OR CONDITIONS OF ANY KIND, either express or implied.
// See the License for the specific language governing permissions and
// limitations under the License.
#include <iostream>
#include <ostream>
#include <string>

#include "absl/status/status.h"
#include "absl/status/statusor.h"
#include "absl/strings/ascii.h"
#include "absl/strings/escaping.h"
#include "absl/strings/str_cat.h"
#include "google/protobuf/util/message_differencer.h"
#include "gutil/proto.h"
#include "gutil/status.h"
#include "gutil/testing.h"
#include "p4_pdpi/packetlib/packetlib.h"
#include "p4_pdpi/packetlib/packetlib.pb.h"
#include "p4_pdpi/string_encodings/readable_byte_string.h"

namespace packetlib {

using ::gutil::PrintShortTextProto;
using ::gutil::PrintTextProto;

constexpr char kBanner[] =
    "=========================================================================="
    "======\n";
constexpr char kInputHeader[] =
    "-- INPUT -----------------------------------------------------------------"
    "------\n";
constexpr char kOutputHeader[] =
    "-- OUTPUT ----------------------------------------------------------------"
    "------\n";
constexpr char kRoundtripHeader[] =
    "-- ROUNDTRIP ERRORS ------------------------------------------------------"
    "------\n";

// Return "<status_code>: <status_message>. The ToString method for absl::Status
// is not meant to be used directly in tests.
std::string StatusToStableString(const absl::Status& status) {
  std::string status_message = absl::StatusCodeToString(status.code());
  if (!status.ok()) {
    absl::StrAppend(&status_message, ": ", status.message());
  }
  return status_message;
}

// Parses packet from bytes, and if it succeeds, re-serializes the parsed packet
// to check that the resulting bytes match the original input.
void RunPacketParseTest(
    const std::string& name, const std::string& readable_byte_string,
    Header::HeaderCase first_header = Header::kEthernetHeader) {
  std::cout << kBanner << "Parsing test: " << name << "\n" << kBanner;
  std::cout << kInputHeader << absl::StripAsciiWhitespace(readable_byte_string)
            << "\n"
            << kOutputHeader;

  // Attempt to parse.
  auto byte_string = pdpi::ReadableByteStringToByteString(readable_byte_string);
  if (!byte_string.ok()) {
    std::cout << "TEST BUG, DO NOT"
              << " SUBMIT! ReadableByteStringToByteString failed: "
              << byte_string.status() << "\n";
    return;
  }
  Packet packet = ParsePacket(*byte_string, first_header);
  std::cout << PrintTextProto(packet) << "\n";

  // Check roundtrip if parsing succeeded, or try to fix packet otherwise.
  if (packet.reasons_invalid().empty()) {
    auto byte_string_after_roundtrip = SerializePacket(packet);
    if (!byte_string_after_roundtrip.ok()) {
      std::cout << kRoundtripHeader
                << StatusToStableString(byte_string_after_roundtrip.status())
                << "\n";
    } else if (*byte_string_after_roundtrip != *byte_string) {
      std::cout << kRoundtripHeader
                << "Original packet does not match packet after parsing and "
                << "reserialization.\nOriginal packet:\n"
                << absl::BytesToHexString(*byte_string)
                << "\nParsed and reserialized packet:\n"
                << absl::BytesToHexString(*byte_string_after_roundtrip) << "\n";
    }
  } else {
    // The packet is invalid. Try to fix it.
    auto padded = PadPacketToMinimumSize(packet);
    std::cout << "PadPacketToMinimumSize(packet) = ";
    if (padded.ok()) {
      std::cout << (*padded ? "true" : "false") << "\n";
    } else {
      std::cout << StatusToStableString(padded.status()) << "\n";
    }
    auto updated = UpdateAllComputedFields(packet);
    std::cout << "UpdateAllComputedFields(packet) = ";
    if (updated.ok()) {
      std::cout << (*updated ? "true" : "false") << "\n";
    } else {
      std::cout << StatusToStableString(updated.status()) << "\n";
    }
    if ((padded.ok() && *padded) || (updated.ok() && *updated)) {
      packet.clear_reason_not_fully_parsed();
      packet.clear_reasons_invalid();
      std::cout << "ValidatePacket(packet) = "
                << StatusToStableString(ValidatePacket(packet)) << "\n";
    }
  }
}

// Validates the packet, and if it's not valid, attempts to
// UpdateAllComputedFields and revalidate.
// Then attempt to serialize the packet, and if this succeeds, parse the
// serialized packet back and verify that it matches the original packet.
void RunProtoPacketTest(
    const std::string& name, Packet packet,
    Header::HeaderCase first_header = Header::kEthernetHeader) {
  const std::string packet_text_proto = PrintTextProto(packet);

  std::cout << kBanner << "Proto packet test: " << name << "\n" << kBanner;
  std::cout << kInputHeader << "packet =" << std::endl
            << packet_text_proto << std::endl
            << kOutputHeader;

  auto valid = ValidatePacket(packet);
  std::cout << "ValidatePacket(packet) = " << StatusToStableString(valid)
            << std::endl;

  if (!valid.ok()) {
    std::cout << std::endl << "PadPacketToMinimumSize(packet) = ";
    if (auto padded = PadPacketToMinimumSize(packet); padded.ok()) {
      std::cout << (*padded ? "true" : "false") << std::endl;
      if (*padded) {
        // To print the payload in protobuf style, we put it in an otherwise
        // empty packet.
        Packet payload_only;
        payload_only.set_payload(packet.payload());
        std::cout << "new " << PrintShortTextProto(payload_only) << std::endl;
      }
    } else {
      std::cout << StatusToStableString(padded.status()) << std::endl;
    }

    std::cout << std::endl << "UpdateMissingComputedFields(packet) = ";
    if (auto updated = UpdateMissingComputedFields(packet); updated.ok()) {
      std::cout << (*updated ? "true" : "false") << std::endl;
      if (*updated) {
        std::cout << "packet =" << std::endl
                  << PrintTextProto(packet) << std::endl;
        // Try validating once more.
        std::cout << "ValidatePacket(packet) = "
                  << StatusToStableString(ValidatePacket(packet)) << std::endl;
      }
    } else {
      std::cout << StatusToStableString(updated.status()) << std::endl;
    }
  }

  // Try serializing (valid or invalid) packet.
  absl::StatusOr<std::string> bytes = SerializePacket(packet);
  std::cout << std::endl
            << "Serialize(Packet) = " << StatusToStableString(bytes.status())
            << "\n\n";
  absl::StatusOr<std::string> bytes_from_proto =
      SerializePacket(packet_text_proto);
  if (bytes != bytes_from_proto) {
    std::cout << "BUG: The two overloads of the Serialize function return "
                 "different results:\n- Serialize(Packet): "
              << gutil::StreamableStatusOr(bytes)
              << "\n- Serialize(absl::string_view): "
              << gutil::StreamableStatusOr(bytes_from_proto);
  }
  if (!bytes.ok()) return;

  // Test if the packet can be parsed back.
  auto reparsed_packet = ParsePacket(*bytes, first_header);
  // Check roundtrip property modulo `reason_not_fully_parsed` field.
  reparsed_packet.clear_reason_not_fully_parsed();
  google::protobuf::util::MessageDifferencer differ;
  std::string diff;
  differ.ReportDifferencesToString(&diff);
  if (!differ.Compare(packet, reparsed_packet)) {
    std::cout << kRoundtripHeader
              << "Original packet does not match packet after serialization "
                 "and reparsing:\n"
              << diff << "\n\n";
  }
}

void RunPacketParseTests() {
  RunPacketParseTest("Ethernet packet (valid)", R"pb(
    # ethernet header
    ethernet_destination: 0xaabbccddeeff
    ethernet_source: 0x112233445566
    ether_type: 0x002e  # This means size(payload) = 0x2e bytes = 46 bytes.
    # payload
    payload: 0x00 11 22 33 44 55 66 77 88 99 aa bb cc dd ee ff
    payload: 0x00 11 22 33 44 55 66 77 88 99 aa bb cc dd ee ff
    payload: 0x00 11 22 33 44 55 66 77 88 99 aa bb cc dd
  )pb");

  RunPacketParseTest("Ethernet packet (invalid)", R"pb(
    # ethernet header
    ethernet_destination: 0xaabbccddeeff
    ethernet_source: 0x112233445566
    ether_type: 0x0001  # This means size(payload) = 1 byte.
    # payload
    payload: 0x0102  # 2 bytes, but ether_type says 1 byte & minimum size is 46.
  )pb");

  RunPacketParseTest("Ethernet packet (unsupported EtherType)", R"pb(
    # ethernet header
    ethernet_destination: 0xaabbccddeeff
    ethernet_source: 0x112233445566
    ether_type: 0x0842  # Wake-on-LAN
  )pb");

  RunPacketParseTest("IPv4 packet (invalid)", R"pb(
    # ethernet header
    ethernet_destination: 0xaabbccddeeff
    ethernet_source: 0x112233445566
    ether_type: 0x0800
    # IPv4 header:
    version: 0x4
    ihl: 0x5
    dscp: 0b011011
    ecn: 0b01
    total_length: 0x6fc6
    identification: 0xa3cd
    flags: 0b000
    fragment_offset: 0b0000000000000
    ttl: 0x10
    protocol: 0x05  # some unsupported protocol
    checksum: 0x1234
    ipv4_source: 0x0a000001
    ipv4_destination: 0x14000003
    # other headers:
    payload: 0x1234
  )pb");

  RunPacketParseTest("IPv4 packet (valid)", R"pb(
    # ethernet header
    ethernet_destination: 0xaabbccddeeff
    ethernet_source: 0x112233445566
    ether_type: 0x0800
    # IPv4 header:
    version: 0x4
    ihl: 0x5
    dscp: 0b011011
    ecn: 0b01
    total_length: 0x0034
    identification: 0xa3cd
    flags: 0b000
    fragment_offset: 0b0000000000000
    ttl: 0x10
    protocol: 0x05  # some unsupported protocol
    checksum: 0xe887
    ipv4_source: 0x0a000001
    ipv4_destination: 0x14000003
    # payload:
    payload: 0x00 11 22 33 44 55 66 77 88 99 aa bb cc dd ee ff
    payload: 0x00 11 22 33 44 55 66 77 88 99 aa bb cc dd ee ff
  )pb");

  RunPacketParseTest("IPv4 packet (checksum example)", R"pb(
    # Taken from
    # wikipedia.org/wiki/IPv4_header_checksum#Calculating_the_IPv4_header_checksum
    #
    # ethernet header
    ethernet_destination: 0xaabbccddeeff
    ethernet_source: 0x112233445566
    ether_type: 0x0800
    # IPv4 header and payload
    ipv4_header: 0x 4500 0073 0000 4000 4011 b861 c0a8 0001 c0a8 00c7
    payload: 0x 0035 e97c 005f 279f 1e4b 8180
  )pb");

  RunPacketParseTest("IPv4 packet with options (valid)", R"pb(
    # Ethernet header
    ethernet_destination: 0xaabbccddeeff
    ethernet_source: 0x112233445566
    ether_type: 0x0800
    # IPv4 header:
    version: 0x4
    ihl: 0x6  # 5 + 1 x 32-bit suffix
    dscp: 0b011011
    ecn: 0b01
    total_length: 0x0038
    identification: 0xa3cd
    flags: 0b000
    fragment_offset: 0b0000000000000
    ttl: 0x10
    protocol: 0x05  # some unsupported protocol
    checksum: 0xa31d
    ipv4_source: 0x0a000001
    ipv4_destination: 0x14000003
    uninterpreted_suffix: 0x11223344
    # Payload
    payload: 0x00 11 22 33 44 55 66 77 88 99 aa bb cc dd ee ff
    payload: 0x00 11 22 33 44 55 66 77 88 99 aa bb cc dd ee ff
  )pb");

  RunPacketParseTest("IPv4 packet with options (too short)", R"pb(
    # Ethernet header
    ethernet_destination: 0xaabbccddeeff
    ethernet_source: 0x112233445566
    ether_type: 0x0800
    # IPv4 header:
    version: 0x4
    ihl: 0x6  # 5 + 1 x 32-bit suffix
    dscp: 0b011011
    ecn: 0b01
    total_length: 0x0018
    identification: 0xa3cd
    flags: 0b000
    fragment_offset: 0b0000000000000
    ttl: 0x10
    protocol: 0x05  # some unsupported protocol
    checksum: 0xd6a3
    ipv4_source: 0x0a000001
    ipv4_destination: 0x14000003
    uninterpreted_suffix: 0x11  # Should be 32 bits, but is only 8 bits.
  )pb");

  RunPacketParseTest("IPv4 packet with IP protocol 0xfd", R"pb(
    # ethernet header
    ethernet_destination: 0xaabbccddeeff
    ethernet_source: 0x112233445566
    ether_type: 0x0800
    # IPv4 header:
    version: 0x4
    ihl: 0x5
    dscp: 0b011011
    ecn: 0b01
    total_length: 0x0034
    identification: 0xa3cd
    flags: 0b000
    fragment_offset: 0b0000000000000
    ttl: 0x10
    protocol: 0xfd  # Reserved for experimentation -- payload is arbitrary.
    checksum: 0xe78f
    ipv4_source: 0x0a000001
    ipv4_destination: 0x14000003
    # payload:
    payload: 0x00 11 22 33 44 55 66 77 88 99 aa bb cc dd ee ff
    payload: 0x00 11 22 33 44 55 66 77 88 99 aa bb cc dd ee ff
  )pb");

  RunPacketParseTest("IPv6 packet with IP protocol 0xfe", R"pb(
    # ethernet header
    ethernet_destination: 0xffeeddccbbaa
    ethernet_source: 0x554433221100
    ether_type: 0x86DD
    # IPv6 header:
    version: 0x6
    dscp: 0b011011
    ecn: 0b01
    flow_label: 0x12345
    payload_length: 0x0010
    next_header: 0xfd  # Reserved for experimentation -- payload is arbitrary.
    hop_limit: 0x03
    ipv6_source: 0x00001111222233334444555566667777
    ipv6_destination: 0x88889999aaaabbbbccccddddeeeeffff
    # other headers:
    payload: 0x00 11 22 33 44 55 66 77 88 99 aa bb cc dd ee ff
  )pb");

  RunPacketParseTest("IPv6 packet (invalid)", R"pb(
    # ethernet header
    ethernet_destination: 0xffeeddccbbaa
    ethernet_source: 0x554433221100
    ether_type: 0x86DD
    # IPv6 header:
    version: 0x4
    dscp: 0b011011
    ecn: 0b01
    flow_label: 0x12345
    payload_length: 0x0000
    next_header: 0x90  # some unassigned protocol
    hop_limit: 0xff
    ipv6_source: 0x00001111222233334444555566667777
    ipv6_destination: 0x88889999aaaabbbbccccddddeeeeffff
    # other headers:
    payload: 0x12
  )pb");

  RunPacketParseTest("IPv6 packet (valid)", R"pb(
    # ethernet header
    ethernet_destination: 0xffeeddccbbaa
    ethernet_source: 0x554433221100
    ether_type: 0x86DD
    # IPv6 header:
    version: 0x6
    dscp: 0b011011
    ecn: 0b01
    flow_label: 0x12345
    payload_length: 0x0020
    next_header: 0x90  # some unassigned protocol
    hop_limit: 0x03
    ipv6_source: 0x00001111222233334444555566667777
    ipv6_destination: 0x88889999aaaabbbbccccddddeeeeffff
    # other headers:
    payload: 0x00 11 22 33 44 55 66 77 88 99 aa bb cc dd ee ff
    payload: 0x00 11 22 33 44 55 66 77 88 99 aa bb cc dd ee ff
  )pb");

  RunPacketParseTest("UDP packet (valid)", R"pb(
    # Taken from
    # www.securitynik.com/2015/08/calculating-udp-checksum-with-taste-of.html
    # --------------------------------------------------------------------------
    # Ethernet header
    ethernet_destination: 0xaabbccddeeff
    ethernet_source: 0x112233445566
    ether_type: 0x0800
    # IPv4 header
    version: 0x4
    ihl: 0x5
    dscp: 0b011011
    ecn: 0b01
    total_length: 0x002e
    identification: 0x0000
    flags: 0b000
    fragment_offset: 0b0000000000000
    ttl: 0x10
    protocol: 0x11  # UDP
    checksum: 0x28c5
    ipv4_source: 0xc0a8001f       # 192.168.0.31
    ipv4_destination: 0xc0a8001e  # 192.168.0.30
    # UDP header
    source_port: 0x0014       # 20
    destination_port: 0x000a  # 10
    length: 0x001a            # 26
    checksum: 0x7961
    # Payload
    payload: 0x4869                                             # "Hi" in ASCII
    payload: 0x00 11 22 33 44 55 66 77 88 99 aa bb cc dd ee ff  # Padding
  )pb");

  RunPacketParseTest("TCP packet (valid)", R"pb(
    # Taken from
    # www.erg.abdn.ac.uk/users/gorry/course/inet-pages/packet-decode3.html
    # --------------------------------------------------------------------------
    # Ethernet header
    ethernet_destination: 0x 00 e0 f7 26 3f e9
    ethernet_source: 0x 08 00 20 86 35 4b
    ether_type: 0x0800
    # IPv4 header
    version: 0x4
    ihl: 0x5
    dscp: 0b000000
    ecn: 0b00
    total_length: 0x002e
    identification: 0x08b8
    flags: 0b010
    fragment_offset: 0b0000000000000
    ttl: 0xff
    protocol: 0x06  # TCP
    checksum: 0x9995
    ipv4_source: 0x8b85d96e       # 139.133.217.110
    ipv4_destination: 0x8b85e902  # 139.133.233.2
    # TCP header
    source_port: 0x9005          # 36869
    destination_port: 0x0017     # 23 (TELNET)
    sequence_number: 0x7214f114  # 1913975060
    acknowledgement_number: 0x00000000
    data_offset: 0x6  # 6 x 32 bits = 24 bytes
    reserved: 0b000
    flags: 0b 0 0 0 0 0 0 0 1 0  # SYN
    window_size: 0x2238          # 8760
    checksum: 0xa92c
    urgent_pointer: 0x0000
    options: 0x 0204 05b4
    # Payload
    payload: 0x 11 22
  )pb");

  RunPacketParseTest("ARP Packet (Valid)", R"pb(
    # Ethernet header
    ethernet_destination: 0x ff ff ff ff ff ff
    ethernet_source: 0x 00 11 22 33 44 55
    ether_type: 0x0806
    # ARP header
    hardware_type: 0x0001  # Ethernet
    protocol_type: 0x0800  # IPv4
    hardware_length: 0x06
    protocol_length: 0x04
    operation: 0x0001  # Request
    sender_hardware_address: 0x 00 11 22 33 44 55
    sender_protocol_address: 0x 0a 00 00 01
    target_hardware_address: 0x 00 00 00 00 00 00
    target_protocol_address: 0x 0a 00 00 02
    # Payload
    payload: 0x 00 00 00 00 00 00 00 00 00 00 00 00 00 00 00 00 00 00
  )pb");

  RunPacketParseTest("ICMPv4 Packet (Valid)", R"pb(
    # Taken from
    # www.erg.abdn.ac.uk/users/gorry/course/inet-pages/packet-dec1.html
    # --------------------------------------------------------------------------
    # Ethernet header
    ethernet_destination: 0x 08 00 20 86 35 4b
    ethernet_source: 0x 00 e0 f7 26 3f e9
    ether_type: 0x0800
    # IPv4 header
    version: 0x4
    ihl: 0x5
    dscp: 0b000000
    ecn: 0b00
    total_length: 0x0054
    identification: 0xaafb
    flags: 0b010  # website's 0x4 is from interpreting 4 bits.
    fragment_offset: 0b0000000000000
    ttl: 0xfc       # 252
    protocol: 0x01  # ICMP
    checksum: 0xfa30
    ipv4_source: 0x 8b 85 e9 02       # 139.133.233.2
    ipv4_destination: 0x 8b 85 d9 6e  # 139.133.233.110
    # ICMP header
    type: 0x00
    code: 0x00
    checksum: 0x45da
    rest_of_header: 0x 1e 60 00 00
    # payload
    payload: 0x 33 5e 3a b8 00 00 42 ac 08 09 0a 0b 0c 0d 0e 0f 10 11 12 13 14
    payload: 0x 15 16 17 18 19 1a 1b 1c 1d 1e 1f 20 21 22 23 24 25 26 27 28 29
    payload: 0x 2a 2b 2c 2d 2e 2f 30 31 32 33 34 35 36 37
  )pb");
  RunPacketParseTest("ICMPv6 Packet (Valid)", R"pb(
    # Taken from
    # www.cloudshark.org/captures/e98730aee1fb
    # --------------------------------------------------------------------------
    # Ethernet header
    ethernet_destination: 0x c2 01 51 fa 00 00
    ethernet_source: 0x c2 00 51 fa 00 00
    ethertype: 0x86dd
    # IPv6 header:
    version: 0x6
    dscp: 0b000000
    ecn: 0b00
    flow_label: 0x00000
    payload_length: 0x003c
    next_header: 0x3a  # ICMP
    hop_limit: 0x40
    ipv6_source: 0x20010db8000000120000000000000001
    ipv6_destination: 0x20010db8000000120000000000000002
    # ICMP header:
    type: 0x80
    code: 0x00
    checksum: 0x863c
    rest_of_header: 0x 11 0d 00 00
    # payload
    payload: 0x 00 01 02 03 04 05 06 07 08 09 0a 0b 0c 0d 0e 0f 10 11 12 13 14
    payload: 0x 15 16 17 18 19 1a 1b 1c 1d 1e 1f 20 21 22 23 24 25 26 27 28 29
    payload: 0x 2a 2b 2c 2d 2e 2f 30 31 32 33
  )pb");
  RunPacketParseTest("VLAN Packet with ARP (Valid)", R"pb(
    # Taken from
    # www.cloudshark.org/captures/e7f1b8c0b434
    # --------------------------------------------------------------------------
    # Ethernet header
    ethernet_destination: 0x ff ff ff ff ff ff
    ethernet_source: 0x 00 19 06 ea b8 c1
    ether_type: 0x8100
    # VLAN header
    priority_code_point: 0b000
    drop_eligibility_indicator: 0b0
    vlan_identifier: 0x07b
    ether_type: 0x0806
    # ARP header
    hardware_type: 0x0001  # Ethernet
    protocol_type: 0x0800  # IPv4
    hardware_length: 0x06
    protocol_length: 0x04
    operation: 0x0002  # Reply
    sender_hardware_address: 0x 00 19 06 ea b8 c1
    sender_protocol_address: 0x c0 a8 7b 01
    target_hardware_address: 0x ff ff ff ff ff ff
    target_protocol_address: 0x c0 a8 7b 01
    # Payload
    payload: 0x 00 00 00 00 00 00 00 00 00 00 00 00 00 00 00 00 00 00
  )pb");

  RunPacketParseTest("CSIG IPv6 packet (valid)", R"pb(
    # ethernet header
    ethernet_destination: 0xaabbccddeeff
    ethernet_source: 0x112233445566
    ether_type: 0x9900
    # CSIG header
    signal_type: 0b001
    reserved0: 0b0
    signal_value: 0b10001
    locator_metadata: 0b0000000
    ethertype: 0x86dd
    # IPv6 header:
    version: 0x6
    dscp: 0b011011
    ecn: 0b01
    flow_label: 0x12345
    payload_length: 0x0010
    next_header: 0xfd  # Reserved for experimentation -- payload is arbitrary.
    hop_limit: 0x03
    ipv6_source: 0x00001111222233334444555566667777
    ipv6_destination: 0x88889999aaaabbbbccccddddeeeeffff
    # other headers:
    payload: 0x00 11 22 33 44 55 66 77 88 99 aa bb cc dd ee ff
  )pb");

  RunPacketParseTest("CSIG IPv6 packet (invalid)", R"pb(
    # ethernet header
    ethernet_destination: 0xaabbccddeeff
    ethernet_source: 0x112233445566
    ether_type: 0x9900
    # CSIG header
    signal_type: 0b001
    reserved0: 0b0
    signal_value: 0b10001
    locator_metadata: 0b0000000
    ethertype: 0x86dd
    # IPv6 header:
    version: 0x4
    dscp: 0b011011
    ecn: 0b01
    flow_label: 0x12345
    payload_length: 0x0000
    next_header: 0x90  # some unassigned protocol
    hop_limit: 0xff
    ipv6_source: 0x00001111222233334444555566667777
    ipv6_destination: 0x88889999aaaabbbbccccddddeeeeffff
    # other headers:
    payload: 0x12
  )pb");

  RunPacketParseTest("CSIG IPv6 packet (invalid length)", R"pb(
    # ethernet header
    ethernet_destination: 0xaabbccddeeff
    ethernet_source: 0x112233445566
    ether_type: 0x9900
    # CSIG header
    signal_type: 0b001
    reserved0: 0b0
    signal_value: 0b10001
    locator_metadata: 0b0000000
    # other headers:
    payload: 0x12
  )pb");
    RunPacketParseTest("PTP in L2 packet (valid)",
                     R"pb(
                       # Ethernet header.
                       ethernet_destination: 0xffeeddccbbaa
                       ethernet_source: 0x554433221100
                       ethertype: 0x88F7
                       # PTP Header
                       transport_specific: 0x0
                       message_type: 0x0
                       reserved0: 0x0
                       version_ptp: 0x0
                       message_length: 0x0034
                       domain_number: 0x00
                       reserved1: 0x00
                       flags: 0x0000
                       correction_field: 0x0000000000000000
                       reserved2: 0x00000000
                       source_port_identity: 0x00000000000000000000
                       sequence_id: 0x0000
                       control_field: 0x00
                       log_message_interval: 0x00
                       # Payload - 18 octets
                       payload: 0x 22 22 22 22 22 22 22 22
                       payload: 0x 22 22 22 22 22 22 22 22
                       payload: 0x 22 22
                     )pb");
  RunPacketParseTest("PTP in L2 packet (short)",
                     R"pb(
                       # Ethernet header.
                       ethernet_destination: 0xffeeddccbbaa
                       ethernet_source: 0x554433221100
                       ethertype: 0x88F7
                       # PTP Header
                       transport_specific: 0x0
                       message_type: 0x0
                       reserved0: 0x0
                       version_ptp: 0x0
                       message_length: 0x0034
                       domain_number: 0x00
                       reserved1: 0x00
                       flags: 0x0000
                       correction_field: 0x0000000000000000
                       reserved2: 0x00000000
                       source_port_identity: 0x00000000000000000000
                       sequence_id: 0x0000
                       control_field: 0x00
                       log_message_interval: 0x00
                       # Payload - 10 octets (short) - correct is 18
                       payload: 0x 22 22 22 22 22 22 22 22
                       payload: 0x 22 22
                     )pb");
  RunPacketParseTest("Packet too short to parse a GRE header (Invalid)", R"pb(
    # Ethernet header
    ethernet_destination: 0x c2 01 51 fa 00 00
    ethernet_source: 0x c2 00 51 fa 00 00
    ethertype: 0x86DD
    # IPv6 header:
    version: 0x6
    dscp: 0b000000
    ecn: 0b00
    flow_label: 0x00000
    payload_length: 0x0001
    next_header: 0x2f  # GRE
    hop_limit: 0x3f
    ipv6_source: 0x2607F8B0C15000100000000000000000
    ipv6_destination: 0x20020A05686007490000000000000000
    # GRE header:
    checksum_present: 0b0
    reserved0: 0b0000000
  )pb");
  RunPacketParseTest(
      "Packet too short to parse a GRE header with optional fields (Invalid)",
      R"pb(
        # Ethernet header
        ethernet_destination: 0x c2 01 51 fa 00 00
        ethernet_source: 0x c2 00 51 fa 00 00
        ethertype: 0x86DD
        # IPv6 header:
        version: 0x6
        dscp: 0b000000
        ecn: 0b00
        flow_label: 0x00000
        payload_length: 0x0004
        next_header: 0x2f  # GRE
        hop_limit: 0x3f
        ipv6_source: 0x2607F8B0C15000100000000000000000
        ipv6_destination: 0x20020A05686007490000000000000000
        # GRE header:
        checksum_present: 0b1
        reserved0: 0b000000000000
        version: 0b000
        protocol_type: 0x0800
      )pb");

  RunPacketParseTest("GRE Ipv4 Encapsulated with Ipv6 Header (Valid)", R"pb(
    # Ethernet header
    ethernet_destination: 0x c2 01 51 fa 00 00
    ethernet_source: 0x c2 00 51 fa 00 00
    ethertype: 0x86DD
    # IPv6 header:
    version: 0x6
    dscp: 0b000000
    ecn: 0b00
    flow_label: 0x00000
    payload_length: 0x011e
    next_header: 0x2f  # GRE
    hop_limit: 0x3f
    ipv6_source: 0x2607F8B0C15000100000000000000000
    ipv6_destination: 0x20020A05686007490000000000000000
    # GRE header:
    checksum_present: 0b0
    reserved0: 0b000000000000
    version: 0b000
    protocol_type: 0x0800
    # Encapsulated IPv4 header
    version: 0x4
    ihl: 0x5
    dscp: 0b000000
    ecn: 0b00
    total_length: 0x011a
    identification: 0x0000
    flags: 0b000
    fragment_offset: 0b0000000000000
    ttl: 0x3f       # 63
    protocol: 0x01  # ICMP
    checksum: 0x753a
    ipv4_source: 0x 80 00 00 00       # 128.0.0.0
    ipv4_destination: 0x b9 a8 cc 00  # 185.168.204.0
    # ICMP header:
    type: 0x00
    code: 0x00
    checksum: 0x00e4
    rest_of_header: 0x 00 00 00 00
    # Payload
    payload: 0x 74 65 73 74 20 70 61 63 6b 65 74 20 23 35 3a 20 52 4f 55 54 49
    payload: 0x 4e 47 5f 50 49 4e 42 41 4c 4c 4c 33 54 4f 47 52 4f 55 50 5f 46
    payload: 0x 4c 4f 57 3a 20 69 70 76 34 5F 74 61 62 6c 65 5f 65 6e 74 72 79
    payload: 0x 20 09 20 7b 20 6d 61 74 63 68 20 7b 20 76 72 66 5f 69 64 3a 20
    payload: 0x 22 76 72 66 2d 32 31 30 22 20 69 70 76 34 5f 64 73 74 20 7b 20
    payload: 0x 76 61 6c 75 65 3a 20 22 31 38 35 2e 31 36 38 2e 32 30 34 2e 30
    payload: 0x 22 20 70 72 65 66 69 78 5f 6c 65 6e 67 74 68 3a 20 32 38 20 7d
    payload: 0x 20 7d 20 61 63 74 69 6f 6e 20 7b 20 73 65 74 5f 77 63 6d 70 5f
    payload: 0x 67 72 6f 75 70 5f 69 64 5f 61 6e 64 5f 6d 65 74 61 64 61 74 61
    payload: 0x 20 7b 20 77 63 6d 70 5f 67 72 6f 75 70 5f 69 64 3a 20 22 67 72
    payload: 0x 6f 75 70 2d 34 32 39 34 39 33 34 35 37 38 22 20 72 6f 75 74 65
    payload: 0x 5f 6d 65 74 61 64 61 74 61 3a 20 22 30 78 30 31 22 20 7d 20 7d
    payload: 0x 20 7d
  )pb");
  RunPacketParseTest(
      "GRE Ipv4 Encapsulated with Ipv6 Header with checksum present (Valid)",
      R"pb(
        # Ethernet header
        ethernet_destination: 0x c2 01 51 fa 00 00
        ethernet_source: 0x c2 00 51 fa 00 00
        ethertype: 0x86DD
        # IPv6 header:
        version: 0x6
        dscp: 0b000000
        ecn: 0b00
        flow_label: 0x00000
        payload_length: 0x0122
        next_header: 0x2f  # GRE
        hop_limit: 0x3f
        ipv6_source: 0x2607F8B0C15000100000000000000000
        ipv6_destination: 0x20020A05686007490000000000000000
        # GRE header:
        checksum_present: 0b1
        reserved0: 0b000000000000
        version: 0b000
        protocol_type: 0x0800
        checksum: 0x77ff
        reserved1: 0x0000
        # Encapsulated IPv4 header
        version: 0x4
        ihl: 0x5
        dscp: 0b000000
        ecn: 0b00
        total_length: 0x011a
        identification: 0x0000
        flags: 0b000
        fragment_offset: 0b0000000000000
        ttl: 0x3f       # 63
        protocol: 0x01  # ICMP
        checksum: 0x753a
        ipv4_source: 0x 80 00 00 00       # 128.0.0.0
        ipv4_destination: 0x b9 a8 cc 00  # 185.168.204.0
        # ICMP header:
        type: 0x00
        code: 0x00
        checksum: 0x00e4
        rest_of_header: 0x 00 00 00 00
        # Payload
        payload:
            0x 74 65 73 74 20 70 61 63 6b 65 74 20 23 35 3a 20 52 4f 55 54 49
        payload:
            0x 4e 47 5f 50 49 4e 42 41 4c 4c 4c 33 54 4f 47 52 4f 55 50 5f 46
        payload:
            0x 4c 4f 57 3a 20 69 70 76 34 5F 74 61 62 6c 65 5f 65 6e 74 72 79
        payload:
            0x 20 09 20 7b 20 6d 61 74 63 68 20 7b 20 76 72 66 5f 69 64 3a 20
        payload:
            0x 22 76 72 66 2d 32 31 30 22 20 69 70 76 34 5f 64 73 74 20 7b 20
        payload:
            0x 76 61 6c 75 65 3a 20 22 31 38 35 2e 31 36 38 2e 32 30 34 2e 30
        payload:
            0x 22 20 70 72 65 66 69 78 5f 6c 65 6e 67 74 68 3a 20 32 38 20 7d
        payload:
            0x 20 7d 20 61 63 74 69 6f 6e 20 7b 20 73 65 74 5f 77 63 6d 70 5f
        payload:
            0x 67 72 6f 75 70 5f 69 64 5f 61 6e 64 5f 6d 65 74 61 64 61 74 61
        payload:
            0x 20 7b 20 77 63 6d 70 5f 67 72 6f 75 70 5f 69 64 3a 20 22 67 72
        payload:
            0x 6f 75 70 2d 34 32 39 34 39 33 34 35 37 38 22 20 72 6f 75 74 65
        payload:
            0x 5f 6d 65 74 61 64 61 74 61 3a 20 22 30 78 30 31 22 20 7d 20 7d
        payload: 0x 20 7d
      )pb");
  RunPacketParseTest(
      "SAI P4 BMv2 packet_in header (Valid)", R"pb(
        # SAI P4 BMv2 packet_in header
        ingress_port: 0b000000001
        target_egress_port: 0b000000010
        unused_pad: 0b000000
        # Ethernet header
        ethernet_destination: 0x ff ff ff ff ff ff
        ethernet_source: 0x 00 11 22 33 44 55
        ether_type: 0x0806
        # ARP header
        hardware_type: 0x0001  # Ethernet
        protocol_type: 0x0800  # IPv4
        hardware_length: 0x06
        protocol_length: 0x04
        operation: 0x0001  # Request
        sender_hardware_address: 0x 00 11 22 33 44 55
        sender_protocol_address: 0x 0a 00 00 01
        target_hardware_address: 0x 00 00 00 00 00 00
        target_protocol_address: 0x 0a 00 00 02
        # Payload
        payload: 0x 00 00 00 00 00 00 00 00 00 00 00 00 00 00 00 00 00 00
      )pb",
      /*first_header=*/Header::kSaiP4Bmv2PacketInHeader);
  RunPacketParseTest(
      "SAI P4 BMv2 packet_in header unused_pad value is not 0 (Invalid)",
      R"pb(
        # SAI P4 BMv2 packet_in header
        ingress_port: 0b000000001
        target_egress_port: 0b000000010
        unused_pad: 0b000001
        # Ethernet header
        ethernet_destination: 0x ff ff ff ff ff ff
        ethernet_source: 0x 00 11 22 33 44 55
        ether_type: 0x0806
        # ARP header
        hardware_type: 0x0001  # Ethernet
        protocol_type: 0x0800  # IPv4
        hardware_length: 0x06
        protocol_length: 0x04
        operation: 0x0001  # Request
        sender_hardware_address: 0x 00 11 22 33 44 55
        sender_protocol_address: 0x 0a 00 00 01
        target_hardware_address: 0x 00 00 00 00 00 00
        target_protocol_address: 0x 0a 00 00 02
        # Payload
        payload: 0x 00 00 00 00 00 00 00 00 00 00 00 00 00 00 00 00 00 00
      )pb",
      /*first_header=*/Header::kSaiP4Bmv2PacketInHeader);
  RunPacketParseTest("IPv6-in-IPv6 packet (valid)",
                     R"pb(
                       # Ethernet header.
                       ethernet_destination: 0xffeeddccbbaa
                       ethernet_source: 0x554433221100
                       ether_type: 0x86DD
                       # IPv6 header.
                       version: 0x6
                       dscp: 0b000000
                       ecn: 0b00
                       flow_label: 0x12345
                       payload_length: 0x0043
                       next_header: 0x29  # IPv6
                       hop_limit: 0x42
                       ipv6_source: 0x00001111222233334444555566667777
                       ipv6_destination: 0x88889999aaaabbbbccccddddeeeeffff
                       # IPv6 header.
                       version: 0x6
                       dscp: 0b000000
                       ecn: 0b00
                       flow_label: 0x12345
                       payload_length: 0x001b
                       next_header: 0xfd  # Experimental
                       hop_limit: 0x42
                       ipv6_source: 0x00001111222233334444555566667777
                       ipv6_destination: 0x88889999aaaabbbbccccddddeeeeffff
                       # Payload.
                       payload: "IPv6-in-IPv6 packet payload"
                     )pb");
  RunPacketParseTest("IPv4-in-IPv6 packet (valid except for computed fields)",
                     R"pb(
                       # Ethernet header.
                       ethernet_destination: 0xffeeddccbbaa
                       ethernet_source: 0x554433221100
                       ether_type: 0x86DD
                       # IPv6 header.
                       version: 0x6
                       dscp: 0b000000
                       ecn: 0b00
                       flow_label: 0x12345
                       payload_length: 0x0000
                       next_header: 0x04  # IPv4
                       hop_limit: 0x42
                       ipv6_source: 0x00001111222233334444555566667777
                       ipv6_destination: 0x88889999aaaabbbbccccddddeeeeffff
                       # IPv4 header.
                       version: 0x4
                       ihl: 0x5
                       dscp: 0b011011
                       ecn: 0b01
                       total_length: 0x0000
                       identification: 0x0000
                       flags: 0b000
                       fragment_offset: 0b0000000000000
                       ttl: 0x10
                       protocol: 0xfd  # Experimental
                       checksum: 0x0000
                       ipv4_source: 0xc0a8001f       # 192.168.0.31
                       ipv4_destination: 0xc0a8001e  # 192.168.0.30
                       # Payload.
                       payload: "IPv4-in-IPv6 packet payload"
                     )pb");
  RunPacketParseTest("IPv6-in-IPv4 packet (valid except for computed fields)",
                     R"pb(
                       # Ethernet header.
                       ethernet_destination: 0xffeeddccbbaa
                       ethernet_source: 0x554433221100
                       ether_type: 0x0800
                       # IPv4 header.
                       version: 0x4
                       ihl: 0x5
                       dscp: 0b011011
                       ecn: 0b01
                       total_length: 0x0000
                       identification: 0x0000
                       flags: 0b000
                       fragment_offset: 0b0000000000000
                       ttl: 0x10
                       protocol: 0x29  # IPv6
                       checksum: 0x0000
                       ipv4_source: 0xc0a8001f       # 192.168.0.31
                       ipv4_destination: 0xc0a8001e  # 192.168.0.30
                       # IPv6 header.
                       version: 0x6
                       dscp: 0b000000
                       ecn: 0b00
                       flow_label: 0x12345
                       payload_length: 0x0000
                       next_header: 0xfd  # Experimental
                       hop_limit: 0x42
                       ipv6_source: 0x00001111222233334444555566667777
                       ipv6_destination: 0x88889999aaaabbbbccccddddeeeeffff
                       # Payload.
                       payload: "IPv6-in-IPv4 packet payload"
                     )pb");
  RunPacketParseTest("IPv4-in-IPv4 packet (valid)",
                     R"pb(
                       # Ethernet header.
                       ethernet_destination: 0xffeeddccbbaa
                       ethernet_source: 0x554433221100
                       ether_type: 0x0800
                       # IPv4 header.
                       version: 0x4
                       ihl: 0x5
                       dscp: 0b011011
                       ecn: 0b01
                       total_length: 0x0043
                       identification: 0x2900
                       flags: 0b000
                       fragment_offset: 0b0000000000000
                       ttl: 0x10
                       protocol: 0x04  # IPv4
                       checksum: 0xffbc
                       ipv4_source: 0xc0a8001f       # 192.168.0.31
                       ipv4_destination: 0xc0a8001e  # 192.168.0.30
                       # IPv4 header.
                       version: 0x4
                       ihl: 0x5
                       dscp: 0b011011
                       ecn: 0b01
                       total_length: 0x002f
                       identification: 0x0000
                       flags: 0b000
                       fragment_offset: 0b0000000000000
                       ttl: 0x10
                       protocol: 0xfd  # Experimental
                       checksum: 0x27d8
                       ipv4_source: 0xc0a8001f       # 192.168.0.31
                       ipv4_destination: 0xc0a8001e  # 192.168.0.30
                       # Payload.
                       payload: "IPv4-in-IPv4 packet payload"
                     )pb");
  RunPacketParseTest(
      "PSAMP packet (valid)",
      R"pb(
        # Ethernet header.
        ethernet_destination: 0xffeeddccbbaa
        ethernet_source: 0x554433221100
        ether_type: 0x86DD
        # IPv6 header.
        version: 0x6
        dscp: 0b000000
        ecn: 0b00
        flow_label: 0x12345
        payload_length: 0x0046
        next_header: 0x11  # UDP
        hop_limit: 0x42
        ipv6_source: 0x00001111222233334444555566667777
        ipv6_destination: 0x88889999aaaabbbbccccddddeeeeffff
        # UDP Header
        source_port: 0x08ae       # 2222
        destination_port: 0x1283  # 4739
        length: 0x0046            # 70
        checksum: 0x0000          # Always zero for PSAMP
        # IPFIX Header
        version: 0x000A
        length: 0x003e
        export_time: 0x 64 c1 8c 23  # 1690405923 - 2023-07-26 5:12:03PM EST
        sequence_number: 0x00000001
        observation_domain_id: 0x00000001
        # PSAMP Header
        template_id: 0x0000
        length: 0x002e
        observation_time: 0x 17 75 87 3B 16 A1 9E 00  # 1690405923000000000
        flowset: 0x04D2                               # 1234
        next_hop_index: 0x0000
        epoch: 0xabcd
        ingress_port: 0x000d
        egress_port: 0x000f
        user_meta_field: 0x0000
        dlb_id: 0x00
        variable_length: 0xff
        packet_sampled_length: 0x0012
        # Payload - 18 octets
        payload: 0x 22 22 22 22 22 22 22 22
        payload: 0x 22 22 22 22 22 22 22 22
        payload: 0x 22 22
      )pb");
  RunPacketParseTest(
      "PSAMP packet (valid except for computed fields)",
      R"pb(
        # Ethernet header.
        ethernet_destination: 0xffeeddccbbaa
        ethernet_source: 0x554433221100
        ether_type: 0x86DD
        # IPv6 header.
        version: 0x6
        dscp: 0b000000
        ecn: 0b00
        flow_label: 0x12345
        payload_length: 0x0000
        next_header: 0x11  # UDP
        hop_limit: 0x42
        ipv6_source: 0x00001111222233334444555566667777
        ipv6_destination: 0x88889999aaaabbbbccccddddeeeeffff
        # UDP Header
        source_port: 0x08ae       # 2222
        destination_port: 0x1283  # 4739
        length: 0x0000
        checksum: 0x0012  # Always zero for PSAMP
        # IPFIX Header
        version: 0x000A
        length: 0x0000
        export_time: 0x 64 c1 8c 23  # 1690405923 - 2023-07-26 5:12:03PM EST
        sequence_number: 0x00000001
        observation_domain_id: 0x00000001
        # PSAMP Header
        template_id: 0x0000
        length: 0x0000
        observation_time: 0x 17 75 87 3B 16 A1 9E 00  # 1690405923000000000
        flowset: 0x04D2                               # 1234
        next_hop_index: 0x0000
        epoch: 0xabcd
        ingress_port: 0x000d
        egress_port: 0x000f
        user_meta_field: 0x0000
        dlb_id: 0x00
        variable_length: 0xff
        packet_sampled_length: 0x0013
        # Payload - 18 octets
        payload: 0x 22 22 22 22 22 22 22 22
        payload: 0x 22 22 22 22 22 22 22 22
        payload: 0x 22 22
      )pb");
  RunPacketParseTest("PTP event packet (valid)",
                     R"pb(
                       # Ethernet header.
                       ethernet_destination: 0xffeeddccbbaa
                       ethernet_source: 0x554433221100
                       ethertype: 0x86DD
                       # IPv6 header.
                       version: 0x6
                       dscp: 0b000000
                       ecn: 0b00
                       flow_label: 0x12345
                       payload_length: 0x003c
                       next_header: 0x11  # UDP
                       hop_limit: 0x42
                       ipv6_source: 0x00001111222233334444555566667777
                       ipv6_destination: 0x88889999aaaabbbbccccddddeeeeffff
                       # UDP Header
                       source_port: 0x08ae       # 2222
                       destination_port: 0x013f  # 319
                       length: 0x003c
                       checksum: 0x0000
                       # PTP Header
                       transport_specific: 0x0
                       message_type: 0x0
                       reserved0: 0x0
                       version_ptp: 0x0
                       message_length: 0x0034
                       domain_number: 0x00
                       reserved1: 0x00
                       flags: 0x0000
                       correction_field: 0x0000000000000000
                       reserved2: 0x00000000
                       source_port_identity: 0x00000000000000000000
                       sequence_id: 0x0000
                       control_field: 0x00
                       log_message_interval: 0x00
                       # Payload - 18 octets
                       payload: 0x 22 22 22 22 22 22 22 22
                       payload: 0x 22 22 22 22 22 22 22 22
                       payload: 0x 22 22
                     )pb");
  RunPacketParseTest("PTP general packet (valid)",
                     R"pb(
                       # Ethernet header.
                       ethernet_destination: 0xffeeddccbbaa
                       ethernet_source: 0x554433221100
                       ethertype: 0x86DD
                       # IPv6 header.
                       version: 0x6
                       dscp: 0b000000
                       ecn: 0b00
                       flow_label: 0x12345
                       payload_length: 0x003c
                       next_header: 0x11  # UDP
                       hop_limit: 0x42
                       ipv6_source: 0x00001111222233334444555566667777
                       ipv6_destination: 0x88889999aaaabbbbccccddddeeeeffff
                       # UDP Header
                       source_port: 0x08ae       # 2222
                       destination_port: 0x0140  # 320
                       length: 0x003c
                       checksum: 0x0000
                       # PTP Header
                       transport_specific: 0x0
                       message_type: 0x0
                       reserved0: 0x0
                       version_ptp: 0x0
                       message_length: 0x0034
                       domain_number: 0x00
                       reserved1: 0x00
                       flags: 0x0000
                       correction_field: 0x0000000000000000
                       reserved2: 0x00000000
                       source_port_identity: 0x00000000000000000000
                       sequence_id: 0x0000
                       control_field: 0x00
                       log_message_interval: 0x00
                       # Payload - 18 octets
                       payload: 0x 22 22 22 22 22 22 22 22
                       payload: 0x 22 22 22 22 22 22 22 22
                       payload: 0x 22 22
                     )pb");
  RunPacketParseTest("PTP packet is too short (invalid)",
                     R"pb(
                       # Ethernet header.
                       ethernet_destination: 0xffeeddccbbaa
                       ethernet_source: 0x554433221100
                       ethertype: 0x86DD
                       # IPv6 header.
                       version: 0x6
                       dscp: 0b000000
                       ecn: 0b00
                       flow_label: 0x12345
                       payload_length: 0x0029
                       next_header: 0x11  # UDP
                       hop_limit: 0x42
                       ipv6_source: 0x00001111222233334444555566667777
                       ipv6_destination: 0x88889999aaaabbbbccccddddeeeeffff
                       # UDP Header
                       source_port: 0x08ae       # 2222
                       destination_port: 0x013f  # 319
                       length: 0x0029
                       checksum: 0xf57b
                       # PTP Header
                       transport_specific: 0x0
                       message_type: 0x0
                       reserved0: 0x0
                       version_ptp: 0x0
                       message_length: 0x0034
                       domain_number: 0x00
                       reserved1: 0x00
                       flags: 0x0000
                       correction_field: 0x0000000000000000
                       reserved2: 0x00000000
                       source_port_identity: 0x00000000000000000000
                       sequence_id: 0x0000
                       control_field: 0x00
                     )pb");
  RunPacketParseTest("Inner and outer UDP checksums can both be zero (valid)",
                     R"pb(
                       # Ethernet header
                       ethernet_destination: 0xaabbccddeeff
                       ethernet_source: 0x112233445566
                       ethertype: 0x86DD
                       # IPv6 header.
                       version: 0x6
                       dscp: 0b000000
                       ecn: 0b00
                       flow_label: 0x12345
                       payload_length: 0x0032
                       next_header: 0x11  # UDP
                       hop_limit: 0x42
                       ipv6_source: 0x00001111222233334444555566667777
                       ipv6_destination: 0x88889999aaaabbbbccccddddeeeeffff
                       # UDP header
                       source_port: 0x0014
                       destination_port: 0x03e8  # 1000
                       length: 0x0032
                       checksum: 0x0000
                       # PSP Header
                       next_header: 0x11  # UDP
                       header_ext_length: 0x00
                       reserved0: 0b00
                       crypt_offset: 0b000010
                       sample_bit: 0b0
                       drop_bit: 0b0
                       version: 0x1
                       virtualization_cookie_present: 0b0
                       reserved1: 0b1
                       security_parameters_index: 0x00000000
                       initialization_vector: 0x0000000000000000
                       # Inner UDP Header
                       source_port: 0xbeef
                       destination_port: 0xabcd
                       length: 0x001a
                       checksum: 0x0000
                       # Payload - 18 octets
                       payload: 0x 22 22 22 22 22 22 22 22
                       payload: 0x 22 22 22 22 22 22 22 22
                       payload: 0x 22 22
                     )pb");
  RunPacketParseTest(
      "Inner UDP checksum can be anything, but the outer checksum must be "
      "correct (valid)",
      R"pb(
        # Ethernet header
        ethernet_destination: 0xaabbccddeeff
        ethernet_source: 0x112233445566
        ethertype: 0x86DD
        # IPv6 header.
        version: 0x6
        dscp: 0b000000
        ecn: 0b00
        flow_label: 0x12345
        payload_length: 0x0032
        next_header: 0x11  # UDP
        hop_limit: 0x42
        ipv6_source: 0x00001111222233334444555566667777
        ipv6_destination: 0x88889999aaaabbbbccccddddeeeeffff
        # UDP header
        source_port: 0x0014
        destination_port: 0x03e8  # 1000
        length: 0x0032
        checksum: 0x4a7d
        # PSP Header
        next_header: 0x11  # UDP
        header_ext_length: 0x00
        reserved0: 0b00
        crypt_offset: 0b000010
        sample_bit: 0b0
        drop_bit: 0b0
        version: 0x1
        virtualization_cookie_present: 0b0
        reserved1: 0b1
        security_parameters_index: 0x00000000
        initialization_vector: 0x0000000000000000
        # Inner UDP Header
        source_port: 0xbeef
        destination_port: 0xabcd
        length: 0x001a
        checksum: 0x0002
        # Payload - 18 octets
        payload: 0x 22 22 22 22 22 22 22 22
        payload: 0x 22 22 22 22 22 22 22 22
        payload: 0x 22 22
      )pb");
  RunPacketParseTest(
      "Inner UDP checksum can be anything, but the outer checksum must be "
      "correct (invalid)",
      R"pb(
        # Ethernet header
        ethernet_destination: 0xaabbccddeeff
        ethernet_source: 0x112233445566
        ethertype: 0x86DD
        # IPv6 header.
        version: 0x6
        dscp: 0b000000
        ecn: 0b00
        flow_label: 0x12345
        payload_length: 0x0032
        next_header: 0x11  # UDP
        hop_limit: 0x42
        ipv6_source: 0x00001111222233334444555566667777
        ipv6_destination: 0x88889999aaaabbbbccccddddeeeeffff
        # UDP header
        source_port: 0x0014
        destination_port: 0x03e8  # 1000
        length: 0x0032
        checksum: 0x0001
        # PSP Header
        next_header: 0x11  # UDP
        header_ext_length: 0x00
        reserved0: 0b00
        crypt_offset: 0b000010
        sample_bit: 0b0
        drop_bit: 0b0
        version: 0x1
        virtualization_cookie_present: 0b0
        reserved1: 0b1
        security_parameters_index: 0x00000000
        initialization_vector: 0x0000000000000000
        # Inner UDP Header
        source_port: 0xbeef
        destination_port: 0xabcd
        length: 0x001a
        checksum: 0x0001
        # Payload - 18 octets
        payload: 0x 22 22 22 22 22 22 22 22
        payload: 0x 22 22 22 22 22 22 22 22
        payload: 0x 22 22
      )pb");
  RunPacketParseTest("PSP packet unencrypted UDP (valid)",
                     R"pb(
                       # Ethernet header
                       ethernet_destination: 0xaabbccddeeff
                       ethernet_source: 0x112233445566
                       ethertype: 0x86DD
                       # IPv6 header.
                       version: 0x6
                       dscp: 0b000000
                       ecn: 0b00
                       flow_label: 0x12345
                       payload_length: 0x0032
                       next_header: 0x11  # UDP
                       hop_limit: 0x42
                       ipv6_source: 0x00001111222233334444555566667777
                       ipv6_destination: 0x88889999aaaabbbbccccddddeeeeffff
                       # UDP header
                       source_port: 0x0014
                       destination_port: 0x03e8  # 1000
                       length: 0x0032
                       checksum: 0x0000
                       # PSP Header
                       next_header: 0x11  # UDP
                       header_ext_length: 0x00
                       reserved0: 0b00
                       crypt_offset: 0b000010
                       sample_bit: 0b0
                       drop_bit: 0b0
                       version: 0x1
                       virtualization_cookie_present: 0b0
                       reserved1: 0b1
                       security_parameters_index: 0x00000000
                       initialization_vector: 0x0000000000000000
                       # Inner UDP Header
                       source_port: 0xbeef
                       destination_port: 0xabcd
                       length: 0x001a
                       checksum: 0x0025
                       # Payload - 18 octets
                       payload: 0x 22 22 22 22 22 22 22 22
                       payload: 0x 22 22 22 22 22 22 22 22
                       payload: 0x 22 22
                     )pb");
  RunPacketParseTest("PSP packet with encrypted UDP (valid)",
                     R"pb(
                       # Ethernet header
                       ethernet_destination: 0xaabbccddeeff
                       ethernet_source: 0x112233445566
                       ethertype: 0x86DD
                       # IPv6 header.
                       version: 0x6
                       dscp: 0b000000
                       ecn: 0b00
                       flow_label: 0x12345
                       payload_length: 0x002a
                       next_header: 0x11  # UDP
                       hop_limit: 0x42
                       ipv6_source: 0x00001111222233334444555566667777
                       ipv6_destination: 0x88889999aaaabbbbccccddddeeeeffff
                       # UDP header
                       source_port: 0x0014
                       destination_port: 0x03e8  # 1000
                       length: 0x002a
                       checksum: 0x0000
                       # PSP Header
                       next_header: 0x11  # UDP
                       header_ext_length: 0x00
                       reserved0: 0b00
                       crypt_offset: 0b000000
                       sample_bit: 0b0
                       drop_bit: 0b0
                       version: 0x1
                       virtualization_cookie_present: 0b0
                       reserved1: 0b1
                       security_parameters_index: 0x00000000
                       initialization_vector: 0x0000000000000000
                       # Payload - 18 octets
                       payload: 0x 22 22 22 22 22 22 22 22
                       payload: 0x 22 22 22 22 22 22 22 22
                       payload: 0x 22 22
                     )pb");
  RunPacketParseTest("PSP packet with virtualization cookie (unsupported)",
                     R"pb(
                       # Ethernet header
                       ethernet_destination: 0xaabbccddeeff
                       ethernet_source: 0x112233445566
                       ethertype: 0x86DD
                       # IPv6 header.
                       version: 0x6
                       dscp: 0b000000
                       ecn: 0b00
                       flow_label: 0x12345
                       payload_length: 0x002a
                       next_header: 0x11  # UDP
                       hop_limit: 0x42
                       ipv6_source: 0x00001111222233334444555566667777
                       ipv6_destination: 0x88889999aaaabbbbccccddddeeeeffff
                       # UDP header
                       source_port: 0x0014
                       destination_port: 0x03e8  # 1000
                       length: 0x002a
                       checksum: 0x0000
                       # PSP Header
                       next_header: 0x04
                       header_ext_length: 0x00
                       reserved0: 0b00
                       crypt_offset: 0b000000
                       sample_bit: 0b0
                       drop_bit: 0b0
                       version: 0x1
                       virtualization_cookie_present: 0b1
                       reserved1: 0b1
                       security_parameters_index: 0x00000000
                       initialization_vector: 0x0000000000000000
                       # Payload - 18 octets
                       payload: 0x 22 22 22 22 22 22 22 22
                       payload: 0x 22 22 22 22 22 22 22 22
                       payload: 0x 22 22
                     )pb");
  RunPacketParseTest("PSP packet that is too short (invalid)",
                     R"pb(
                       # Ethernet header
                       ethernet_destination: 0xaabbccddeeff
                       ethernet_source: 0x112233445566
                       ethertype: 0x86DD
                       # IPv6 header.
                       version: 0x6
                       dscp: 0b000000
                       ecn: 0b00
                       flow_label: 0x12345
                       payload_length: 0x0010
                       next_header: 0x11  # UDP
                       hop_limit: 0x42
                       ipv6_source: 0x00001111222233334444555566667777
                       ipv6_destination: 0x88889999aaaabbbbccccddddeeeeffff
                       # UDP header
                       source_port: 0x0014
                       destination_port: 0x03e8  # 1000
                       length: 0x0010
                       checksum: 0x0000
                       # PSP Header
                       next_header: 0x11  # UDP
                       header_ext_length: 0x00
                       reserved0: 0b00
                       crypt_offset: 0b000000
                       sample_bit: 0b0
                       drop_bit: 0b0
                       version: 0x1
                       virtualization_cookie_present: 0b0
                       reserved1: 0b1
                       security_parameters_index: 0x00000000
                     )pb");
}  // NOLINT(readability/fn_size)

void RunProtoPacketTests() {
  RunProtoPacketTest("UDP header not preceded by other header",
                     gutil::ParseProtoOrDie<Packet>(R"pb(
                       headers {
                         udp_header {
                           source_port: "0x0014"
                           destination_port: "0x000a"
                           length: "0x000a"
                           checksum: "0x35c5"
                         }
                       }
                       payload: "Hi"
                     )pb"));

  RunProtoPacketTest("UDP header not preceded by IP header",
                     gutil::ParseProtoOrDie<Packet>(R"pb(
                       headers {
                         ethernet_header {
                           ethernet_destination: "aa:bb:cc:dd:ee:ff"
                           ethernet_source: "11:22:33:44:55:66"
                           ethertype: "0x000a"
                         }
                       }
                       headers {
                         udp_header {
                           source_port: "0x0014"
                           destination_port: "0x000a"
                           length: "0x000a"
                           checksum: "0x35c5"
                         }
                       }
                       payload: "Hi"
                     )pb"));

  RunProtoPacketTest(
      "UDP header empty length and checksum",
      gutil::ParseProtoOrDie<Packet>(R"pb(
        headers {
          ethernet_header {
            ethernet_destination: "aa:bb:cc:dd:ee:ff"
            ethernet_source: "11:22:33:44:55:66"
            ethertype: "0x0800"
          }
        }
        headers {
          ipv4_header {
            version: "0x4"
            ihl: "0x5"
            dscp: "0x1b"
            ecn: "0x1"
            identification: "0x0000"
            flags: "0x0"
            fragment_offset: "0x0000"
            ttl: "0x10"
            protocol: "0x11"  # UDP
            ipv4_source: "192.168.0.31"
            ipv4_destination: "192.168.0.30"
          }
        }
        headers {
          udp_header { source_port: "0x0014" destination_port: "0x000a" }
        }
        payload: "Some random payload."
      )pb"));

  RunProtoPacketTest(
      "UDP header illegally succeeding IPv6 header whose next_header is not "
      "UDP",
      gutil::ParseProtoOrDie<Packet>(R"pb(
        headers {
          ethernet_header {
            ethernet_destination: "aa:bb:cc:dd:ee:ff"
            ethernet_source: "11:22:33:44:55:66"
            ethertype: "0x86dd"
          }
        }
        headers {
          ipv6_header {
            version: "0x6"
            dscp: "0x1b"
            ecn: "0x1"
            flow_label: "0x12345"
            payload_length: "0x000a"
            next_header: "0x90"  # some unassigned protocol
            hop_limit: "0x03"
            ipv6_source: "0000:1111:2222:3333:4444:5555:6666:7777"
            ipv6_destination: "8888:9999:aaaa:bbbb:cccc:dddd:eeee:ffff"
          }
        }
        headers {
          udp_header { source_port: "0x0014" destination_port: "0x000a" }
        }
        payload: "Hi"
      )pb"));

  RunProtoPacketTest("TCP header whose options field is not word-aligned",
                     gutil::ParseProtoOrDie<Packet>(R"pb(
                       headers {
                         tcp_header {
                           source_port: "0x0001"
                           destination_port: "0x0002"
                           sequence_number: "0x00000001"
                           acknowledgement_number: "0x00000000"
                           rest_of_header: "0x000000000000000"
                           uninterpreted_options: "0x00"
                         }
                       }
                     )pb"));

  RunProtoPacketTest(
      "TCP header whose options field is too long",
      gutil::ParseProtoOrDie<Packet>(R"pb(
        headers {
          tcp_header {
            source_port: "0x0001"
            destination_port: "0x0002"
            sequence_number: "0x00000001"
            acknowledgement_number: "0x00000000"
            rest_of_header: "0x000000000000000"
            uninterpreted_options: "0x0000000000000000000000000000000000000000000000000000000000000000000000000000000000000000"  # 11 * 32 bits
          }
        }
      )pb"));

  RunProtoPacketTest("IPv4 without computed fields",
                     gutil::ParseProtoOrDie<Packet>(R"pb(
                       headers {
                         ethernet_header {
                           ethernet_destination: "aa:bb:cc:dd:ee:ff"
                           ethernet_source: "11:22:33:44:55:66"
                           ethertype: "0x0800"
                         }
                       }
                       headers {
                         ipv4_header {
                           dscp: "0x1b"
                           ecn: "0x1"
                           identification: "0xa3cd"
                           flags: "0x0"
                           fragment_offset: "0x0000"
                           ttl: "0x10"
                           protocol: "0x05"
                           ipv4_source: "10.0.0.1"
                           ipv4_destination: "20.0.0.3"
                         }
                       }
                       payload: "payloads everywhere"
                     )pb"));

  RunProtoPacketTest("Ipv4 empty ihl, invalid options",
                     gutil::ParseProtoOrDie<Packet>(R"pb(
                       headers {
                         ethernet_header {
                           ethernet_destination: "aa:bb:cc:dd:ee:ff"
                           ethernet_source: "11:22:33:44:55:66"
                           ethertype: "0x0800"
                         }
                       }
                       headers {
                         ipv4_header {
                           version: "0x4"
                           dscp: "0x1b"
                           ecn: "0x1"
                           total_length: "0x0025"
                           identification: "0xa3cd"
                           flags: "0x0"
                           fragment_offset: "0x0000"
                           ttl: "0x10"
                           protocol: "0x05"  # some unsupported protocol
                           checksum: "0xe887"
                           ipv4_source: "10.0.0.1"
                           ipv4_destination: "20.0.0.3"
                           uninterpreted_options: "0x12"
                         }
                       }
                       payload: "A somewhat longer payload."
                     )pb"));

  RunProtoPacketTest("Ipv4 empty ihl, valid options",
                     gutil::ParseProtoOrDie<Packet>(R"pb(
                       headers {
                         ethernet_header {
                           ethernet_destination: "aa:bb:cc:dd:ee:ff"
                           ethernet_source: "11:22:33:44:55:66"
                           ethertype: "0x0800"
                         }
                       }
                       headers {
                         ipv4_header {
                           version: "0x4"
                           dscp: "0x011011"
                           ecn: "0x01"
                           total_length: "0x0034"
                           identification: "0xa3cd"
                           flags: "0x000"
                           fragment_offset: "0x0000000000000"
                           ttl: "0x10"
                           protocol: "0x05"  # some unsupported protocol
                           checksum: "0xe887"
                           ipv4_source: "0x0a000001"
                           ipv4_destination: "0x14000003"
                           uninterpreted_options: "0x12345678"
                         }
                       }
                       payload: "A somewhat longer payload."
                     )pb"));

  RunProtoPacketTest("IPv4 with various invalid fields",
                     gutil::ParseProtoOrDie<Packet>(R"pb(
                       headers {
                         ethernet_header {
                           ethernet_destination: "aa:bb:cc:dd:ee:ff"
                           ethertype: "0x0800"
                         }
                       }
                       headers {
                         ipv4_header {
                           version: "0x3"
                           ihl: "0x6k"
                           dscp: "0x1b"
                           ecn: "0x1"
                           identification: "0xa3cd"
                           flags: "0x0"
                           fragment_offset: "0x0000"
                           ttl: "0x10"
                           protocol: "0x05"
                           ipv4_source: "ffff:1::"
                           ipv4_destination: "20.0.0.3"
                         }
                       }
                       payload: "Hi"
                     )pb"));

  RunProtoPacketTest("IPv6 without computed fields",
                     gutil::ParseProtoOrDie<Packet>(R"pb(
                       headers {
                         ethernet_header {
                           ethernet_destination: "aa:bb:cc:dd:ee:ff"
                           ethernet_source: "11:22:33:44:55:66"
                           ethertype: "0x86dd"
                         }
                       }
                       headers {
                         ipv6_header {
                           dscp: "0x1b"
                           ecn: "0x1"
                           flow_label: "0x12345"
                           next_header: "0x05"
                           hop_limit: "0x10"
                           ipv6_source: "::"
                           ipv6_destination: "f::f"
                         }
                       }
                       payload: "Hello"
                     )pb"));

  RunProtoPacketTest("IPv6 with various invalid fields",
                     gutil::ParseProtoOrDie<Packet>(R"pb(
                       headers {
                         ethernet_header {
                           ethernet_destination: "aa:bb:cc:dd:ee:ff"
                           ethernet_source: "11:22:33:44:55:66"
                           ethertype: "0x86dd"
                         }
                       }
                       headers {
                         ipv6_header {
                           version: "0x4"
                           dscp: "1b"
                           ecn: "0b01"
                           flow_label: "0x1234"
                           payload_length: "0x0000"
                           next_header: "0x050"
                           hop_limit: "0x1"
                           ipv6_source: "20.0.0.3"
                           ipv6_destination: ":"
                         }
                       }
                       payload: "I am the payload"
                     )pb"));

  RunProtoPacketTest("IPv6 packet with IPv4 ethertype",
                     gutil::ParseProtoOrDie<Packet>(R"pb(
                       headers {
                         ethernet_header {
                           ethernet_destination: "aa:bb:cc:dd:ee:ff"
                           ethernet_source: "11:22:33:44:55:66"
                           ethertype: "0x0800"
                         }
                       }
                       headers {
                         ipv6_header {
                           version: "0x6"
                           dscp: "0x1b"
                           ecn: "0x1"
                           flow_label: "0x12345"
                           payload_length: "0x0000"
                           next_header: "0x05"
                           hop_limit: "0x10"
                           ipv6_source: "::"
                           ipv6_destination: "f::f"
                         }
                       }
                     )pb"));

  RunProtoPacketTest("IPv6 packet without IPv6 header",
                     gutil::ParseProtoOrDie<Packet>(R"pb(
                       headers {
                         ethernet_header {
                           ethernet_destination: "aa:bb:cc:dd:ee:ff"
                           ethernet_source: "11:22:33:44:55:66"
                           ethertype: "0x86dd"
                         }
                       }
                       payload: "hi"
                     )pb"));

  RunProtoPacketTest("ARP packet without computed fields",
                     gutil::ParseProtoOrDie<Packet>(
                         R"pb(
                           headers {
                             ethernet_header {
                               ethernet_destination: "ff:ff:ff:ff:ff:ff"
                               ethernet_source: "11:22:33:44:55:66"
                               ethertype: "0x0806"
                             }
                           }
                           headers {
                             arp_header {
                               operation: "0x0001"
                               sender_hardware_address: "11:22:33:44:55:66"
                               sender_protocol_address: "1.2.3.4"
                               target_hardware_address: "00:00:00:00:00:00"
                               target_protocol_address: "1.2.3.5"
                             }
                           }
                         )pb"));
  RunProtoPacketTest("ARP packet with unsupported computed field values",
                     gutil::ParseProtoOrDie<Packet>(
                         R"pb(
                           headers {
                             ethernet_header {
                               ethernet_destination: "ff:ff:ff:ff:ff:ff"
                               ethernet_source: "11:22:33:44:55:66"
                               ethertype: "0x0806"
                             }
                           }
                           headers {
                             arp_header {
                               hardware_type: "0x0002"
                               protocol_type: "0x0801"
                               hardware_length: "0x07"
                               protocol_length: "0x05"
                               operation: "0x0001"
                               sender_hardware_address: "11:22:33:44:55:66"
                               sender_protocol_address: "1.2.3.4"
                               target_hardware_address: "00:00:00:00:00:00"
                               target_protocol_address: "1.2.3.5"
                             }
                           }
                         )pb"));

  RunProtoPacketTest(
      "ICMPv4 packet without computed fields",
      gutil::ParseProtoOrDie<Packet>(R"pb(
        headers {
          ethernet_header {
            ethernet_destination: "08:00:20:86:35:4b"
            ethernet_source: "00:e0:f7:26:3f:e9"
            ethertype: "0x0800"
          }
        }
        headers {
          ipv4_header {
            dscp: "0x00"
            ecn: "0x0"
            identification: "0xaafb"
            flags: "0x2"
            fragment_offset: "0x0000"
            ttl: "0xfc"
            protocol: "0x01"
            ipv4_source: "139.133.233.2"
            ipv4_destination: "139.133.217.110"
          }
        }
        headers {
          icmp_header { type: "0x00" code: "0x00" rest_of_header: "0x1e600000" }
        }
        payload: "ICMPv4 packet without computed fields"
      )pb"));
  RunProtoPacketTest(
      "ICMPv6 packet without computed fields",
      gutil::ParseProtoOrDie<Packet>(R"pb(
        headers {
          ethernet_header {
            ethernet_destination: "c2:01:51:fa:00:00"
            ethernet_source: "c2:00:51:fa:00:00"
            ethertype: "0x86dd"
          }
        }
        headers {
          ipv6_header {
            dscp: "0x00"
            ecn: "0x0"
            flow_label: "0x00000"
            next_header: "0x3a"
            hop_limit: "0x40"
            ipv6_source: "2001:db8:0:12::1"
            ipv6_destination: "2001:db8:0:12::2"
          }
        }
        headers {
          icmp_header { type: "0x80" code: "0x00" rest_of_header: "0x110d0000" }
        }
        payload: "ICMPv6 packet without computed fields"
      )pb"));
  RunProtoPacketTest(
      "ICMP packet without a preceding IP header",
      gutil::ParseProtoOrDie<Packet>(R"pb(
        headers {
          ethernet_header {
            ethernet_destination: "c2:01:51:fa:00:00"
            ethernet_source: "c2:00:51:fa:00:00"
            ethertype: "0x86dd"
          }
        }
        headers {
          icmp_header { type: "0x80" code: "0x00" rest_of_header: "0x110d0000" }
        }
        payload: "ICMP packet without a preceding IP header"
      )pb"));
  RunProtoPacketTest("VLAN ARP packet",
                     gutil::ParseProtoOrDie<Packet>(
                         R"pb(
                           headers {
                             ethernet_header {
                               ethernet_destination: "ff:ff:ff:ff:ff:ff"
                               ethernet_source: "11:22:33:44:55:66"
                               ethertype: "0x8100"
                             }
                           }
                           headers {
                             vlan_header {
                               priority_code_point: "0x0"
                               drop_eligible_indicator: "0x1"
                               vlan_identifier: "0x123"
                               ethertype: "0x0806"
                             }
                           }
                           headers {
                             arp_header {
                               operation: "0x0001"
                               sender_hardware_address: "11:22:33:44:55:66"
                               sender_protocol_address: "1.2.3.4"
                               target_hardware_address: "00:00:00:00:00:00"
                               target_protocol_address: "1.2.3.5"
                             }
                           }
                         )pb"));
  RunProtoPacketTest("Uninitialized (empty packet) - should be invalid",
                     gutil::ParseProtoOrDie<Packet>(R"pb()pb"));
  RunProtoPacketTest(
      "GRE Ipv4 Encapsulated with Ipv6 Header (Valid)",
      gutil::ParseProtoOrDie<Packet>(R"pb(
        headers {
          ethernet_header {
            ethernet_destination: "c2:01:51:fa:00:00"
            ethernet_source: "c2:00:51:fa:00:00"
            ethertype: "0x86dd"
          }
        }
        headers {
          ipv6_header {
            version: "0x6"
            dscp: "0x00"
            ecn: "0x0"
            flow_label: "0x00000"
            payload_length: "0x011e"
            next_header: "0x2f"
            hop_limit: "0x3f"
            ipv6_source: "2607:f8b0:c150:10::"
            ipv6_destination: "2002:a05:6860:749::"
          }
        }
        headers {
          gre_header {
            checksum_present: "0x0"
            reserved0: "0x000"
            version: "0x0"
            protocol_type: "0x0800"
          }
        }
        headers {
          ipv4_header {
            version: "0x4"
            ihl: "0x5"
            dscp: "0x00"
            ecn: "0x0"
            total_length: "0x011a"
            identification: "0x0000"
            flags: "0x0"
            fragment_offset: "0x0000"
            ttl: "0x3f"
            protocol: "0x01"
            checksum: "0x753a"
            ipv4_source: "128.0.0.0"
            ipv4_destination: "185.168.204.0"
          }
        }
        headers {
          icmp_header {
            type: "0x00"
            code: "0x00"
            checksum: "0x00e4"
            rest_of_header: "0x00000000"
          }
        }
        payload: "test packet #5: ROUTING_PINBALLL3TOGROUP_FLOW: ipv4_table_entry \t { match { vrf_id: \"vrf-210\" ipv4_dst { value: \"185.168.204.0\" prefix_length: 28 } } action { set_wcmp_group_id_and_metadata { wcmp_group_id: \"group-4294934578\" route_metadata: \"0x01\" } } }"
      )pb"));
  RunProtoPacketTest("SAI P4 BMv2 packet_in Header (Valid)",
                     gutil::ParseProtoOrDie<Packet>(
                         R"pb(
                           headers {
                             sai_p4_bmv2_packet_in_header {
                               ingress_port: "0x001"
                               target_egress_port: "0x002"
                               unused_pad: "0x00"
                             }
                           }
                           headers {
                             ethernet_header {
                               ethernet_destination: "ff:ff:ff:ff:ff:ff"
                               ethernet_source: "11:22:33:44:55:66"
                               ethertype: "0x0806"
                             }
                           }
                           headers {
                             arp_header {
                               operation: "0x0001"
                               sender_hardware_address: "11:22:33:44:55:66"
                               sender_protocol_address: "1.2.3.4"
                               target_hardware_address: "00:00:00:00:00:00"
                               target_protocol_address: "1.2.3.5"
                             }
                           }
                         )pb"),
                     /*first_header=*/Header::kSaiP4Bmv2PacketInHeader);
  RunProtoPacketTest(
      "SAI P4 BMv2 packet_in Header ingress_port number out of range (Invalid)",
      gutil::ParseProtoOrDie<Packet>(
          R"pb(
            headers {
              sai_p4_bmv2_packet_in_header {
                ingress_port: "0xf00"
                target_egress_port: "0x002"
                unused_pad: "0x00"
              }
            }
            headers {
              ethernet_header {
                ethernet_destination: "ff:ff:ff:ff:ff:ff"
                ethernet_source: "11:22:33:44:55:66"
                ethertype: "0x0806"
              }
            }
            headers {
              arp_header {
                operation: "0x0001"
                sender_hardware_address: "11:22:33:44:55:66"
                sender_protocol_address: "1.2.3.4"
                target_hardware_address: "00:00:00:00:00:00"
                target_protocol_address: "1.2.3.5"
              }
            }
          )pb"),
      /*first_header=*/Header::kSaiP4Bmv2PacketInHeader);
  RunProtoPacketTest(
      "SAI P4 BMv2 packet_in Header target_egress_port number out of range "
      "(Invalid)",
      gutil::ParseProtoOrDie<Packet>(
          R"pb(
            headers {
              sai_p4_bmv2_packet_in_header {
                ingress_port: "0x001"
                target_egress_port: "0xf00"
                unused_pad: "0x00"
              }
            }
            headers {
              ethernet_header {
                ethernet_destination: "ff:ff:ff:ff:ff:ff"
                ethernet_source: "11:22:33:44:55:66"
                ethertype: "0x0806"
              }
            }
            headers {
              arp_header {
                operation: "0x0001"
                sender_hardware_address: "11:22:33:44:55:66"
                sender_protocol_address: "1.2.3.4"
                target_hardware_address: "00:00:00:00:00:00"
                target_protocol_address: "1.2.3.5"
              }
            }
          )pb"),
      /*first_header=*/Header::kSaiP4Bmv2PacketInHeader);
  RunProtoPacketTest(
      "PSAMP packet header (valid)", gutil::ParseProtoOrDie<Packet>(R"pb(
        headers {
          ethernet_header {
            ethernet_destination: "ff:ee:dd:cc:bb:aa"
            ethernet_source: "55:44:33:22:11:00"
            ethertype: "0x86dd"
          }
        }
        headers {
          ipv6_header {
            version: "0x6"
            dscp: "0x00"
            ecn: "0x0"
            flow_label: "0x12345"
            payload_length: "0x0046"
            next_header: "0x11"  # UDP
            hop_limit: "0x42"
            ipv6_source: "2607:f8b0:c150:10::"
            ipv6_destination: "2002:a05:6860:749::"
          }
        }
        headers {
          udp_header {
            source_port: "0x08ae"       # 2222
            destination_port: "0x1283"  # 4739
            length: "0x0046"            # 70
            checksum: "0x0000"
          }
        }
        headers {
          ipfix_header {
            version: "0x000a"
            length: "0x003e"
            export_time: "0x64c18c23"  # 1690405923 - 2023-07-26 5:12:03PM EST
            sequence_number: "0x00000001"
            observation_domain_id: "0x00000001"
          }
        }
        headers {
          psamp_header {
            template_id: "0x0000"
            length: "0x002e"
            observation_time: "0x1775873b16a19e00"  # 1690405923000000000
            flowset: "0x04d2"                       # 1234
            next_hop_index: "0x0000"
            epoch: "0xabcd"
            ingress_port: "0x000d"
            egress_port: "0x000f"
            user_meta_field: "0x0000"
            dlb_id: "0x00"
            variable_length: "0xff"
            packet_sampled_length: "0x0012"
          }
        }
        payload: "AAAAAAAAAAAAAAAAAA"  # 18 octets
      )pb"));
  // UpdateMissingComputedFields should not update anything here - all fields
  // are in place but not correct.
  RunProtoPacketTest(
      "PSAMP packet header (length of IPFIX & PSAMP is invalid)",
      gutil::ParseProtoOrDie<Packet>(R"pb(
        headers {
          ethernet_header {
            ethernet_destination: "ff:ee:dd:cc:bb:aa"
            ethernet_source: "55:44:33:22:11:00"
            ethertype: "0x86dd"
          }
        }
        headers {
          ipv6_header {
            version: "0x6"
            dscp: "0x00"
            ecn: "0x0"
            flow_label: "0x12345"
            payload_length: "0x0046"
            next_header: "0x11"  # UDP
            hop_limit: "0x42"
            ipv6_source: "2607:f8b0:c150:10::"
            ipv6_destination: "2002:a05:6860:749::"
          }
        }
        headers {
          udp_header {
            source_port: "0x08ae"       # 2222
            destination_port: "0x1283"  # 4739
            length: "0x0046"            # 70
            checksum: "0x0000"
          }
        }
        headers {
          ipfix_header {
            version: "0x000a"
            length: "0x0000"
            export_time: "0x64c18c23"  # 1690405923 - 2023-07-26 5:12:03PM EST
            sequence_number: "0x00000001"
            observation_domain_id: "0x00000001"
          }
        }
        headers {
          psamp_header {
            template_id: "0x0000"
            length: "0x0000"
            observation_time: "0x1775873b16a19e00"  # 1690405923000000000
            flowset: "0x04d2"                       # 1234
            next_hop_index: "0x0000"
            epoch: "0xabcd"
            ingress_port: "0x000d"
            egress_port: "0x000f"
            user_meta_field: "0x0000"
            dlb_id: "0x00"
            variable_length: "0xff"
            packet_sampled_length: "0x0001"
          }
        }
        payload: "AAAAAAAAAAAAAAAAAA"  # 18 octets
      )pb"));
  RunProtoPacketTest(
      "PSAMP packet header (UDP checksum invalid)",
      gutil::ParseProtoOrDie<Packet>(R"pb(
        headers {
          ethernet_header {
            ethernet_destination: "ff:ee:dd:cc:bb:aa"
            ethernet_source: "55:44:33:22:11:00"
            ethertype: "0x86dd"
          }
        }
        headers {
          ipv6_header {
            version: "0x6"
            dscp: "0x00"
            ecn: "0x0"
            flow_label: "0x12345"
            payload_length: "0x0046"
            next_header: "0x11"  # UDP
            hop_limit: "0x42"
            ipv6_source: "2607:f8b0:c150:10::"
            ipv6_destination: "2002:a05:6860:749::"
          }
        }
        headers {
          udp_header {
            source_port: "0x08ae"       # 2222
            destination_port: "0x1283"  # 4739
            length: "0x0046"            # 70
            checksum: "0x0011"
          }
        }
        headers {
          ipfix_header {
            version: "0x000a"
            length: "0x003e"
            export_time: "0x64c18c23"  # 1690405923 - 2023-07-26 5:12:03PM EST
            sequence_number: "0x00000001"
            observation_domain_id: "0x00000001"
          }
        }
        headers {
          psamp_header {
            template_id: "0x0000"
            length: "0x002e"
            observation_time: "0x1775873b16a19e00"  # 1690405923000000000
            flowset: "0x04d2"                       # 1234
            next_hop_index: "0x0000"
            epoch: "0xabcd"
            ingress_port: "0x000d"
            egress_port: "0x000f"
            user_meta_field: "0x0000"
            dlb_id: "0x00"
            variable_length: "0xff"
            packet_sampled_length: "0x0012"
          }
        }
        payload: "AAAAAAAAAAAAAAAAAA"  # 18 octets
      )pb"));
  RunProtoPacketTest("PTP packet with UDP port 319 (valid)",
                     gutil::ParseProtoOrDie<Packet>(
                         R"pb(headers {
                                ethernet_header {
                                  ethernet_destination: "00:ee:dd:cc:bb:aa"
                                  ethernet_source: "00:44:33:22:11:00"
                                  ethertype: "0x86dd"
                                }
                              }
                              headers {
                                ipv6_header {
                                  version: "0x6"
                                  dscp: "0x00"
                                  ecn: "0x0"
                                  flow_label: "0x12345"
                                  payload_length: "0x003e"
                                  next_header: "0x11"  # UDP
                                  hop_limit: "0x42"
                                  ipv6_source: "2607:f8b0:11::"
                                  ipv6_destination: "2607:f8b0:12::"
                                }
                              }
                              headers {
                                udp_header {
                                  source_port: "0x08ae"       # 2222
                                  destination_port: "0x013f"  # 319
                                  length: "0x003e"
                                  checksum: "0x0000"
                                }
                              }
                              headers {
                                ptp_header {
                                  transport_specific: "0x0"
                                  message_type: "0x0"
                                  reserved0: "0x0"
                                  version_ptp: "0x0"
                                  message_length: "0x0036"
                                  domain_number: "0x00"
                                  reserved1: "0x00"
                                  flags: "0x0000"
                                  correction_field: "0x0000000000000000"
                                  reserved2: "0x00000000"
                                  source_port_identity: "0x00000000000000000000"
                                  sequence_id: "0x0000"
                                  control_field: "0x00"
                                  log_message_interval: "0x00"
                                }
                              }
                              payload: "ABCDABCDABCDABCDABCD"  # 20 octets
                         )pb"));
  RunProtoPacketTest("PTP packet with UDP port 320 (valid)",
                     gutil::ParseProtoOrDie<Packet>(
                         R"pb(headers {
                                ethernet_header {
                                  ethernet_destination: "00:ee:dd:cc:bb:aa"
                                  ethernet_source: "00:44:33:22:11:00"
                                  ethertype: "0x86dd"
                                }
                              }
                              headers {
                                ipv6_header {
                                  version: "0x6"
                                  dscp: "0x00"
                                  ecn: "0x0"
                                  flow_label: "0x12345"
                                  payload_length: "0x003e"
                                  next_header: "0x11"  # UDP
                                  hop_limit: "0x42"
                                  ipv6_source: "2607:f8b0:11::"
                                  ipv6_destination: "2607:f8b0:12::"
                                }
                              }
                              headers {
                                udp_header {
                                  source_port: "0x08ae"       # 2222
                                  destination_port: "0x0140"  # 320
                                  length: "0x003e"
                                  checksum: "0x0000"
                                }
                              }
                              headers {
                                ptp_header {
                                  transport_specific: "0x0"
                                  message_type: "0x0"
                                  reserved0: "0x0"
                                  version_ptp: "0x0"
                                  message_length: "0x0036"
                                  domain_number: "0x00"
                                  reserved1: "0x00"
                                  flags: "0x0000"
                                  correction_field: "0x0000000000000000"
                                  reserved2: "0x00000000"
                                  source_port_identity: "0x00000000000000000000"
                                  sequence_id: "0x0000"
                                  control_field: "0x00"
                                  log_message_interval: "0x00"
                                }
                              }
                              payload: "ABCDABCDABCDABCDABCD"  # 20 octets
                         )pb"));
<<<<<<< HEAD
  RunProtoPacketTest("PTP in L2 packet (valid)",
                     gutil::ParseProtoOrDie<Packet>(
                         R"pb(headers {
                                ethernet_header {
                                  ethernet_destination: "00:ee:dd:cc:bb:aa"
                                  ethernet_source: "00:44:33:22:11:00"
                                  ethertype: "0x88f7"
                                }
                              }
                              headers {
                                ptp_header {
                                  transport_specific: "0x0"
                                  message_type: "0x0"
                                  reserved0: "0x0"
                                  version_ptp: "0x0"
                                  message_length: "0x0036"
                                  domain_number: "0x00"
                                  reserved1: "0x00"
                                  flags: "0x0000"
                                  correction_field: "0x0000000000000000"
                                  reserved2: "0x00000000"
                                  source_port_identity: "0x00000000000000000000"
                                  sequence_id: "0x0000"
                                  control_field: "0x00"
                                  log_message_interval: "0x00"
                                }
                              }
                              payload: "ABCDABCDABCDABCDABCD"  # 20 octets
                         )pb"));
  RunProtoPacketTest("PTP in L2 packet without payload (invalid)",
                     gutil::ParseProtoOrDie<Packet>(
                         R"pb(headers {
                                ethernet_header {
                                  ethernet_destination: "00:ee:dd:cc:bb:aa"
                                  ethernet_source: "00:44:33:22:11:00"
                                  ethertype: "0x88f7"
                                }
                              }
                              payload: "123456789012345678901234567890"
                                       "12345678901234"
                         )pb"));
  RunProtoPacketTest("PTP in L2 packet incorrect L3 header (invalid)",
                     gutil::ParseProtoOrDie<Packet>(
                         R"pb(headers {
                                ethernet_header {
                                  ethernet_destination: "00:ee:dd:cc:bb:aa"
                                  ethernet_source: "00:44:33:22:11:00"
                                  ethertype: "0x88f7"
                                }
                              }
                              headers {
                                arp_header {
                                  hardware_type: "0x0001"
                                  protocol_type: "0x0800"
                                  hardware_length: "0x06"
                                  protocol_length: "0x04"
                                  operation: "0x0001"
                                  sender_hardware_address: "00:11:22:33:44:55"
                                  sender_protocol_address: "10.0.0.1"
                                  target_hardware_address: "00:00:00:00:00:00"
                                  target_protocol_address: "10.0.0.2"
                                }
                              }
                              payload: "12345678901234567890123456789012345678"
                         )pb"));
  RunProtoPacketTest("PTP in L2 packet message_length incorrect (invalid)",
                     gutil::ParseProtoOrDie<Packet>(
                         R"pb(headers {
                                ethernet_header {
                                  ethernet_destination: "00:ee:dd:cc:bb:aa"
                                  ethernet_source: "00:44:33:22:11:00"
                                  ethertype: "0x88f7"
                                }
                              }
                              headers {
                                ptp_header {
                                  transport_specific: "0x0"
                                  message_type: "0x0"
                                  reserved0: "0x0"
                                  version_ptp: "0x0"
                                  message_length: "0x0036"
                                  domain_number: "0x00"
                                  reserved1: "0x00"
                                  flags: "0x0000"
                                  correction_field: "0x0000000000000000"
                                  reserved2: "0x00000000"
                                  source_port_identity: "0x00000000000000000000"
                                  sequence_id: "0x0000"
                                  control_field: "0x00"
                                  log_message_interval: "0x00"
                                }
                              }
                              payload: "123456789012"  # 12 octets
                         )pb"));
=======
>>>>>>> b0262dfb
  RunProtoPacketTest("PTP packet does not set message_length (valid)",
                     gutil::ParseProtoOrDie<Packet>(
                         R"pb(headers {
                                ethernet_header {
                                  ethernet_destination: "00:ee:dd:cc:bb:aa"
                                  ethernet_source: "00:44:33:22:11:00"
                                  ethertype: "0x86dd"
                                }
                              }
                              headers {
                                ipv6_header {
                                  version: "0x6"
                                  dscp: "0x00"
                                  ecn: "0x0"
                                  flow_label: "0x12345"
                                  payload_length: "0x003e"
                                  next_header: "0x11"  # UDP
                                  hop_limit: "0x42"
                                  ipv6_source: "2607:f8b0:11::"
                                  ipv6_destination: "2607:f8b0:12::"
                                }
                              }
                              headers {
                                udp_header {
                                  source_port: "0x08ae"       # 2222
                                  destination_port: "0x013f"  # 319
                                  length: "0x003e"
                                  checksum: "0x0000"
                                }
                              }
                              headers {
                                ptp_header {
                                  transport_specific: "0x0"
                                  message_type: "0x0"
                                  reserved0: "0x0"
                                  version_ptp: "0x0"
                                  # message_length: "0x0000"
                                  domain_number: "0x00"
                                  reserved1: "0x00"
                                  flags: "0x0000"
                                  correction_field: "0x0000000000000000"
                                  reserved2: "0x00000000"
                                  source_port_identity: "0x00000000000000000000"
                                  sequence_id: "0x0000"
                                  control_field: "0x00"
                                  log_message_interval: "0x00"
                                }
                              }
                              payload: "ABCDABCDABCDABCDABCD"  # 20 octets
                         )pb"));
  RunProtoPacketTest("PTP packet reserved fields are non-zero (invalid)",
                     gutil::ParseProtoOrDie<Packet>(
                         R"pb(headers {
                                ethernet_header {
                                  ethernet_destination: "00:ee:dd:cc:bb:aa"
                                  ethernet_source: "00:44:33:22:11:00"
                                  ethertype: "0x86dd"
                                }
                              }
                              headers {
                                ipv6_header {
                                  version: "0x6"
                                  dscp: "0x00"
                                  ecn: "0x0"
                                  flow_label: "0x12345"
                                  payload_length: "0x003e"
                                  next_header: "0x11"  # UDP
                                  hop_limit: "0x42"
                                  ipv6_source: "2607:f8b0:11::"
                                  ipv6_destination: "2607:f8b0:12::"
                                }
                              }
                              headers {
                                udp_header {
                                  source_port: "0x08ae"       # 2222
                                  destination_port: "0x013f"  # 319
                                  length: "0x003e"
                                  checksum: "0x0000"
                                }
                              }
                              headers {
                                ptp_header {
                                  transport_specific: "0x0"
                                  message_type: "0x0"
                                  reserved0: "0x1"
                                  version_ptp: "0x0"
                                  message_length: "0x0036"
                                  domain_number: "0x00"
                                  reserved1: "0x0a"
                                  flags: "0x0000"
                                  correction_field: "0x0000000000000000"
                                  reserved2: "0x00000002"
                                  source_port_identity: "0x00000000000000000000"
                                  sequence_id: "0x0000"
                                  control_field: "0x00"
                                  log_message_interval: "0x00"
                                }
                              }
                              payload: "ABCDABCDABCDABCDABCD"  # 20 octets
                         )pb"));
  RunProtoPacketTest("PTP packet message_length is wrong (invalid)",
                     gutil::ParseProtoOrDie<Packet>(
                         R"pb(headers {
                                ethernet_header {
                                  ethernet_destination: "00:ee:dd:cc:bb:aa"
                                  ethernet_source: "00:44:33:22:11:00"
                                  ethertype: "0x86dd"
                                }
                              }
                              headers {
                                ipv6_header {
                                  version: "0x6"
                                  dscp: "0x00"
                                  ecn: "0x0"
                                  flow_label: "0x12345"
                                  payload_length: "0x003e"
                                  next_header: "0x11"  # UDP
                                  hop_limit: "0x42"
                                  ipv6_source: "2607:f8b0:11::"
                                  ipv6_destination: "2607:f8b0:12::"
                                }
                              }
                              headers {
                                udp_header {
                                  source_port: "0x08ae"       # 2222
                                  destination_port: "0x013f"  # 319
                                  length: "0x003e"
                                  checksum: "0x0000"
                                }
                              }
                              headers {
                                ptp_header {
                                  transport_specific: "0x0"
                                  message_type: "0x0"
                                  reserved0: "0x0"
                                  version_ptp: "0x0"
                                  message_length: "0x0000"
                                  domain_number: "0x00"
                                  reserved1: "0x00"
                                  flags: "0x0000"
                                  correction_field: "0x0000000000000000"
                                  reserved2: "0x00000000"
                                  source_port_identity: "0x00000000000000000000"
                                  sequence_id: "0x0000"
                                  control_field: "0x00"
                                  log_message_interval: "0x00"
                                }
                              }
                              payload: "ABCDABCDABCDABCDABCD"  # 20 octets
                         )pb"));
  RunProtoPacketTest("PTP packet message_type uses reserved value (invalid)",
                     gutil::ParseProtoOrDie<Packet>(
                         R"pb(headers {
                                ethernet_header {
                                  ethernet_destination: "00:ee:dd:cc:bb:aa"
                                  ethernet_source: "00:44:33:22:11:00"
                                  ethertype: "0x86dd"
                                }
                              }
                              headers {
                                ipv6_header {
                                  version: "0x6"
                                  dscp: "0x00"
                                  ecn: "0x0"
                                  flow_label: "0x12345"
                                  payload_length: "0x003e"
                                  next_header: "0x11"  # UDP
                                  hop_limit: "0x42"
                                  ipv6_source: "2607:f8b0:11::"
                                  ipv6_destination: "2607:f8b0:12::"
                                }
                              }
                              headers {
                                udp_header {
                                  source_port: "0x08ae"       # 2222
                                  destination_port: "0x013f"  # 319
                                  length: "0x003e"
                                  checksum: "0x0000"
                                }
                              }
                              headers {
                                ptp_header {
                                  transport_specific: "0x0"
                                  message_type: "0x4"
                                  reserved0: "0x0"
                                  version_ptp: "0x0"
                                  message_length: "0x0036"
                                  domain_number: "0x00"
                                  reserved1: "0x00"
                                  flags: "0x0000"
                                  correction_field: "0x0000000000000000"
                                  reserved2: "0x00000000"
                                  source_port_identity: "0x00000000000000000000"
                                  sequence_id: "0x0000"
                                  control_field: "0x00"
                                  log_message_interval: "0x00"
                                }
                              }
                              payload: "ABCDABCDABCDABCDABCD"  # 20 octets
                         )pb"));
  RunProtoPacketTest("PSP packet with UDP port 1000 (valid)",
                     gutil::ParseProtoOrDie<Packet>(
                         R"pb(headers {
                                ethernet_header {
                                  ethernet_destination: "00:ee:dd:cc:bb:aa"
                                  ethernet_source: "00:44:33:22:11:00"
                                  ethertype: "0x86dd"
                                }
                              }
                              headers {
                                ipv6_header {
                                  version: "0x6"
                                  dscp: "0x00"
                                  ecn: "0x0"
                                  flow_label: "0x12345"
                                  payload_length: "0x0034"
                                  next_header: "0x11"  # UDP
                                  hop_limit: "0x42"
                                  ipv6_source: "2607:f8b0:11::"
                                  ipv6_destination: "2607:f8b0:12::"
                                }
                              }
                              headers {
                                udp_header {
                                  source_port: "0x08ae"       # 2222
                                  destination_port: "0x03e8"  # 1000
                                  length: "0x0034"
                                  checksum: "0x0000"
                                }
                              }
                              headers {
                                psp_header {
                                  next_header: "0x11"
                                  header_ext_length: "0x00"
                                  reserved0: "0x0"
                                  crypt_offset: "0x02"
                                  sample_bit: "0x0"
                                  drop_bit: "0x0"
                                  version: "0x1"
                                  virtualization_cookie_present: "0x0"
                                  reserved1: "0x1"
                                  security_parameters_index: "0x00000000"
                                  initialization_vector: "0x0000000000000000"
                                }
                              }
                              headers {
                                udp_header {
                                  source_port: "0xbeef"
                                  destination_port: "0xabcd"
                                  length: "0x001c"
                                  checksum: "0xfe85"
                                }
                              }
                              payload: "ABCDABCDABCDABCDABCD"  # 20 octets
                         )pb"));
  RunProtoPacketTest(
      "PSP packet with empty computed fields (valid except for computed "
      "fields)",
      gutil::ParseProtoOrDie<Packet>(
          R"pb(headers {
                 ethernet_header {
                   ethernet_destination: "00:ee:dd:cc:bb:aa"
                   ethernet_source: "00:44:33:22:11:00"
                   ethertype: "0x86dd"
                 }
               }
               headers {
                 ipv6_header {
                   version: "0x6"
                   dscp: "0x00"
                   ecn: "0x0"
                   flow_label: "0x12345"
                   next_header: "0x11"  # UDP
                   hop_limit: "0x42"
                   ipv6_source: "2607:f8b0:11::"
                   ipv6_destination: "2607:f8b0:12::"
                 }
               }
               headers {
                 udp_header {
                   source_port: "0x08ae"       # 2222
                   destination_port: "0x03e8"  # 1000
                 }
               }
               headers {
                 psp_header {
                   next_header: "0x11"
                   header_ext_length: "0x00"
                   reserved0: "0x0"
                   crypt_offset: "0x02"
                   sample_bit: "0x0"
                   drop_bit: "0x0"
                   version: "0x1"
                   virtualization_cookie_present: "0x0"
                   reserved1: "0x1"
                   security_parameters_index: "0x00000000"
                   initialization_vector: "0x0000000000000000"
                 }
               }
               headers {
                 udp_header { source_port: "0xbeef" destination_port: "0xabcd" }
               }
               payload: "ABCDABCDABCDABCDABCD"  # 20 octets
          )pb"));
  RunProtoPacketTest("PSP packet with encrypted payload (valid)",
                     gutil::ParseProtoOrDie<Packet>(
                         R"pb(headers {
                                ethernet_header {
                                  ethernet_destination: "00:ee:dd:cc:bb:aa"
                                  ethernet_source: "00:44:33:22:11:00"
                                  ethertype: "0x86dd"
                                }
                              }
                              headers {
                                ipv6_header {
                                  version: "0x6"
                                  dscp: "0x00"
                                  ecn: "0x0"
                                  flow_label: "0x12345"
                                  payload_length: "0x002c"
                                  next_header: "0x11"  # UDP
                                  hop_limit: "0x42"
                                  ipv6_source: "2607:f8b0:11::"
                                  ipv6_destination: "2607:f8b0:12::"
                                }
                              }
                              headers {
                                udp_header {
                                  source_port: "0x08ae"       # 2222
                                  destination_port: "0x03e8"  # 1000
                                  length: "0x002c"
                                  checksum: "0x0000"
                                }
                              }
                              headers {
                                psp_header {
                                  next_header: "0x04"
                                  header_ext_length: "0x00"
                                  reserved0: "0x0"
                                  crypt_offset: "0x00"
                                  sample_bit: "0x0"
                                  drop_bit: "0x0"
                                  version: "0x1"
                                  virtualization_cookie_present: "0x1"
                                  reserved1: "0x1"
                                  security_parameters_index: "0x00000000"
                                  initialization_vector: "0x0000000000000000"
                                }
                              }
                              payload: "ABCDABCDABCDABCDABCD"  # 20 octets
                         )pb"));
  RunProtoPacketTest(
      "PSP packet with UDP payload but not crypt_offset (invalid)",
      gutil::ParseProtoOrDie<Packet>(
          R"pb(headers {
                 ethernet_header {
                   ethernet_destination: "00:ee:dd:cc:bb:aa"
                   ethernet_source: "00:44:33:22:11:00"
                   ethertype: "0x86dd"
                 }
               }
               headers {
                 ipv6_header {
                   version: "0x6"
                   dscp: "0x00"
                   ecn: "0x0"
                   flow_label: "0x12345"
                   payload_length: "0x0034"
                   next_header: "0x11"  # UDP
                   hop_limit: "0x42"
                   ipv6_source: "2607:f8b0:11::"
                   ipv6_destination: "2607:f8b0:12::"
                 }
               }
               headers {
                 udp_header {
                   source_port: "0x08ae"
                   destination_port: "0x03e8"  # 1000
                   length: "0x0034"
                   checksum: "0x0000"
                 }
               }
               headers {
                 psp_header {
                   next_header: "0x11"
                   header_ext_length: "0x00"
                   reserved0: "0x0"
                   crypt_offset: "0x00"
                   sample_bit: "0x0"
                   drop_bit: "0x0"
                   version: "0x1"
                   virtualization_cookie_present: "0x0"
                   reserved1: "0x1"
                   security_parameters_index: "0x00000000"
                   initialization_vector: "0x0000000000000000"
                 }
               }
               headers {
                 udp_header {
                   source_port: "0xbeef"
                   destination_port: "0xabcd"
                   length: "0x001c"
                   checksum: "0xfe85"
                 }
               }
               payload: "ABCDABCDABCDABCDABCD"  # 20 octets
          )pb"));
  RunProtoPacketTest("PSP packet with UDP port 1001 (invalid)",
                     gutil::ParseProtoOrDie<Packet>(
                         R"pb(headers {
                                ethernet_header {
                                  ethernet_destination: "00:ee:dd:cc:bb:aa"
                                  ethernet_source: "00:44:33:22:11:00"
                                  ethertype: "0x86dd"
                                }
                              }
                              headers {
                                ipv6_header {
                                  version: "0x6"
                                  dscp: "0x00"
                                  ecn: "0x0"
                                  flow_label: "0x12345"
                                  payload_length: "0x002c"
                                  next_header: "0x11"  # UDP
                                  hop_limit: "0x42"
                                  ipv6_source: "2607:f8b0:11::"
                                  ipv6_destination: "2607:f8b0:12::"
                                }
                              }
                              headers {
                                udp_header {
                                  source_port: "0x08ae"       # 2222
                                  destination_port: "0x03e9"  # 1001
                                  length: "0x002c"
                                  checksum: "0x0000"
                                }
                              }
                              headers {
                                psp_header {
                                  next_header: "0x11"
                                  header_ext_length: "0x00"
                                  reserved0: "0x0"
                                  crypt_offset: "0x00"
                                  sample_bit: "0x0"
                                  drop_bit: "0x0"
                                  version: "0x1"
                                  virtualization_cookie_present: "0x0"
                                  reserved1: "0x1"
                                  security_parameters_index: "0x00000000"
                                  initialization_vector: "0x0000000000000000"
                                }
                              }
                              payload: "ABCDABCDABCDABCDABCD"  # 20 octets
                         )pb"));
  RunProtoPacketTest("PSP packet with wrong reserved values (invalid)",
                     gutil::ParseProtoOrDie<Packet>(
                         R"pb(headers {
                                ethernet_header {
                                  ethernet_destination: "00:ee:dd:cc:bb:aa"
                                  ethernet_source: "00:44:33:22:11:00"
                                  ethertype: "0x86dd"
                                }
                              }
                              headers {
                                ipv6_header {
                                  version: "0x6"
                                  dscp: "0x00"
                                  ecn: "0x0"
                                  flow_label: "0x12345"
                                  payload_length: "0x002c"
                                  next_header: "0x11"  # UDP
                                  hop_limit: "0x42"
                                  ipv6_source: "2607:f8b0:11::"
                                  ipv6_destination: "2607:f8b0:12::"
                                }
                              }
                              headers {
                                udp_header {
                                  source_port: "0x08ae"       # 2222
                                  destination_port: "0x03e8"  # 1000
                                  length: "0x002c"
                                  checksum: "0x0000"
                                }
                              }
                              headers {
                                psp_header {
                                  next_header: "0x11"
                                  header_ext_length: "0x00"
                                  reserved0: "0x1"
                                  crypt_offset: "0x00"
                                  sample_bit: "0x0"
                                  drop_bit: "0x0"
                                  version: "0x1"
                                  virtualization_cookie_present: "0x0"
                                  reserved1: "0x0"
                                  security_parameters_index: "0x00000000"
                                  initialization_vector: "0x0000000000000000"
                                }
                              }
                              payload: "ABCDABCDABCDABCDABCD"  # 20 octets
                         )pb"));
}  // NOLINT(readability/fn_size)

void main() {
  RunPacketParseTests();
  RunProtoPacketTests();
}

}  // namespace packetlib

int main() {
  packetlib::main();
  return 0;
}<|MERGE_RESOLUTION|>--- conflicted
+++ resolved
@@ -2429,7 +2429,7 @@
                               }
                               payload: "ABCDABCDABCDABCDABCD"  # 20 octets
                          )pb"));
-<<<<<<< HEAD
+  
   RunProtoPacketTest("PTP in L2 packet (valid)",
                      gutil::ParseProtoOrDie<Packet>(
                          R"pb(headers {
@@ -2524,8 +2524,7 @@
                               }
                               payload: "123456789012"  # 12 octets
                          )pb"));
-=======
->>>>>>> b0262dfb
+
   RunProtoPacketTest("PTP packet does not set message_length (valid)",
                      gutil::ParseProtoOrDie<Packet>(
                          R"pb(headers {
