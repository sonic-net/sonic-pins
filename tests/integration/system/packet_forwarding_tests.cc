// Copyright (c) 2024, Google Inc.
//
// Licensed under the Apache License, Version 2.0 (the "License");
// you may not use this file except in compliance with the License.
// You may obtain a copy of the License at
//
//     http://www.apache.org/licenses/LICENSE-2.0
//
// Unless required by applicable law or agreed to in writing, software
// distributed under the License is distributed on an "AS IS" BASIS,
// WITHOUT WARRANTIES OR CONDITIONS OF ANY KIND, either express or implied.
// See the License for the specific language governing permissions and
// limitations under the License.

#include "tests/integration/system/packet_forwarding_tests.h"

#include <memory>
#include <string>
#include <type_traits>
#include <vector>

#include "absl/container/flat_hash_map.h"
#include "absl/status/status.h"
#include "absl/status/statusor.h"
#include "absl/strings/numbers.h"
<<<<<<< HEAD
=======
#include "absl/strings/str_cat.h"
>>>>>>> 7111aa48
#include "absl/strings/string_view.h"
#include "absl/strings/substitute.h"
#include "absl/synchronization/mutex.h"
#include "absl/time/clock.h"
#include "absl/time/time.h"
#include "glog/logging.h"
#include "gmock/gmock.h"
#include "gtest/gtest.h"
<<<<<<< HEAD
#include "gutil/collections.h"
=======
>>>>>>> 7111aa48
#include "gutil/proto.h"
#include "gutil/status.h"
#include "gutil/status_matchers.h"
#include "gutil/testing.h"
<<<<<<< HEAD
#include "lib/basic_traffic/basic_p4rt_util.h"
#include "lib/gnmi/gnmi_helper.h"
#include "lib/utils/generic_testbed_utils.h"
=======
#include "lib/gnmi/gnmi_helper.h"
>>>>>>> 7111aa48
#include "p4/v1/p4runtime.pb.h"
#include "p4_pdpi/ir.h"
#include "p4_pdpi/netaddr/ipv4_address.h"
#include "p4_pdpi/netaddr/ipv6_address.h"
#include "p4_pdpi/p4_runtime_session.h"
#include "p4_pdpi/packetlib/packetlib.h"
#include "p4_pdpi/packetlib/packetlib.pb.h"
#include "p4_pdpi/pd.h"
#include "sai_p4/instantiations/google/instantiations.h"
#include "sai_p4/instantiations/google/sai_p4info.h"
#include "sai_p4/instantiations/google/sai_pd.pb.h"
#include "thinkit/control_device.h"
#include "thinkit/generic_testbed.h"
#include "thinkit/proto/generic_testbed.pb.h"
#include "thinkit/switch.h"

namespace pins_test {
namespace {

<<<<<<< HEAD
=======
constexpr absl::string_view kL3AdmitEntry = R"pb(
  updates {
    type: INSERT
    table_entry {
      vrf_table_entry {
        match { vrf_id: "default-vrf" }
        action { no_action {} }
      }
    }
  }
  updates {
    type: INSERT
    table_entry {
      acl_pre_ingress_table_entry {
        match {}
        priority: 2000
        action { set_vrf { vrf_id: "default-vrf" } }
      }
    }
  }
  updates {
    type: INSERT
    table_entry {
      l3_admit_table_entry {
        match {}
        priority: 2070
        action { admit_to_l3 {} }
      }
    }
  })pb";

constexpr absl::string_view kIngressRouterInterface = R"pb(
  updates {
    type: INSERT
    table_entry {
      router_interface_table_entry {
        match { router_interface_id: "ingress-router-interface" }
        action {
          set_port_and_src_mac { port: "$0" src_mac: "00:00:00:00:00:$1" }
        }
      }
    }
  })pb";

constexpr absl::string_view kEgressRouterInterface = R"pb(
  updates {
    type: INSERT
    table_entry {
      router_interface_table_entry {
        match { router_interface_id: "egress-router-interface" }
        action {
          set_port_and_src_mac { port: "$0" src_mac: "00:00:00:00:00:$1" }
        }
      }
    }
  })pb";

constexpr absl::string_view kNeighborEntry = R"pb(
  updates {
    type: INSERT
    table_entry {
      neighbor_table_entry {
        match {
          router_interface_id: "egress-router-interface"
          neighbor_id: "10.0.0.1"
        }
        action { set_dst_mac { dst_mac: "3c:28:6d:34:c0:02" } }
      }
    }
  })pb";

constexpr absl::string_view kNexthopEntry = R"pb(
  updates {
    type: INSERT
    table_entry {
      nexthop_table_entry {
        match { nexthop_id: "nexthop-1" }
        action {
          set_nexthop {
            router_interface_id: "egress-router-interface"
            neighbor_id: "10.0.0.1"
          }
        }
      }
    }
  })pb";

constexpr absl::string_view kIp4tableEntry = R"pb(
  updates {
    type: INSERT
    table_entry {
      ipv4_table_entry {
        match { vrf_id: "default-vrf" }
        action { set_nexthop_id { nexthop_id: "nexthop-1" } }
      }
    }
  })pb";

>>>>>>> 7111aa48
// Test packet proto message sent from control switch to sut.
constexpr absl::string_view kTestPacket = R"pb(
  headers {
    ethernet_header {
      ethernet_destination: "02:03:04:05:06:07"
      ethernet_source: "00:01:02:03:04:05"
      ethertype: "0x0800"
    }
  }
  headers {
    ipv4_header {
      version: "0x4"
      ihl: "0x5"
      dscp: "0x03"
      ecn: "0x0"
      total_length: "0x00d4"
      identification: "0x0000"
      flags: "0x0"
      fragment_offset: "0x0000"
      ttl: "0x20"
      protocol: "0x11"
      checksum: "0x8c07"
      ipv4_source: "1.2.3.4"
      ipv4_destination: "10.0.0.1"
    }
  }
<<<<<<< HEAD
  headers { udp_header { source_port: "0x0000" destination_port: "0x0000" } }
  payload: "Basic L3 test packet")pb";

// Sets up route from source port to destination port on sut.
absl::Status SetupRoute(pdpi::P4RuntimeSession& p4_session, int src_port_id,
                        int dst_port_id) {
  RETURN_IF_ERROR(pins_test::basic_traffic::ProgramTrafficVrf(&p4_session,
      sai::GetIrP4Info(sai::Instantiation::kMiddleblock)));
  
  RETURN_IF_ERROR(
      basic_traffic::ProgramRouterInterface(&p4_session, src_port_id,
      sai::GetIrP4Info(sai::Instantiation::kMiddleblock)));
  
  RETURN_IF_ERROR(
      basic_traffic::ProgramRouterInterface(&p4_session, dst_port_id,
      sai::GetIrP4Info(sai::Instantiation::kMiddleblock)));
  
  return basic_traffic::ProgramIPv4Route(&p4_session, dst_port_id,
      sai::GetIrP4Info(sai::Instantiation::kMiddleblock));
=======
  headers {
    udp_header {
      source_port: "0x0000"
      destination_port: "0x0000"
      length: "0x00c0"
      checksum: "0xd557"
    }
  }
  payload: "test packet #1: p4-symbolic: ipv4_table_entry { match { vrf_id: \"default-vrf\" ipv4_dst { value: \"10.0.0.1\" prefix_length: 32 } } action { set_nexthop_id { nexthop_id: \"nexthop-1\" } } }")pb";

// Creates mac address for the interface based on it's port id.
std::string CreateMacAddress(int port_id) {
  if (port_id < 10) {
    return absl::StrCat("0", port_id);
  } else {
    return absl::StrCat(port_id % 100);
  }
}

// Sets the request type and sends a write request.
absl::Status ProgramRequest(pdpi::P4RuntimeSession& p4_session,
                            const pdpi::IrP4Info& ir_p4info,
                            absl::string_view request_str) {
  ASSIGN_OR_RETURN(
      p4::v1::WriteRequest request,
      pdpi::PdWriteRequestToPi(
          ir_p4info, gutil::ParseProtoOrDie<sai::WriteRequest>(request_str)));
  request.mutable_updates(0)->set_type(p4::v1::Update::INSERT);
  RETURN_IF_ERROR(pdpi::SetMetadataAndSendPiWriteRequest(&p4_session, request))
      << "Failed to program the request: " << request.ShortDebugString();
  return absl::OkStatus();
}

// Sets up route from source port to destination port on sut.
absl::Status SetupRoute(pdpi::P4RuntimeSession& p4_session,
                        const pdpi::IrP4Info& ir_p4info, int src_port_id,
                        int des_port_id) {
  LOG(INFO) << "Setup Route on sut from port: " << src_port_id << " to "
            << des_port_id;
  LOG(INFO) << "Program request default_vrf.";
  RETURN_IF_ERROR(ProgramRequest(p4_session, ir_p4info, kL3AdmitEntry));

  LOG(INFO) << "Program request ingress_router_interface.";
  RETURN_IF_ERROR(
      ProgramRequest(p4_session, ir_p4info,
                     absl::Substitute(kIngressRouterInterface, src_port_id,
                                      CreateMacAddress(src_port_id))));
  LOG(INFO) << "Program request egress_router_interface.";
  RETURN_IF_ERROR(
      ProgramRequest(p4_session, ir_p4info,
                     absl::Substitute(kEgressRouterInterface, des_port_id,
                                      CreateMacAddress(des_port_id))));

  // Create neighbor object.
  LOG(INFO) << "Program request neightbor_entry.";
  RETURN_IF_ERROR(ProgramRequest(p4_session, ir_p4info, kNeighborEntry));

  // Create nexthop table entry.
  LOG(INFO) << "Program request nexthop_entry.";
  RETURN_IF_ERROR(ProgramRequest(p4_session, ir_p4info, kNexthopEntry));
  LOG(INFO) << "Program request ip4table_entry.";
  RETURN_IF_ERROR(ProgramRequest(p4_session, ir_p4info, kIp4tableEntry));
  LOG(INFO) << "Setup route complete.";
  return absl::OkStatus();
>>>>>>> 7111aa48
}

TEST_P(PacketForwardingTestFixture, PacketForwardingTest) {
  thinkit::TestRequirements requirements =
      gutil::ParseProtoOrDie<thinkit::TestRequirements>(
          R"pb(interface_requirements {
                 count: 2
                 interface_mode: CONTROL_INTERFACE
               })pb");

  ASSERT_OK_AND_ASSIGN(auto testbed, GetTestbedWithRequirements(requirements));
<<<<<<< HEAD
  absl::flat_hash_map<std::string, thinkit::InterfaceInfo> sut_interface_info =
      testbed->GetSutInterfaceInfo();
  std::vector<InterfaceLink> control_interfaces =
      GetAllControlLinks(sut_interface_info);
=======
  std::vector<std::string> sut_interfaces;
  std::vector<std::string> peer_interfaces;
  std::vector<int> sut_interface_ports;
>>>>>>> 7111aa48

  ASSERT_OK_AND_ASSIGN(auto stub, testbed->Sut().CreateGnmiStub());
  ASSERT_OK_AND_ASSIGN(auto port_id_by_interface,
                       GetAllInterfaceNameToPortId(*stub));
  for (const auto& [interface, info] : testbed->GetSutInterfaceInfo()) {
    if (info.interface_modes.contains(thinkit::CONTROL_INTERFACE)) {
      int port_id;
      EXPECT_TRUE(absl::SimpleAtoi(port_id_by_interface[interface], &port_id));
      LOG(INFO) << "@ " << interface << ":" << info.peer_interface_name << ":"
                << port_id;
      sut_interfaces.push_back(interface);
      peer_interfaces.push_back(info.peer_interface_name);
      sut_interface_ports.push_back(port_id);
    }
    if (sut_interfaces.size() == 2) {
      break;
    }
  }

<<<<<<< HEAD
  // Set the `source_interface` to the first SUT control interface.
  const InterfaceLink& source_interface = control_interfaces[0];
  ASSERT_OK_AND_ASSIGN(std::string source_port_id_value,
                       gutil::FindOrStatus(port_id_by_interface,
                                           source_interface.sut_interface));
  int source_port_id;
  ASSERT_TRUE(absl::SimpleAtoi(source_port_id_value, &source_port_id));

  // Set the `destination_interface` to the second SUT control interface.
  const InterfaceLink& destination_interface = control_interfaces[1];
  ASSERT_OK_AND_ASSIGN(
      std::string destination_port_id_value,
      gutil::FindOrStatus(port_id_by_interface,
                          destination_interface.sut_interface));
  int destination_port_id;
  ASSERT_TRUE(
      absl::SimpleAtoi(destination_port_id_value, &destination_port_id));

  LOG(INFO) << "Source port: " << source_interface.sut_interface
            << " port id: " << source_port_id;
  LOG(INFO) << "Destination port: " << destination_interface.sut_interface
            << " port id: " << destination_port_id;

  ASSERT_OK_AND_ASSIGN(
      std::unique_ptr<pdpi::P4RuntimeSession> p4_session,
      pdpi::P4RuntimeSession::CreateWithP4InfoAndClearTables(
          testbed->Sut(), sai::GetP4Info(sai::Instantiation::kMiddleblock)));

  // Set up a route between the source and destination interfaces.
  ASSERT_OK(SetupRoute(*p4_session, source_port_id, destination_port_id));

  // Make test packet based on destination port ID.
=======
  LOG(INFO) << "Source port: " << sut_interfaces[0]
            << " port id: " << sut_interface_ports[0];
  LOG(INFO) << "Destination port: " << sut_interfaces[1]
            << " port id: " << sut_interface_ports[1];

  ASSERT_OK_AND_ASSIGN(
      std::unique_ptr<pdpi::P4RuntimeSession> p4_session,
      pdpi::P4RuntimeSession::CreateWithP4InfoAndClearTables(
          testbed->Sut(), sai::GetP4Info(sai::Instantiation::kMiddleblock)));
  const pdpi::IrP4Info& ir_p4info =
      sai::GetIrP4Info(sai::Instantiation::kMiddleblock);

  // Sets up a route from first to second port.
  ASSERT_OK(SetupRoute(*p4_session, ir_p4info, sut_interface_ports[0],
                       sut_interface_ports[1]));

  // Makes test packets.
>>>>>>> 7111aa48
  const auto test_packet =
      gutil::ParseProtoOrDie<packetlib::Packet>(kTestPacket);
  ASSERT_OK_AND_ASSIGN(std::string test_packet_data,
                       packetlib::SerializePacket(test_packet));

  absl::Mutex mutex;
  std::vector<std::string> received_packets;

  {
    ASSERT_OK_AND_ASSIGN(auto finalizer,
                         testbed.get()->ControlDevice().CollectPackets());

<<<<<<< HEAD
    LOG(INFO) << "Sending Packet to " << source_interface.peer_interface;
=======
    LOG(INFO) << "Sending Packet to " << peer_interfaces[0];
>>>>>>> 7111aa48
    LOG(INFO) << "Test packet data: " << test_packet.DebugString();

    for (int i = 0; i < 10; i++) {
      // Send packet to SUT.
<<<<<<< HEAD
      ASSERT_OK(testbed->ControlDevice().SendPacket(
          source_interface.peer_interface, test_packet_data))
=======
      ASSERT_OK(testbed->ControlDevice().SendPacket(peer_interfaces[0],
                                                    test_packet_data))
>>>>>>> 7111aa48
          << "failed to inject the packet.";
      LOG(INFO) << "SendPacket completed";
    }
    absl::SleepFor(absl::Seconds(30));
  }
<<<<<<< HEAD
  EXPECT_EQ(received_packets.size(), kPacketsToSend);
=======
  EXPECT_EQ(received_packets.size(), 10);
>>>>>>> 7111aa48
}

}  // namespace
}  // namespace pins_test<|MERGE_RESOLUTION|>--- conflicted
+++ resolved
@@ -23,10 +23,6 @@
 #include "absl/status/status.h"
 #include "absl/status/statusor.h"
 #include "absl/strings/numbers.h"
-<<<<<<< HEAD
-=======
-#include "absl/strings/str_cat.h"
->>>>>>> 7111aa48
 #include "absl/strings/string_view.h"
 #include "absl/strings/substitute.h"
 #include "absl/synchronization/mutex.h"
@@ -35,21 +31,14 @@
 #include "glog/logging.h"
 #include "gmock/gmock.h"
 #include "gtest/gtest.h"
-<<<<<<< HEAD
 #include "gutil/collections.h"
-=======
->>>>>>> 7111aa48
 #include "gutil/proto.h"
 #include "gutil/status.h"
 #include "gutil/status_matchers.h"
 #include "gutil/testing.h"
-<<<<<<< HEAD
 #include "lib/basic_traffic/basic_p4rt_util.h"
 #include "lib/gnmi/gnmi_helper.h"
 #include "lib/utils/generic_testbed_utils.h"
-=======
-#include "lib/gnmi/gnmi_helper.h"
->>>>>>> 7111aa48
 #include "p4/v1/p4runtime.pb.h"
 #include "p4_pdpi/ir.h"
 #include "p4_pdpi/netaddr/ipv4_address.h"
@@ -69,107 +58,7 @@
 namespace pins_test {
 namespace {
 
-<<<<<<< HEAD
-=======
-constexpr absl::string_view kL3AdmitEntry = R"pb(
-  updates {
-    type: INSERT
-    table_entry {
-      vrf_table_entry {
-        match { vrf_id: "default-vrf" }
-        action { no_action {} }
-      }
-    }
-  }
-  updates {
-    type: INSERT
-    table_entry {
-      acl_pre_ingress_table_entry {
-        match {}
-        priority: 2000
-        action { set_vrf { vrf_id: "default-vrf" } }
-      }
-    }
-  }
-  updates {
-    type: INSERT
-    table_entry {
-      l3_admit_table_entry {
-        match {}
-        priority: 2070
-        action { admit_to_l3 {} }
-      }
-    }
-  })pb";
-
-constexpr absl::string_view kIngressRouterInterface = R"pb(
-  updates {
-    type: INSERT
-    table_entry {
-      router_interface_table_entry {
-        match { router_interface_id: "ingress-router-interface" }
-        action {
-          set_port_and_src_mac { port: "$0" src_mac: "00:00:00:00:00:$1" }
-        }
-      }
-    }
-  })pb";
-
-constexpr absl::string_view kEgressRouterInterface = R"pb(
-  updates {
-    type: INSERT
-    table_entry {
-      router_interface_table_entry {
-        match { router_interface_id: "egress-router-interface" }
-        action {
-          set_port_and_src_mac { port: "$0" src_mac: "00:00:00:00:00:$1" }
-        }
-      }
-    }
-  })pb";
-
-constexpr absl::string_view kNeighborEntry = R"pb(
-  updates {
-    type: INSERT
-    table_entry {
-      neighbor_table_entry {
-        match {
-          router_interface_id: "egress-router-interface"
-          neighbor_id: "10.0.0.1"
-        }
-        action { set_dst_mac { dst_mac: "3c:28:6d:34:c0:02" } }
-      }
-    }
-  })pb";
-
-constexpr absl::string_view kNexthopEntry = R"pb(
-  updates {
-    type: INSERT
-    table_entry {
-      nexthop_table_entry {
-        match { nexthop_id: "nexthop-1" }
-        action {
-          set_nexthop {
-            router_interface_id: "egress-router-interface"
-            neighbor_id: "10.0.0.1"
-          }
-        }
-      }
-    }
-  })pb";
-
-constexpr absl::string_view kIp4tableEntry = R"pb(
-  updates {
-    type: INSERT
-    table_entry {
-      ipv4_table_entry {
-        match { vrf_id: "default-vrf" }
-        action { set_nexthop_id { nexthop_id: "nexthop-1" } }
-      }
-    }
-  })pb";
-
->>>>>>> 7111aa48
+
 // Test packet proto message sent from control switch to sut.
 constexpr absl::string_view kTestPacket = R"pb(
   headers {
@@ -196,7 +85,6 @@
       ipv4_destination: "10.0.0.1"
     }
   }
-<<<<<<< HEAD
   headers { udp_header { source_port: "0x0000" destination_port: "0x0000" } }
   payload: "Basic L3 test packet")pb";
 
@@ -216,72 +104,6 @@
   
   return basic_traffic::ProgramIPv4Route(&p4_session, dst_port_id,
       sai::GetIrP4Info(sai::Instantiation::kMiddleblock));
-=======
-  headers {
-    udp_header {
-      source_port: "0x0000"
-      destination_port: "0x0000"
-      length: "0x00c0"
-      checksum: "0xd557"
-    }
-  }
-  payload: "test packet #1: p4-symbolic: ipv4_table_entry { match { vrf_id: \"default-vrf\" ipv4_dst { value: \"10.0.0.1\" prefix_length: 32 } } action { set_nexthop_id { nexthop_id: \"nexthop-1\" } } }")pb";
-
-// Creates mac address for the interface based on it's port id.
-std::string CreateMacAddress(int port_id) {
-  if (port_id < 10) {
-    return absl::StrCat("0", port_id);
-  } else {
-    return absl::StrCat(port_id % 100);
-  }
-}
-
-// Sets the request type and sends a write request.
-absl::Status ProgramRequest(pdpi::P4RuntimeSession& p4_session,
-                            const pdpi::IrP4Info& ir_p4info,
-                            absl::string_view request_str) {
-  ASSIGN_OR_RETURN(
-      p4::v1::WriteRequest request,
-      pdpi::PdWriteRequestToPi(
-          ir_p4info, gutil::ParseProtoOrDie<sai::WriteRequest>(request_str)));
-  request.mutable_updates(0)->set_type(p4::v1::Update::INSERT);
-  RETURN_IF_ERROR(pdpi::SetMetadataAndSendPiWriteRequest(&p4_session, request))
-      << "Failed to program the request: " << request.ShortDebugString();
-  return absl::OkStatus();
-}
-
-// Sets up route from source port to destination port on sut.
-absl::Status SetupRoute(pdpi::P4RuntimeSession& p4_session,
-                        const pdpi::IrP4Info& ir_p4info, int src_port_id,
-                        int des_port_id) {
-  LOG(INFO) << "Setup Route on sut from port: " << src_port_id << " to "
-            << des_port_id;
-  LOG(INFO) << "Program request default_vrf.";
-  RETURN_IF_ERROR(ProgramRequest(p4_session, ir_p4info, kL3AdmitEntry));
-
-  LOG(INFO) << "Program request ingress_router_interface.";
-  RETURN_IF_ERROR(
-      ProgramRequest(p4_session, ir_p4info,
-                     absl::Substitute(kIngressRouterInterface, src_port_id,
-                                      CreateMacAddress(src_port_id))));
-  LOG(INFO) << "Program request egress_router_interface.";
-  RETURN_IF_ERROR(
-      ProgramRequest(p4_session, ir_p4info,
-                     absl::Substitute(kEgressRouterInterface, des_port_id,
-                                      CreateMacAddress(des_port_id))));
-
-  // Create neighbor object.
-  LOG(INFO) << "Program request neightbor_entry.";
-  RETURN_IF_ERROR(ProgramRequest(p4_session, ir_p4info, kNeighborEntry));
-
-  // Create nexthop table entry.
-  LOG(INFO) << "Program request nexthop_entry.";
-  RETURN_IF_ERROR(ProgramRequest(p4_session, ir_p4info, kNexthopEntry));
-  LOG(INFO) << "Program request ip4table_entry.";
-  RETURN_IF_ERROR(ProgramRequest(p4_session, ir_p4info, kIp4tableEntry));
-  LOG(INFO) << "Setup route complete.";
-  return absl::OkStatus();
->>>>>>> 7111aa48
 }
 
 TEST_P(PacketForwardingTestFixture, PacketForwardingTest) {
@@ -293,16 +115,10 @@
                })pb");
 
   ASSERT_OK_AND_ASSIGN(auto testbed, GetTestbedWithRequirements(requirements));
-<<<<<<< HEAD
   absl::flat_hash_map<std::string, thinkit::InterfaceInfo> sut_interface_info =
       testbed->GetSutInterfaceInfo();
   std::vector<InterfaceLink> control_interfaces =
       GetAllControlLinks(sut_interface_info);
-=======
-  std::vector<std::string> sut_interfaces;
-  std::vector<std::string> peer_interfaces;
-  std::vector<int> sut_interface_ports;
->>>>>>> 7111aa48
 
   ASSERT_OK_AND_ASSIGN(auto stub, testbed->Sut().CreateGnmiStub());
   ASSERT_OK_AND_ASSIGN(auto port_id_by_interface,
@@ -322,7 +138,6 @@
     }
   }
 
-<<<<<<< HEAD
   // Set the `source_interface` to the first SUT control interface.
   const InterfaceLink& source_interface = control_interfaces[0];
   ASSERT_OK_AND_ASSIGN(std::string source_port_id_value,
@@ -355,25 +170,6 @@
   ASSERT_OK(SetupRoute(*p4_session, source_port_id, destination_port_id));
 
   // Make test packet based on destination port ID.
-=======
-  LOG(INFO) << "Source port: " << sut_interfaces[0]
-            << " port id: " << sut_interface_ports[0];
-  LOG(INFO) << "Destination port: " << sut_interfaces[1]
-            << " port id: " << sut_interface_ports[1];
-
-  ASSERT_OK_AND_ASSIGN(
-      std::unique_ptr<pdpi::P4RuntimeSession> p4_session,
-      pdpi::P4RuntimeSession::CreateWithP4InfoAndClearTables(
-          testbed->Sut(), sai::GetP4Info(sai::Instantiation::kMiddleblock)));
-  const pdpi::IrP4Info& ir_p4info =
-      sai::GetIrP4Info(sai::Instantiation::kMiddleblock);
-
-  // Sets up a route from first to second port.
-  ASSERT_OK(SetupRoute(*p4_session, ir_p4info, sut_interface_ports[0],
-                       sut_interface_ports[1]));
-
-  // Makes test packets.
->>>>>>> 7111aa48
   const auto test_packet =
       gutil::ParseProtoOrDie<packetlib::Packet>(kTestPacket);
   ASSERT_OK_AND_ASSIGN(std::string test_packet_data,
@@ -386,32 +182,20 @@
     ASSERT_OK_AND_ASSIGN(auto finalizer,
                          testbed.get()->ControlDevice().CollectPackets());
 
-<<<<<<< HEAD
     LOG(INFO) << "Sending Packet to " << source_interface.peer_interface;
-=======
-    LOG(INFO) << "Sending Packet to " << peer_interfaces[0];
->>>>>>> 7111aa48
+
     LOG(INFO) << "Test packet data: " << test_packet.DebugString();
 
     for (int i = 0; i < 10; i++) {
       // Send packet to SUT.
-<<<<<<< HEAD
       ASSERT_OK(testbed->ControlDevice().SendPacket(
           source_interface.peer_interface, test_packet_data))
-=======
-      ASSERT_OK(testbed->ControlDevice().SendPacket(peer_interfaces[0],
-                                                    test_packet_data))
->>>>>>> 7111aa48
           << "failed to inject the packet.";
       LOG(INFO) << "SendPacket completed";
     }
     absl::SleepFor(absl::Seconds(30));
   }
-<<<<<<< HEAD
   EXPECT_EQ(received_packets.size(), kPacketsToSend);
-=======
-  EXPECT_EQ(received_packets.size(), 10);
->>>>>>> 7111aa48
 }
 
 }  // namespace
