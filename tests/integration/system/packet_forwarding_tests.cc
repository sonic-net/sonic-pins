--- conflicted
+++ resolved
@@ -201,10 +201,7 @@
                          testbed.get()->ControlDevice().CollectPackets());
 
     LOG(INFO) << "Sending Packet to " << source_interface.peer_interface;
-<<<<<<< HEAD
-=======
-
->>>>>>> ec3673e8
+
     LOG(INFO) << "Test packet data: " << test_packet.DebugString();
 
     for (int i = 0; i < 10; i++) {
@@ -219,7 +216,6 @@
   EXPECT_EQ(received_packets.size(), kPacketsToSend);
 }
 
-<<<<<<< HEAD
 using InterfaceCounters = absl::flat_hash_map<std::string, Counters>;
 
 TEST_P(PacketForwardingTestFixture, AllPortsPacketForwardingTest) {
@@ -358,7 +354,5 @@
 }
 
 
-=======
->>>>>>> ec3673e8
 }  // namespace
 }  // namespace pins_test