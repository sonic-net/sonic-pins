// Copyright 2024 Google LLC
//
// Licensed under the Apache License, Version 2.0 (the "License");
// you may not use this file except in compliance with the License.
// You may obtain a copy of the License at
//
//      http://www.apache.org/licenses/LICENSE-2.0
//
// Unless required by applicable law or agreed to in writing, software
// distributed under the License is distributed on an "AS IS" BASIS,
// WITHOUT WARRANTIES OR CONDITIONS OF ANY KIND, either express or implied.
// See the License for the specific language governing permissions and
// limitations under the License.

#include "tests/qos/cpu_qos_test.h"

#include <cstdint>
#include <memory>
#include <optional>
#include <ostream>
#include <string>
#include <variant>
#include <vector>

#include "absl/cleanup/cleanup.h"
#include "absl/container/flat_hash_map.h"
#include "absl/container/flat_hash_set.h"
#include "absl/flags/declare.h"
#include "absl/flags/flag.h"
#include "absl/status/status.h"
#include "absl/status/statusor.h"
#include "absl/strings/escaping.h"
#include "absl/strings/match.h"
#include "absl/strings/numbers.h"
#include "absl/strings/str_cat.h"
#include "absl/strings/str_format.h"
#include "absl/strings/str_join.h"
#include "absl/strings/string_view.h"
#include "absl/strings/substitute.h"
#include "absl/synchronization/mutex.h"
#include "absl/time/clock.h"
#include "absl/time/time.h"
#include "absl/types/optional.h"
#include "absl/types/variant.h"
#include "glog/logging.h"
#include "gmock/gmock.h"
#include "google/protobuf/util/json_util.h"
#include "gtest/gtest.h"
#include "gutil/collections.h"
#include "gutil/overload.h"
#include "gutil/proto.h"
#include "gutil/proto_matchers.h"
#include "gutil/status.h"
#include "gutil/status_matchers.h"
#include "gutil/testing.h"
#include "include/nlohmann/json.hpp"
#include "lib/gnmi/gnmi_helper.h"
#include "lib/gnmi/openconfig.pb.h"
#include "lib/ixia_helper.h"
#include "lib/p4rt/packet_listener.h"
#include "lib/validator/validator_lib.h"
#include "p4/config/v1/p4info.pb.h"
#include "p4/v1/p4runtime.pb.h"
#include "p4_pdpi/ir.h"
#include "p4_pdpi/netaddr/ipv4_address.h"
#include "p4_pdpi/netaddr/ipv6_address.h"
#include "p4_pdpi/netaddr/mac_address.h"
#include "p4_pdpi/p4_runtime_session.h"
#include "p4_pdpi/packetlib/packetlib.h"
#include "p4_pdpi/packetlib/packetlib.pb.h"
#include "p4_pdpi/pd.h"
#include "p4_pdpi/string_encodings/decimal_string.h"
#include "proto/gnmi/gnmi.pb.h"
#include "sai_p4/instantiations/google/instantiations.h"
#include "sai_p4/instantiations/google/sai_pd.pb.h"
#include "sai_p4/instantiations/google/versions.h"
#include "tests/forwarding/util.h"
#include "tests/lib/switch_test_setup_helpers.h"
#include "tests/qos/gnmi_parsers.h"
#include "tests/qos/packet_in_receiver.h"
#include "tests/qos/qos_test_util.h"
#include "tests/sflow/sflow_util.h"
#include "thinkit/control_device.h"
#include "thinkit/generic_testbed.h"
#include "thinkit/mirror_testbed.h"
#include "thinkit/proto/generic_testbed.pb.h"
#include "thinkit/switch.h"

ABSL_DECLARE_FLAG(std::optional<sai::Instantiation>, switch_instantiation);

namespace pins_test {
namespace {

using ::gutil::EqualsProto;
using ::gutil::IsOkAndHolds;
using ::p4::config::v1::P4Info;
using ::testing::Contains;
using ::testing::Not;

// Size of the "frame check sequence" (FCS) that is part of Layer 2 Ethernet
// frames.
constexpr int kFrameCheckSequenceSize = 4;

// After pushing gNMI config to a switch, the tests sleep for this duration
// assuming that the gNMI config will have been fully applied afterwards.
// TODO: Instead of hard-coding this time, tests should dynamically
// poll the state of the switch to ensure config has been applied.
constexpr absl::Duration kTimeToWaitForGnmiConfigToApply = absl::Seconds(30);

struct QueueInfo {
  std::string gnmi_queue_name;      // Openconfig queue name.
  std::string p4_queue_name;        // P4 queue name.
  int rate_packets_per_second = 0;  // Rate of packets in packets per second.
};

// Extract the queue configurations from the gNMI configuration.
// The function returns a map keyed on queue name and value
// holds queue configuration information.
// TODO: Need to handle exceptions cleanly for failures
// during json parsing which can crash the test run.
// Currently we are assuming validity of config json parameter passed into
// the test.
absl::StatusOr<absl::flat_hash_map<std::string, QueueInfo>>
ExtractQueueInfoViaGnmiConfig(absl::string_view gnmi_config) {
  nlohmann::json config = nlohmann::json::parse(gnmi_config);
  if (!config.is_object()) {
    return absl::InvalidArgumentError("Could not parse gnmi configuration.");
  }

  absl::flat_hash_map<std::string, QueueInfo> queue_info_by_queue_name;
  auto &qos_interfaces =
      config["openconfig-qos:qos"]["interfaces"]["interface"];

  std::string cpu_scheduler_policy;
  for (auto &interface : qos_interfaces) {
    if (interface["interface-id"].get<std::string>() == "CPU") {
      cpu_scheduler_policy =
          interface["output"]["scheduler-policy"]["config"]["name"]
              .get<std::string>();
      break;
    }
  }

  auto &scheduler_policies =
      config["openconfig-qos:qos"]["scheduler-policies"]["scheduler-policy"];
  for (auto &policy : scheduler_policies) {
    if (policy["name"].get<std::string>() == cpu_scheduler_policy) {
      for (auto &scheduler : policy["schedulers"]["scheduler"]) {
        std::string queue_name =
            scheduler["inputs"]["input"][0]["config"]["queue"]
                .get<std::string>();
        queue_info_by_queue_name[queue_name].gnmi_queue_name = queue_name;
	queue_info_by_queue_name[queue_name].p4_queue_name = queue_name;
        std::string peak_rate = scheduler["two-rate-three-color"]["config"]
                                         ["google-pins-qos:pir-pkts"]
                                             .get<std::string>();
        if (!absl::SimpleAtoi(peak_rate, &queue_info_by_queue_name[queue_name]
                                              .rate_packets_per_second)) {
          return absl::InternalError(
              absl::StrCat("Unable to parse rate as int ", peak_rate,
                           " for queue ", queue_name));
        }
        LOG(INFO) << "Queue: " << queue_name
                  << ", configured rate:" << peak_rate;
      }
      break;
    }
  }

  // TODO: Remove these once P4 uses gnmi queue names
  queue_info_by_queue_name["BE1"].p4_queue_name = "0x2";
  queue_info_by_queue_name["AF1"].p4_queue_name = "0x3";
  queue_info_by_queue_name["AF2"].p4_queue_name = "0x4";
  queue_info_by_queue_name["AF3"].p4_queue_name = "0x5";
  queue_info_by_queue_name["AF4"].p4_queue_name = "0x6";
  queue_info_by_queue_name["LLQ1"].p4_queue_name = "0x0";
  queue_info_by_queue_name["LLQ2"].p4_queue_name = "0x1";
  queue_info_by_queue_name["NC1"].p4_queue_name = "0x7";

  return queue_info_by_queue_name;
}

// Set up the switch to punt packets to CPU.
absl::Status SetUpPuntToCPU(const netaddr::MacAddress &dmac,
                            const netaddr::Ipv4Address &dst_ip,
                            absl::string_view p4_queue,
                            const p4::config::v1::P4Info &p4info,
                            pdpi::P4RuntimeSession &p4_session) {
  ASSIGN_OR_RETURN(auto ir_p4info, pdpi::CreateIrP4Info(p4info));
  RETURN_IF_ERROR(pdpi::SetMetadataAndSetForwardingPipelineConfig(
      &p4_session,
      p4::v1::SetForwardingPipelineConfigRequest::RECONCILE_AND_COMMIT, p4info))
      << "SetForwardingPipelineConfig: Failed to push P4Info: ";

  RETURN_IF_ERROR(pdpi::ClearTableEntries(&p4_session));
  auto acl_entry = gutil::ParseProtoOrDie<sai::TableEntry>(absl::Substitute(
      R"pb(
        acl_ingress_table_entry {
          match {
            dst_mac { value: "$0" mask: "ff:ff:ff:ff:ff:ff" }
            is_ipv4 { value: "0x1" }
            dst_ip { value: "$1" mask: "255.255.255.255" }
          }
          action { acl_trap { qos_queue: "$2" } }
          priority: 1
        }
      )pb",
      dmac.ToString(), dst_ip.ToString(), p4_queue));
  p4::v1::TableEntry pi_entry;
  ASSIGN_OR_RETURN(pi_entry, pdpi::PartialPdTableEntryToPiTableEntry(ir_p4info, acl_entry),
                   _.SetPrepend()
                       << "Failed in PD table conversion to PI, entry: "
                       << acl_entry.DebugString() << " error: ");

  LOG(INFO) << "InstallPiTableEntries";
  return gutil::StatusBuilder(pdpi::InstallPiTableEntry(&p4_session, pi_entry))
         << "Failed to install entry: " << acl_entry.ShortDebugString();
}

// Set up the switch to punt packets to CPU
// The function also adds a wildcard l3_admit entry, so that
// packets addressed to switch are punted to the CPU due to L3.
// We would like packets punted to CPU due to multiple reasons but
// should still be able to receive the packets end to end due to the
// punt flow.
absl::Status SetUpV6PuntToCPUWithRateLimitAndWildCardL3AdmitEntry(
    const netaddr::MacAddress &dmac, const netaddr::Ipv6Address &src_ip,
    const netaddr::Ipv6Address &dst_ip, int rate_bytes_per_second,
    int burst_in_bytes, absl::string_view p4_queue,
    const p4::config::v1::P4Info &p4info, pdpi::P4RuntimeSession &p4_session) {

  ASSIGN_OR_RETURN(auto ir_p4info, pdpi::CreateIrP4Info(p4info));

  RETURN_IF_ERROR(pdpi::SetMetadataAndSetForwardingPipelineConfig(
      &p4_session,
      p4::v1::SetForwardingPipelineConfigRequest::RECONCILE_AND_COMMIT, p4info))
      << "SetForwardingPipelineConfig: Failed to push P4Info: ";

  RETURN_IF_ERROR(pdpi::ClearTableEntries(&p4_session));

  auto l3_admit_entry = gutil::ParseProtoOrDie<sai::TableEntry>(
<<<<<<< HEAD
=======
      R"pb(
        l3_admit_table_entry {
          match {}  # Wildcard.
          action { admit_to_l3 {} }
          priority: 1
        }
      )pb");
  std::vector<p4::v1::TableEntry> pi_entries;
  ASSIGN_OR_RETURN(pi_entries.emplace_back(),
                   pdpi::PartialPdTableEntryToPiTableEntry(ir_p4info, l3_admit_entry),
                   _.SetPrepend()
                       << "Failed in PD table conversion to PI, entry: "
                       << l3_admit_entry.DebugString() << " error: ");

  auto acl_entry = gutil::ParseProtoOrDie<sai::TableEntry>(absl::Substitute(
>>>>>>> 26e2dba5
      R"pb(
        l3_admit_table_entry {
          match {}  # Wildcard.
          action { admit_to_l3 {} }
          priority: 1
          meter_config { bytes_per_second: $2 burst_bytes: $3 }
        }
<<<<<<< HEAD
      )pb");
  std::vector<p4::v1::TableEntry> pi_entries;
  ASSIGN_OR_RETURN(pi_entries.emplace_back(),
                   pdpi::PartialPdTableEntryToPiTableEntry(ir_p4info, l3_admit_entry),
                   _.SetPrepend()
                       << "Failed in PD table conversion to PI, entry: "
                       << l3_admit_entry.DebugString() << " error: ");

  if (ir_p4info.tables_by_name().contains("acl_ingress_qos_table")) {
    auto punt_entry = gutil::ParseProtoOrDie<sai::TableEntry>(absl::Substitute(
        R"pb(
          acl_ingress_table_entry {
            match {
              dst_mac { value: "$0" mask: "ff:ff:ff:ff:ff:ff" }
              is_ipv6 { value: "0x1" }
            }
            action { acl_trap { qos_queue: "$1" } }
            priority: 1
          }
        )pb",
        dmac.ToString(), p4_queue));

    LOG(INFO) << "Installing trap rule to queue " << p4_queue
              << " in ACL punt table";
    ASSIGN_OR_RETURN(
        pi_entries.emplace_back(),
        pdpi::PartialPdTableEntryToPiTableEntry(ir_p4info, punt_entry));

    auto qos_entry = gutil::ParseProtoOrDie<sai::TableEntry>(absl::Substitute(
        R"pb(
          acl_ingress_qos_table_entry {
            match {
              dst_mac { value: "$0" mask: "ff:ff:ff:ff:ff:ff" }
              is_ipv6 { value: "0x1" }
            }
            action {
              set_qos_queue_and_cancel_copy_above_rate_limit { qos_queue: "$1" }
            }
            priority: 4400
            meter_config { bytes_per_second: $2 burst_bytes: $3 }
          }
        )pb",
        dmac.ToString(), p4_queue, rate_bytes_per_second, burst_in_bytes));

    LOG(INFO) << "Installing QoS rule to rate limit flow to a rate of "
              << rate_bytes_per_second << "(Bps) and burst of "
              << burst_in_bytes << "(Bytes)";
    ASSIGN_OR_RETURN(
        pi_entries.emplace_back(),
        pdpi::PartialPdTableEntryToPiTableEntry(ir_p4info, qos_entry));
  } else {
    auto acl_entry = gutil::ParseProtoOrDie<sai::TableEntry>(absl::Substitute(
        R"pb(
          acl_ingress_table_entry {
            match {
              dst_mac { value: "$0" mask: "ff:ff:ff:ff:ff:ff" }
              is_ipv6 { value: "0x1" }
            }
            action { acl_trap { qos_queue: "$1" } }
            priority: 1
            meter_config { bytes_per_second: $2 burst_bytes: $3 }
          }
        )pb",
        dmac.ToString(), p4_queue, rate_bytes_per_second, burst_in_bytes));
=======
      )pb",
      dmac.ToString(), p4_queue, rate_bytes_per_second, burst_in_bytes));

  ASSIGN_OR_RETURN(
      pi_entries.emplace_back(),
      pdpi::PartialPdTableEntryToPiTableEntry(ir_p4info, acl_entry),
      _.SetPrepend() << "Failed in PD table conversion to PI, entry: "
                     << acl_entry.DebugString() << " error: ");
>>>>>>> 26e2dba5

    ASSIGN_OR_RETURN(
        pi_entries.emplace_back(),
        pdpi::PartialPdTableEntryToPiTableEntry(ir_p4info, acl_entry),
        _.SetPrepend() << "Failed in PD table conversion to PI, entry: "
                       << acl_entry.DebugString() << " error: ");
  }
  LOG(INFO) << "InstallPiTableEntries";
  return pdpi::InstallPiTableEntries(&p4_session, ir_p4info, pi_entries);
}

// Set up the switch to punt packets to CPU with meter.
// Returns a copy of installed Punt Entry or QoS Entry.
absl::StatusOr<p4::v1::TableEntry> SetUpPuntToCPUWithRateLimit(
    const netaddr::MacAddress &dmac, const netaddr::Ipv4Address &dst_ip,
    absl::string_view p4_queue, int rate_bytes_per_second, int burst_in_bytes,
    const p4::config::v1::P4Info &p4info, pdpi::P4RuntimeSession &p4_session) {
  ASSIGN_OR_RETURN(auto ir_p4info, pdpi::CreateIrP4Info(p4info));

  RETURN_IF_ERROR(pdpi::SetMetadataAndSetForwardingPipelineConfig(
      &p4_session,
      p4::v1::SetForwardingPipelineConfigRequest::RECONCILE_AND_COMMIT, p4info))
      << "SetForwardingPipelineConfig: Failed to push P4Info: ";

  RETURN_IF_ERROR(pdpi::ClearTableEntries(&p4_session));

  // There can be 2 schemes for punting depending on pipeline.
  // If p4 info table has the "acl_ingress_qos_table" configured, then
  //     1. Punt the packets using "acl_ingress_table" entry.
  //     2. Rate limit the packets using a "acl_ingress_qos_table" entry, which
  //        allows capability to apply policer on a group of punt entries.
  // else
  //     Punt and Rate limit packets in same entry in "acl_ingress_table"
  if (ir_p4info.tables_by_name().contains("acl_ingress_qos_table")) {
    auto punt_entry = gutil::ParseProtoOrDie<sai::TableEntry>(absl::Substitute(
        R"pb(
          acl_ingress_table_entry {
            match {
              dst_mac { value: "$0" mask: "ff:ff:ff:ff:ff:ff" }
              is_ipv4 { value: "0x1" }
              dst_ip { value: "$1" mask: "255.255.255.255" }
            }
            action { acl_trap { qos_queue: "$2" } }
            priority: 1
          }
        )pb",
        dmac.ToString(), dst_ip.ToString(), p4_queue));

    LOG(INFO) << "InstallPiTableEntry";
    ASSIGN_OR_RETURN(
        const p4::v1::TableEntry pi_acl_entry,
        pdpi::PartialPdTableEntryToPiTableEntry(ir_p4info, punt_entry));
    RETURN_IF_ERROR(pdpi::InstallPiTableEntry(&p4_session, pi_acl_entry));

    auto qos_entry = gutil::ParseProtoOrDie<sai::TableEntry>(absl::Substitute(
        R"pb(
          acl_ingress_qos_table_entry {
            match {
              dst_mac { value: "$0" mask: "ff:ff:ff:ff:ff:ff" }
              is_ipv4 { value: "0x1" }
            }
            action {
              set_qos_queue_and_cancel_copy_above_rate_limit { qos_queue: "$1" }
            }
            priority: 4400
            meter_config { bytes_per_second: $2 burst_bytes: $3 }
          }
        )pb",
        dmac.ToString(), p4_queue, rate_bytes_per_second, burst_in_bytes));

    LOG(INFO) << "InstallPiTableEntry";
    ASSIGN_OR_RETURN(
        const p4::v1::TableEntry pi_acl_qos_entry,
        pdpi::PartialPdTableEntryToPiTableEntry(ir_p4info, qos_entry));
    RETURN_IF_ERROR(pdpi::InstallPiTableEntry(&p4_session, pi_acl_qos_entry));

    return pi_acl_qos_entry;
  } else {
    auto acl_entry = gutil::ParseProtoOrDie<sai::TableEntry>(absl::Substitute(
        R"pb(
          acl_ingress_table_entry {
            match {
              dst_mac { value: "$0" mask: "ff:ff:ff:ff:ff:ff" }
              is_ipv4 { value: "0x1" }
              dst_ip { value: "$1" mask: "255.255.255.255" }
            }
            action { acl_trap { qos_queue: "$2" } }
            priority: 1
            meter_config { bytes_per_second: $3 burst_bytes: $4 }
          }
        )pb",
        dmac.ToString(), dst_ip.ToString(), p4_queue, rate_bytes_per_second,
        burst_in_bytes));

    LOG(INFO) << "InstallPiTableEntry";
    ASSIGN_OR_RETURN(
        const p4::v1::TableEntry pi_acl_entry,
        pdpi::PartialPdTableEntryToPiTableEntry(ir_p4info, acl_entry));
    RETURN_IF_ERROR(pdpi::InstallPiTableEntry(&p4_session, pi_acl_entry));
    return pi_acl_entry;
  }
}

absl::StatusOr<packetlib::Packet> MakeIpv4PacketWithDscp(
    const netaddr::MacAddress &dst_mac, const netaddr::Ipv4Address &dst_ip,
    int dscp) {
  auto packet = gutil::ParseProtoOrDie<packetlib::Packet>(absl::Substitute(
      R"pb(
        headers {
          ethernet_header {
            ethernet_destination: "$0"
            ethernet_source: "00:01:02:03:04:05"
            ethertype: "0x0800"
          }
        }
        headers {
          ipv4_header {
            dscp: "$1"
            ecn: "0x0"
            identification: "0xa3cd"
            flags: "0x0"
            fragment_offset: "0x0000"
            ttl: "0x10"
            protocol: "0x05"
            ipv4_source: "10.0.0.2"
            ipv4_destination: "$2"
          }
        }
        payload: "Test packet to validate DSCP-to-queue mapping."
      )pb",
      dst_mac.ToString(), packetlib::IpDscp(dscp), dst_ip.ToString()));
  RETURN_IF_ERROR(packetlib::PadPacketToMinimumSize(packet).status());
  RETURN_IF_ERROR(packetlib::UpdateAllComputedFields(packet).status());
  return packet;
}

absl::StatusOr<packetlib::Packet> MakeIpv6PacketWithDscp(
    const netaddr::MacAddress &dst_mac, const netaddr::Ipv6Address &dst_ip,
    int dscp) {
  auto packet = gutil::ParseProtoOrDie<packetlib::Packet>(absl::Substitute(
      R"pb(
        headers {
          ethernet_header {
            ethernet_destination: "$0"
            ethernet_source: "00:01:02:03:04:05"
            ethertype: "0x86dd"
          }
        }
        headers {
          ipv6_header {
            dscp: "$1"
            ecn: "0x0"
            flow_label: "0x00000"
            next_header: "0xfd"  # Reserved for experimentation.
            hop_limit: "0x40"
            ipv6_source: "2001:db8:0:12::1"
            ipv6_destination: "$2"
          }
        }
        payload: "Test packet to validate DSCP-to-queue mapping."
      )pb",
      dst_mac.ToString(), packetlib::IpDscp(dscp), dst_ip.ToString()));
  RETURN_IF_ERROR(packetlib::PadPacketToMinimumSize(packet).status());
  RETURN_IF_ERROR(packetlib::UpdateAllComputedFields(packet).status());
  return packet;
}

// Represents a link connecting the switch under test (SUT) to a control device.
struct SutToControlLink {
  std::string sut_port_gnmi_name;
  std::string sut_port_p4rt_name;
  std::string control_device_port_gnmi_name;
  std::string control_device_port_p4rt_name;
};

std::ostream &operator<<(std::ostream &os, const SutToControlLink &link) {
  return os << absl::StreamFormat(
             "SutToControlLink{"
             ".sut_port_name = %s, .control_device_port_name = %s"
             "}",
             link.sut_port_gnmi_name, link.control_device_port_gnmi_name);
}
// Nondeterministically picks and returns a `SutToControlLink` that's up, or
// returns an error if no such port is found.
absl::StatusOr<SutToControlLink> PickSutToControlDeviceLinkThatsUp(
    thinkit::MirrorTestbed &testbed) {
  // TODO: Pick dynamically instead of hard-coding.
  return SutToControlLink{
      .sut_port_gnmi_name = "Ethernet1/1/1",
      .sut_port_p4rt_name = "1",
      .control_device_port_gnmi_name = "Ethernet1/1/1",
      .control_device_port_p4rt_name = "1",
  };
}

absl::StatusOr<p4::v1::TableEntry> MakeRouterInterface(
    absl::string_view router_interface_id, absl::string_view p4rt_port_name,
    const netaddr::MacAddress &mac, const pdpi::IrP4Info &ir_p4info) {
  ASSIGN_OR_RETURN(
      auto pd_entry,
      gutil::ParseTextProto<sai::TableEntry>(absl::Substitute(
          R"pb(
            router_interface_table_entry {
              match { router_interface_id: "$0" }
              action { set_port_and_src_mac { port: "$1" src_mac: "$2" } }
            }
          )pb",
          router_interface_id, p4rt_port_name, mac.ToString())));
  return pdpi::PartialPdTableEntryToPiTableEntry(ir_p4info, pd_entry);
}

// Purpose: Verify that P4Runtime per-entry ACL counters increment.
TEST_P(CpuQosTestWithoutIxia, PerEntryAclCounterIncrementsWhenEntryIsHit) {
  LOG(INFO) << "-- START OF TEST ---------------------------------------------";

  // Setup: the testbed consists of a SUT connected to a control device
  // that allows us to send and receive packets to/from the SUT.
  thinkit::Switch &sut = Testbed().Sut();
  thinkit::Switch &control_device = Testbed().ControlSwitch();
  const P4Info &p4info = GetParam().p4info;
  ASSERT_OK_AND_ASSIGN(const pdpi::IrP4Info ir_p4info,
                       pdpi::CreateIrP4Info(p4info));

  // Configure mirror testbed.
  EXPECT_OK(
      Testbed().Environment().StoreTestArtifact("p4info.textproto", p4info));
  std::unique_ptr<pdpi::P4RuntimeSession> sut_p4rt_session,
      control_p4rt_session;
  ASSERT_OK_AND_ASSIGN(
      std::tie(sut_p4rt_session, control_p4rt_session),
      pins_test::ConfigureSwitchPairAndReturnP4RuntimeSessionPair(
          sut, control_device, GetParam().gnmi_config, p4info));

  // Store gNMI config for debugging purposes.
  ASSERT_OK_AND_ASSIGN(auto sut_gnmi_stub, sut.CreateGnmiStub());
  ASSERT_OK_AND_ASSIGN(std::string sut_gnmi_config,
                       pins_test::GetGnmiConfig(*sut_gnmi_stub));
  EXPECT_OK(Testbed().Environment().StoreTestArtifact("sut_gnmi_config.json",
                                                      sut_gnmi_config));

  // Pick a link to be used for packet injection.
  ASSERT_OK_AND_ASSIGN(SutToControlLink link_used_for_test_packets,
                       PickSutToControlDeviceLinkThatsUp(Testbed()));
  LOG(INFO) << "Link used to inject test packets: "
            << link_used_for_test_packets;

  // Install ACL table entry to be hit with a test packet.
  ASSERT_OK_AND_ASSIGN(const sai::TableEntry pd_acl_entry,
                       gutil::ParseTextProto<sai::TableEntry>(R"pb(
                         acl_ingress_table_entry {
                           priority: 1
                           match {
                             is_ipv6 { value: "0x1" }
                             ip_protocol { value: "0xfd" mask: "0xff" }
                           }
                           action { acl_drop {} }
                         }
                       )pb"));
  ASSERT_OK_AND_ASSIGN(const p4::v1::TableEntry pi_acl_entry,
                       pdpi::PartialPdTableEntryToPiTableEntry(ir_p4info, pd_acl_entry));
  ASSERT_OK(pdpi::InstallPiTableEntry(sut_p4rt_session.get(), pi_acl_entry));

  // Check that the counters are initially zero.
  ASSERT_THAT(
      pdpi::ReadPiCounterData(sut_p4rt_session.get(), pi_acl_entry),
      IsOkAndHolds(EqualsProto(R"pb(byte_count: 0 packet_count: 0)pb")));

  // Send test packet hitting the ACL table entry.
  ASSERT_OK_AND_ASSIGN(
      packetlib::Packet test_packet,
      gutil::ParseTextProto<packetlib::Packet>(R"pb(
        headers {
          ethernet_header {
            ethernet_destination: "00:01:02:02:02:02"
            ethernet_source: "00:01:02:03:04:05"
            ethertype: "0x86dd"
          }
        }
        headers {
          ipv6_header {
            dscp: "0x00"
            ecn: "0x0"
            flow_label: "0x00000"
            next_header: "0xfd"  # Reserved for experimentation.
            hop_limit: "0xff"
            ipv6_source: "2001:db8:0:12::1"
            ipv6_destination: "2001:db8:0:12::2"
          }
        }
        payload: "IPv6 packet with next header 0xfd (253)."
      )pb"));
  // The ACL entry should match the test packet.
  ASSERT_EQ(
      test_packet.headers().at(1).ipv6_header().next_header(),
      pd_acl_entry.acl_ingress_table_entry().match().ip_protocol().value());

  ASSERT_OK(packetlib::PadPacketToMinimumSize(test_packet));
  ASSERT_OK(packetlib::UpdateAllComputedFields(test_packet));
  ASSERT_OK_AND_ASSIGN(const std::string raw_packet,
                       packetlib::SerializePacket(test_packet));
  ASSERT_OK(pins::InjectEgressPacket(
      /*port=*/link_used_for_test_packets.control_device_port_p4rt_name,
      /*packet=*/raw_packet, ir_p4info, control_p4rt_session.get(),
      /*packet_delay=*/std::nullopt));

  // Check that the counters increment within kMaxQueueCounterUpdateTime.
  absl::Time time_packet_sent = absl::Now();
  p4::v1::CounterData counter_data;
  do {
    ASSERT_OK_AND_ASSIGN(
        counter_data,
        pdpi::ReadPiCounterData(sut_p4rt_session.get(), pi_acl_entry));
  } while (counter_data.packet_count() == 0 &&
           absl::Now() - time_packet_sent < kMaxQueueCounterUpdateTime);
  p4::v1::CounterData expected_counter_data;
  expected_counter_data.set_packet_count(1);
  expected_counter_data.set_byte_count(raw_packet.size() +
                                       kFrameCheckSequenceSize);
  ASSERT_THAT(counter_data, EqualsProto(expected_counter_data))
      << "Counter for the table entry given below did not match expectation "
         "within "
      << kMaxQueueCounterUpdateTime
      << " after injecting the following test packet:\n-- test packet--\n"
      << test_packet.DebugString() << "-- table entry --\n"
      << pd_acl_entry.DebugString();

  LOG(INFO) << "-- END OF TEST -----------------------------------------------";
}

// Returns vector of packets for which we will test that the packet does not
// reach the CPU (when we haven't explicitly configure the switch otherwise).
absl::StatusOr<std::vector<packetlib::Packet>>
TestPacketsThatShouldNotGetPunted() {
  std::vector<packetlib::Packet> packets;

  // IPv4/6 packets with low TTLs.
  // TODO: TTL 0/1 packets currently *do* make it to the CPU by
  // default on some of our targets, so we exclude them here for now.
  for (int ttl : {/*0, 1,*/ 2, 3}) {
    ASSIGN_OR_RETURN(packets.emplace_back(),
                     gutil::ParseTextProto<packetlib::Packet>(absl::Substitute(
                         R"pb(
                           headers {
                             ethernet_header {
                               ethernet_destination: "00:01:02:02:02:02"
                               ethernet_source: "00:01:02:03:04:05"
                               ethertype: "0x0800"
                             }
                           }
                           headers {
                             ipv4_header {
                               dscp: "0x00"
                               ecn: "0x0"
                               identification: "0xa3cd"
                               flags: "0x0"
                               fragment_offset: "0x0000"
                               ttl: "$0"
                               protocol: "0x05"
                               ipv4_source: "10.0.0.2"
                               ipv4_destination: "10.0.0.3"
                             }
                           }
                           payload: "IPv4 packet with TTL $0."
                         )pb",
                         packetlib::IpTtl(ttl))));
    ASSIGN_OR_RETURN(
        packets.emplace_back(),
        gutil::ParseTextProto<packetlib::Packet>(absl::Substitute(
            R"pb(
              headers {
                ethernet_header {
                  ethernet_destination: "00:01:02:02:02:02"
                  ethernet_source: "00:01:02:03:04:05"
                  ethertype: "0x86dd"
                }
              }
              headers {
                ipv6_header {
                  dscp: "0x00"
                  ecn: "0x0"
                  flow_label: "0x00000"
                  next_header: "0xfd"  # Reserved for experimentation.
                  hop_limit: "$0"
                  ipv6_source: "2001:db8:0:12::1"
                  ipv6_destination: "2001:db8:0:12::2"
                }
              }
              payload: "IPv6 packet with TTL $0."
            )pb",
            packetlib::IpTtl(ttl))));
  }

  // Ethernet broadcast packets (destination MAC ff:ff:ff:ff:ff:ff).
  ASSIGN_OR_RETURN(
      packets.emplace_back(),
      gutil::ParseTextProto<packetlib::Packet>(
          R"pb(
            headers {
              ethernet_header {
                ethernet_destination: "ff:ff:ff:ff:ff:ff"
                ethernet_source: "00:01:02:03:04:05"
                # This means size(payload) = 0xff bytes = 255 bytes.
                ethertype: "0x00ff"
              }
            }
            payload: "Ethernet broadcast packet."
          )pb"));
  ASSIGN_OR_RETURN(packets.emplace_back(),
                   gutil::ParseTextProto<packetlib::Packet>(
                       R"pb(
                         headers {
                           ethernet_header {
                             ethernet_destination: "ff:ff:ff:ff:ff:ff"
                             ethernet_source: "00:11:22:33:44:55"
                             ethertype: "0x0806"
                           }
                         }
                         headers {
                           arp_header {
                             hardware_type: "0x0001"
                             protocol_type: "0x0800"
                             hardware_length: "0x06"
                             protocol_length: "0x04"
                             operation: "0x0001"
                             sender_hardware_address: "00:11:22:33:44:55"
                             sender_protocol_address: "10.0.0.1"
                             target_hardware_address: "00:00:00:00:00:00"
                             target_protocol_address: "10.0.0.2"
                           }
                         }
                         payload: "ARP broadcast packet."
                       )pb"));

  // LLDP multicast packet.
  // TODO: If packetlib starts supporting LLDP, we can replace this
  // LLDP packet hex dump with a readable protobuf. For now, we can verify that
  // this is indeed a valid LLDP packet using, e.g., https://hpd.gasmi.net/.
  static constexpr absl::string_view kLldpPacketHexDump =
      "0180c200000ef40304321f6688cc02070402320af046030404073235330602007808266a"
      "753166326d3168342e6d747631352e6e65742e676f6f676c652e636f6d3a62702d342f36"
      "31100c05010af0460302000000fd000a1e6a753166326d3168342e6d747631352e6e6574"
      "2e676f6f676c652e636f6dfe0c001a11041666534220c811b3fe05001a1105920000";
  packetlib::Packet packet =
      packetlib::ParsePacket(absl::HexStringToBytes(kLldpPacketHexDump));
  if (packet.headers_size() < 1 || !packet.headers(0).has_ethernet_header()) {
    return gutil::InternalErrorBuilder();
  }
  packet.mutable_headers(0)
      ->mutable_ethernet_header()
      ->set_ethernet_destination("01:80:C2:00:00:0E");  // LLDP multicast.
  packets.push_back(packet);

  // Post-process packets to ensure they are valid.
  for (auto &packet : packets) {
    RETURN_IF_ERROR(packetlib::PadPacketToMinimumSize(packet).status());
    RETURN_IF_ERROR(packetlib::UpdateAllComputedFields(packet).status());
  }
  return packets;
}

// Queries via gNMI, parses, and returns as a proto the gNMI path
// `qos/interfaces/interface[interface-id=CPU]/output/queues`, which contains
// the state of all CPU queue counters.
absl::StatusOr<openconfig::QueuesByName> GetCpuQueueStateViaGnmi(
    gnmi::gNMI::StubInterface &gnmi_stub) {
  ASSIGN_OR_RETURN(
      std::string queues_json,
      GetGnmiStatePathInfo(
          &gnmi_stub,
          "qos/interfaces/interface[interface-id=CPU]/output/queues",
          "openconfig-qos:queues"));

  google::protobuf::util::JsonParseOptions options;
  options.ignore_unknown_fields = true;
  openconfig::Queues queues_proto;
  RETURN_IF_ERROR(
      gutil::ToAbslStatus(google::protobuf::util::JsonStringToMessage(
          queues_json, &queues_proto, options)));

<<<<<<< HEAD
=======
  // Convert `Queues` to `QueuesByName`, which is equivalent but more convenient
  // for diffing.
  // Today, subtree subscription to queues isn't working. Query each leaf
  // individually for the actual data.
>>>>>>> 26e2dba5
  openconfig::QueuesByName queues_by_name;
  for (auto &queue : queues_proto.queues()) {
    ASSIGN_OR_RETURN(
        std::string transmitted_packets,
        GetGnmiStatePathInfo(
            &gnmi_stub, absl::Substitute(
                            "qos/interfaces/interface[interface-id=CPU]/output/"
                            "queues/queue[name=$0]/state/transmit-pkts",
                            queue.name())),
        _ << "Failed to query transmit-pkts for CPU queue " << queue.name());
    openconfig::Queues::Queue::State state;
    ASSIGN_OR_RETURN(*state.mutable_transmit_pkts(),
                     ParseJsonValue(transmitted_packets));
    queues_by_name.mutable_queues()->insert({queue.name(), state});
  }

  return queues_by_name;
}

// Return the name of each queue with a difference in transmitted packets.
// Only returns queues that are present in both snapshots.
absl::flat_hash_set<std::string> QueuesWithTransmittedPacketDifferences(
    const openconfig::QueuesByName &snapshot1,
    const openconfig::QueuesByName &snapshot2) {
  absl::flat_hash_set<std::string> diff_queues;
  for (const auto &[name, state] : snapshot2.queues()) {
    auto queue1 = snapshot1.queues().find(name);
    if (queue1 == snapshot1.queues().end()) continue;
    if (queue1->second.transmit_pkts() != state.transmit_pkts()) {
      diff_queues.insert(name);
    }
  }
  return diff_queues;
}

void EraseQueuesFromSnapshot(const absl::flat_hash_set<std::string> &queues,
                             openconfig::QueuesByName &snapshot) {
  for (const auto &queue : queues) snapshot.mutable_queues()->erase(queue);
}

// Not all CPU queues reported by the switch are valid. Return true if the queue
// is usable.
bool IsValidCpuQueue(absl::string_view queue_name) {
  return !absl::StartsWith(queue_name, "CPU:");
}

absl::Status InstallAclEntriesToFilterOutUnsolicitedPackets(
    pdpi::P4RuntimeSession &sut_p4rt_session) {
  return absl::OkStatus();
}

// Increment the number of transmitted packets in the queue state proto by the
// specified amount.
absl::Status IncrementTransmittedPackets(
    openconfig::Queues::Queue::State &state, int packets) {
  int initial_packet_count;
  if (!absl::SimpleAtoi(state.transmit_pkts(), &initial_packet_count)) {
    return gutil::InvalidArgumentErrorBuilder()
           << "Cannot increment non-integer transmitted packet count for queue "
           << "with state: " << state.ShortDebugString() << ".";
  }
  state.set_transmit_pkts(absl::StrCat(initial_packet_count + packets));
  return absl::OkStatus();
}

// Purpose: Verify that the CPU is protected from packets by default.
TEST_P(CpuQosTestWithoutIxia,
       NoUnexpectedPacketsReachCpuInPristineSwitchState) {
  LOG(INFO) << "-- START OF TEST ---------------------------------------------";

  // Setup: the testbed consists of a SUT connected to a control device
  // that allows us to send and receive packets to/from the SUT.
  thinkit::Switch &sut = Testbed().Sut();
  thinkit::Switch &control_device = Testbed().ControlSwitch();
  const P4Info &p4info = GetParam().p4info;
  ASSERT_OK_AND_ASSIGN(const pdpi::IrP4Info ir_p4info,
                       pdpi::CreateIrP4Info(p4info));

  EXPECT_OK(
      Testbed().Environment().StoreTestArtifact("p4info.textproto", p4info));
  std::unique_ptr<pdpi::P4RuntimeSession> sut_p4rt_session,
      control_p4rt_session;
  ASSERT_OK_AND_ASSIGN(
      std::tie(sut_p4rt_session, control_p4rt_session),
      pins_test::ConfigureSwitchPairAndReturnP4RuntimeSessionPair(
          sut, control_device, GetParam().gnmi_config, p4info));

  // Store gNMI config for debugging purposes.
  ASSERT_OK_AND_ASSIGN(auto sut_gnmi_stub, sut.CreateGnmiStub());
  ASSERT_OK_AND_ASSIGN(std::string sut_gnmi_config,
                       pins_test::GetGnmiConfig(*sut_gnmi_stub));
  EXPECT_OK(Testbed().Environment().StoreTestArtifact("sut_gnmi_config.json",
                                                      sut_gnmi_config));

  // Pick a link to be used for packet injection.
  ASSERT_OK_AND_ASSIGN(SutToControlLink link_used_for_test_packets,
                       PickSutToControlDeviceLinkThatsUp(Testbed()));
  LOG(INFO) << "Link used to inject test packets: "
            << link_used_for_test_packets;

  // Extract loopback IPs from gNMI config, to avoid using them in test packets.
  using IpAddresses =
      std::vector<std::variant<netaddr::Ipv4Address, netaddr::Ipv6Address>>;
  ASSERT_OK_AND_ASSIGN(IpAddresses loopback_ips,
                       ParseLoopbackIps(sut_gnmi_config));

  // Install ACL table entry to drop broadcast packets from Control to avoid
  // broadcast storm.
  ASSERT_OK_AND_ASSIGN(
      const sai::TableEntry pd_broadcast_drop_entry,
      gutil::ParseTextProto<sai::TableEntry>(R"pb(
        acl_ingress_table_entry {
          priority: 1
          match {
            dst_mac { value: "ff:ff:ff:ff:ff:ff" mask: "ff:ff:ff:ff:ff:ff" }
          }
          action { acl_drop {} }
        }
      )pb"));

  ASSERT_OK_AND_ASSIGN(const p4::v1::TableEntry pi_drop_entry,
                       pdpi::PartialPdTableEntryToPiTableEntry(
                           ir_p4info, pd_broadcast_drop_entry));

  ASSERT_OK(
      pdpi::InstallPiTableEntry(control_p4rt_session.get(), pi_drop_entry));

  // Read CPU queue state prior to injecting test packets. The state should
  // remain unchanged when we inject test packets.
  ASSERT_OK_AND_ASSIGN(auto gnmi_stub, sut.CreateGnmiStub());
  ASSERT_OK_AND_ASSIGN(openconfig::QueuesByName initial_cpu_queue_state,
                       GetCpuQueueStateViaGnmi(*gnmi_stub));

  // Inject test packets and verify that the CPU queue state remains
  // unchanged.
  ASSERT_OK_AND_ASSIGN(std::vector<packetlib::Packet> test_packets,
                       TestPacketsThatShouldNotGetPunted());
  for (const packetlib::Packet &packet : test_packets) {
    // Ensure we are not hitting the loopback IP, as this would be a case in
    // which we *do* expect the packet to arrive at the CPU.
    for (const packetlib::Header &header : packet.headers()) {
      if (header.has_ipv4_header()) {
        ASSERT_OK_AND_ASSIGN(auto ip_dst,
                             netaddr::Ipv4Address::OfString(
                                 header.ipv4_header().ipv4_destination()));
        ASSERT_THAT(loopback_ips, Not(Contains(ip_dst)))
            << "TODO: Implement logic to pick non-loopback IP "
               "address.";
      }
      if (header.has_ipv6_header()) {
        ASSERT_OK_AND_ASSIGN(auto ip_dst,
                             netaddr::Ipv6Address::OfString(
                                 header.ipv6_header().ipv6_destination()));
        ASSERT_THAT(loopback_ips, Not(Contains(ip_dst)))
            << "TODO: Implement logic to pick non-loopback IP "
               "address.";
      }
    }

    LOG(INFO) << "injecting test packet: " << packet.DebugString();
    ASSERT_OK_AND_ASSIGN(std::string raw_packet,
                         packetlib::SerializePacket(packet));
    ASSERT_OK(pins::InjectEgressPacket(
        /*port=*/link_used_for_test_packets.control_device_port_p4rt_name,
        /*packet=*/raw_packet, ir_p4info, control_p4rt_session.get(),
        /*packet_delay=*/std::nullopt));

    LOG(INFO) << "Sleeping for " << kMaxQueueCounterUpdateTime
              << " before checking for queue counter increment.";
    absl::SleepFor(kMaxQueueCounterUpdateTime);
    ASSERT_OK_AND_ASSIGN(openconfig::QueuesByName cpu_queue_state,
                         GetCpuQueueStateViaGnmi(*gnmi_stub));
    EXPECT_THAT(cpu_queue_state, EqualsProto(initial_cpu_queue_state))
        << "for injected test packet: " << packet.DebugString();
    initial_cpu_queue_state = cpu_queue_state;
  }

  // Ensure tha the switch did not punt packets to the controller via P4RT.
  ASSERT_OK_AND_ASSIGN(std::vector<p4::v1::StreamMessageResponse> pi_responses,
                       sut_p4rt_session->ReadStreamChannelResponsesAndFinish());
  for (const auto &pi_response : pi_responses) {
    sai::PacketIn pd_packet;
    EXPECT_OK(pdpi::PiPacketInToPd(ir_p4info, pi_response.packet(), &pd_packet))
        << "where packet = " << pi_response.packet().DebugString();
    ADD_FAILURE() << "SUT punted the following packet to the controller "
                     "via P4Runtime: "
                  << (pd_packet.ByteSizeLong() == 0 // Translation failed.
                          ? pi_response.packet().DebugString()
                          : pd_packet.DebugString());
  }

  LOG(INFO) << "-- END OF TEST -----------------------------------------------";
}

// Purpose: Verify that VLAN tagged packets are received as expected.
TEST_P(CpuQosTestWithoutIxia, PuntToCpuWithVlanTag) {
  LOG(INFO) << "-- START OF TEST ---------------------------------------------";

  // Setup: the testbed consists of a SUT connected to a control device
  // that allows us to send and receive packets to/from the SUT.
  thinkit::Switch &sut = Testbed().Sut();
  thinkit::Switch &control_device = Testbed().ControlSwitch();
  const P4Info &p4info = GetParam().p4info;
  ASSERT_OK_AND_ASSIGN(const pdpi::IrP4Info ir_p4info,
                       pdpi::CreateIrP4Info(p4info));

  EXPECT_OK(
      Testbed().Environment().StoreTestArtifact("p4info.textproto", p4info));
  std::unique_ptr<pdpi::P4RuntimeSession> sut_p4rt_session,
      control_p4rt_session;

  ASSERT_OK_AND_ASSIGN(
      std::tie(sut_p4rt_session, control_p4rt_session),
      pins_test::ConfigureSwitchPairAndReturnP4RuntimeSessionPair(
          sut, control_device, absl::nullopt, p4info));

  // Pick a link to be used for packet injection.
  ASSERT_OK_AND_ASSIGN(SutToControlLink link_used_for_test_packets,
                       PickSutToControlDeviceLinkThatsUp(Testbed()));
  LOG(INFO) << "Link used to inject test packets: "
            << link_used_for_test_packets;
  std::vector<packetlib::Packet> test_packets;
  // Test packet.
  ASSERT_OK_AND_ASSIGN(packetlib::Packet ipv4_packet,
                       gutil::ParseTextProto<packetlib::Packet>(R"pb(
        headers {
          ethernet_header {
            ethernet_destination: "00:01:02:02:02:02"
            ethernet_source: "00:01:02:03:04:05"
            ethertype: "0x8100"
          }
        }
        headers {
          vlan_header {
            priority_code_point: "0x0"
            drop_eligible_indicator: "0x1"
            vlan_identifier: "0x123"
            ethertype: "0x0800"
          }
        }
        headers {
          ipv4_header {
            version: "0x4"
            ihl: "0x5"
            dscp: "0x00"
            ecn: "0x0"
            identification: "0xa3cd"
            flags: "0x0"
            fragment_offset: "0x0000"
            ttl: "0x10"
            protocol: "0x11"
            ipv4_source: "10.0.0.2"
            ipv4_destination: "10.0.0.3"
          }
        }
        headers {
          udp_header { source_port: "0x0000" destination_port: "0x0000" }
        }
        payload: "IPv4 test packet with VLAN tag"
      )pb"));

  test_packets.push_back(ipv4_packet);

  ASSERT_OK_AND_ASSIGN(packetlib::Packet ipv6_packet,
                       gutil::ParseTextProto<packetlib::Packet>(R"pb(
        headers {
          ethernet_header {
            ethernet_destination: "00:01:02:02:02:02"
            ethernet_source: "00:01:02:03:04:05"
            ethertype: "0x8100"
          }
        }
        headers {
          vlan_header {
            priority_code_point: "0x0"
            drop_eligible_indicator: "0x1"
            vlan_identifier: "0x123"
            ethertype: "0x86dd"
          }
        }
        headers {
          ipv6_header {
            dscp: "0x00"
            ecn: "0x0"
            flow_label: "0x00000"
            next_header: "0x11"
            hop_limit: "0x40"
            ipv6_source: "2001:db8:0:12::1"
            ipv6_destination: "2001:db8:0:12::2"
          }
        }
        headers {
          udp_header { source_port: "0x0000" destination_port: "0x0000" }
        }
        payload: "IPv6 test packet with VLAN tag"
      )pb"));

  test_packets.push_back(ipv6_packet);

  // Install ACL table entry to be hit with a test packet.
  ASSERT_OK_AND_ASSIGN(const sai::TableEntry pd_acl_entry,
                       gutil::ParseTextProto<sai::TableEntry>(R"pb(
        acl_ingress_table_entry {
          priority: 1
          match {
            dst_mac { value: "00:01:02:02:02:02" mask: "ff:ff:ff:ff:ff:ff" }
          }
          action { acl_trap { qos_queue: "0x3" } }
        }
      )pb"));

  ASSERT_OK_AND_ASSIGN(
      const p4::v1::TableEntry pi_acl_entry,
      pdpi::PartialPdTableEntryToPiTableEntry(ir_p4info, pd_acl_entry));
  ASSERT_OK(pdpi::InstallPiTableEntry(sut_p4rt_session.get(), pi_acl_entry));

  for (packetlib::Packet &test_packet : test_packets) {
    // Start from fresh P4RT session.
    ASSERT_OK_AND_ASSIGN(sut_p4rt_session, pdpi::P4RuntimeSession::Create(sut));

    // Send packets.
    ASSERT_OK(packetlib::PadPacketToMinimumSize(test_packet));
    ASSERT_OK(packetlib::UpdateAllComputedFields(test_packet));
    ASSERT_OK_AND_ASSIGN(const std::string raw_packet,
                         packetlib::SerializePacket(test_packet));
    const int kPacketCount = 10;
    for (int iter = 0; iter < kPacketCount; iter++) {
      ASSERT_OK(pins::InjectEgressPacket(
          /*port=*/link_used_for_test_packets.control_device_port_p4rt_name,
          /*packet=*/raw_packet, ir_p4info, control_p4rt_session.get(),
          /*packet_delay=*/absl::Milliseconds(10)));
    }

    EXPECT_OK(sut_p4rt_session->HandleNextNStreamMessages(
        [&](const p4::v1::StreamMessageResponse &message) {
          if (!message.has_packet()) return false;
          packetlib::Packet punted_packet =
              packetlib::ParsePacket(message.packet().payload());
          if (!testing::Matches(EqualsProto(test_packet))(punted_packet)) {
            LOG(WARNING) << "Received unknown packet: "
                         << punted_packet.ShortDebugString();
            return false;
          }
          return true;
        },
        kPacketCount, absl::Minutes(2)));
  }
  LOG(INFO) << "-- END OF TEST -----------------------------------------------";
}

// Purpose: Verify protocol-to-queue mapping for traffic to switch.
TEST_P(CpuQosTestWithoutIxia, TrafficToSwitchInbandGetsMappedToCorrectQueues) {
  LOG(INFO) << "-- START OF TEST ---------------------------------------------";

  // Check that a test packet generator function is specified.
  ASSERT_TRUE(static_cast<bool>(GetParam().test_packet_generator_function))
      << "missing required parameter `test_packet_generator_function`";

  // Setup: the testbed consists of a SUT connected to a control device
  // that allows us to send and receive packets to/from the SUT.
  thinkit::Switch &sut = Testbed().Sut();
  thinkit::Switch &control_device = Testbed().ControlSwitch();

  const P4Info &p4info = GetParam().p4info;
  ASSERT_OK_AND_ASSIGN(const pdpi::IrP4Info ir_p4info,
                       pdpi::CreateIrP4Info(p4info));

  // Configure mirror testbed.
  EXPECT_OK(
      Testbed().Environment().StoreTestArtifact("p4info.textproto", p4info));
    std::unique_ptr<pdpi::P4RuntimeSession> sut_p4rt_session,
      control_p4rt_session;
  ASSERT_OK_AND_ASSIGN(
      std::tie(sut_p4rt_session, control_p4rt_session),
      pins_test::ConfigureSwitchPairAndReturnP4RuntimeSessionPair(
          sut, control_device, GetParam().gnmi_config, p4info));

  // Store gNMI config for debugging purposes.
  ASSERT_OK_AND_ASSIGN(auto sut_gnmi_stub, sut.CreateGnmiStub());
  ASSERT_OK_AND_ASSIGN(std::string sut_gnmi_config,
                       pins_test::GetGnmiConfig(*sut_gnmi_stub));
  EXPECT_OK(Testbed().Environment().StoreTestArtifact("sut_gnmi_config.json",
                                                      sut_gnmi_config));

  // Pick a link to be used for packet injection.
  ASSERT_OK_AND_ASSIGN(SutToControlLink link_used_for_test_packets,
                       PickSutToControlDeviceLinkThatsUp(Testbed()));
  LOG(INFO) << "Link used to inject test packets: "
            << link_used_for_test_packets;

  std::vector<PacketAndExpectedTargetQueue> test_packets =
      GetParam().test_packet_generator_function(
          sut_gnmi_config, absl::GetFlag(FLAGS_switch_instantiation));
  ASSERT_FALSE(test_packets.empty())
      << "No packets to test, maybe no loopback IP is configured on switch?";

  for (const PacketAndExpectedTargetQueue &test_packet : test_packets) {
    std::string_view target_queue = test_packet.target_queue;
    SCOPED_TRACE(absl::StrCat("Packet: ", test_packet.packet_name,
                              ", Target queue: ", target_queue));
    LOG(INFO) << absl::StrCat("Packet: ", test_packet.packet_name,
                              ", Target queue: ", target_queue);
    ASSERT_GT(test_packet.packet.headers().size(), 0);
    ASSERT_TRUE(test_packet.packet.headers(0).has_ethernet_header());
    ASSERT_OK_AND_ASSIGN(
        sai::TableEntry l3_admit_entry,
        gutil::ParseTextProto<sai::TableEntry>(absl::Substitute(
            R"pb(
              l3_admit_table_entry {
                match { dst_mac { value: "$0" mask: "FF:FF:FF:FF:FF:FF" } }
                action { admit_to_l3 {} }
                priority: 1
              }
            )pb",
            test_packet.packet.headers(0)
                .ethernet_header()
                .ethernet_destination())));

    ASSERT_OK_AND_ASSIGN(p4::v1::TableEntry pi_entry,
                         pdpi::PartialPdTableEntryToPiTableEntry(ir_p4info, l3_admit_entry));

    // Clear table entries and install l3 admit entry.
    ASSERT_OK(pdpi::ClearTableEntries(sut_p4rt_session.get()));
    ASSERT_OK(pdpi::InstallPiTableEntry(sut_p4rt_session.get(), pi_entry));
    // Read counters of the target queue.
    ASSERT_OK_AND_ASSIGN(auto sut_gnmi_stub, sut.CreateGnmiStub());
    ASSERT_OK_AND_ASSIGN(
        const QueueCounters queue_counters_before_test_packet,
        GetGnmiQueueCounters(/*port=*/"CPU", /*queue=*/target_queue,
                             *sut_gnmi_stub));
    ASSERT_OK_AND_ASSIGN(std::string raw_packet,
                         packetlib::SerializePacket(test_packet.packet));

    const int kPacketCount = 50;
    for (int iter = 0; iter < kPacketCount; iter++) {
      ASSERT_OK(pins::InjectEgressPacket(
          /*port=*/link_used_for_test_packets.control_device_port_p4rt_name,
          /*packet=*/raw_packet, ir_p4info, control_p4rt_session.get(),
          /*packet_delay=*/std::nullopt));
    }
    // Read counter of the target queue again.
    absl::Time time_packet_sent = absl::Now();
    QueueCounters queue_counters_after_test_packet;
    do {
      ASSERT_OK_AND_ASSIGN(
          queue_counters_after_test_packet,
          GetGnmiQueueCounters(/*port=*/"CPU", /*queue=*/target_queue,
                               *sut_gnmi_stub));
    } while (
        // It may take several seconds for the queue counters to update.
        TotalPacketsForQueue(queue_counters_after_test_packet) <
            TotalPacketsForQueue(queue_counters_before_test_packet) +
                kPacketCount &&
        absl::Now() - time_packet_sent < kMaxQueueCounterUpdateTime);
    // We terminate early if this fails, as that can cause this loop to get
    // out of sync when counters increment after a long delay, resulting in
    // confusing error messages where counters increment by 2.
    ASSERT_EQ(TotalPacketsForQueue(queue_counters_after_test_packet),
              TotalPacketsForQueue(queue_counters_before_test_packet) +
                  kPacketCount)
        << "Counters for queue " << target_queue << " did not increment within "
        << kMaxQueueCounterUpdateTime
        << " after injecting the following test packet:\n"
        << test_packet.packet.DebugString()
        << "\nBefore: " << queue_counters_before_test_packet
        << "\nAfter : " << queue_counters_after_test_packet;
  }
  LOG(INFO) << "-- END OF TEST -----------------------------------------------";
}

// Buffering and software bottlenecks can cause
// some amount of variance in rate measured end to end.
// Level of tolerance for packet rate verification.
// This could be parameterized in future if this is platform
// dependent.
constexpr float kTolerancePercent = 10.0;

// Ixia configurations:
// 1. Frames sent per second by Ixia.
// 2. Total frames sent by Ixia.
// 3. Default framesize.
// 4. Maximum framesize.
// 5. Minimum framesize.
constexpr int kFramesPerSecond = 1000000;
constexpr int kTotalFrames = 10000000;
constexpr absl::Duration kTrafficDuration =
    absl::Seconds(kTotalFrames / kFramesPerSecond);
constexpr int kDefaultFrameSize = 1514;
constexpr int kMaxFrameSize = 9216;
constexpr int kMinFrameSize = 64;

struct PacketReceiveInfo {
  absl::Mutex mutex;
  int num_packets_punted ABSL_GUARDED_BY(mutex) = 0;
  absl::Time time_first_packet_punted ABSL_GUARDED_BY(mutex);
  absl::Time time_last_packet_punted ABSL_GUARDED_BY(mutex);
};

// Structure represents a link between SUT and Ixia.
// This is represented by Ixia interface name and the SUT's gNMI interface
// name.
struct IxiaLink {
  std::string ixia_interface;
  std::string sut_interface;
};
// Go over the connections and return vector of connections
// whose links are up.
absl::StatusOr<std::vector<IxiaLink>> GetReadyIxiaLinks(
    thinkit::GenericTestbed &generic_testbed,
    gnmi::gNMI::StubInterface &gnmi_stub) {
  std::vector<IxiaLink> links;
  absl::flat_hash_map<std::string, thinkit::InterfaceInfo> interface_info =
      generic_testbed.GetSutInterfaceInfo();
  // Loop through the interface_info looking for Ixia/SUT interface pairs,
  // checking if the link is up.  Add the pair to connections.
  for (const auto &[interface, info] : interface_info) {
    bool sut_link_up = false;
    if (info.interface_modes.contains(thinkit::TRAFFIC_GENERATOR))
    {
      ASSIGN_OR_RETURN(sut_link_up, CheckLinkUp(interface, gnmi_stub));
      if (sut_link_up) {
        links.push_back({
            .ixia_interface = info.peer_interface_name,
            .sut_interface = interface,
        });
      }
    }
  }
  return links;
}

TEST_P(CpuQosTestWithIxia, TestCPUQueueAssignmentAndQueueRateLimit) {
  // Pick a testbed with an Ixia Traffic Generator.
  auto requirements =
      gutil::ParseProtoOrDie<thinkit::TestRequirements>(
          R"pb(interface_requirements {
                 count: 1
                 interface_modes: TRAFFIC_GENERATOR
               })pb");

  ASSERT_OK_AND_ASSIGN(
      std::unique_ptr<thinkit::GenericTestbed> generic_testbed,
      GetParam().testbed_interface->GetTestbedWithRequirements(requirements));

  ASSERT_OK(generic_testbed->Environment().StoreTestArtifact(
      "gnmi_config.txt", GetParam().gnmi_config));

  ASSERT_GT(GetParam().control_plane_bandwidth_bytes_per_second, 0);

  thinkit::Switch &sut = generic_testbed->Sut();

  // Configure SUT.
  EXPECT_OK(generic_testbed->Environment().StoreTestArtifact(
      "gnmi_config.json", GetParam().gnmi_config));
  EXPECT_OK(generic_testbed->Environment().StoreTestArtifact(
      "p4info.textproto", GetParam().p4info));

  ASSERT_OK_AND_ASSIGN(std::unique_ptr<pdpi::P4RuntimeSession> sut_p4_session,
                       pins_test::ConfigureSwitchAndReturnP4RuntimeSession(
                           sut, std::nullopt, GetParam().p4info));
  ASSERT_OK_AND_ASSIGN(auto gnmi_stub, sut.CreateGnmiStub());
  ASSERT_OK_AND_ASSIGN(std::string sut_gnmi_config,
                       pins_test::GetGnmiConfig(*gnmi_stub));
  // Flow details.
  const auto dest_mac = netaddr::MacAddress(02, 02, 02, 02, 02, 02);
  const auto source_mac = netaddr::MacAddress(00, 01, 02, 03, 04, 05);
  const auto source_ip = netaddr::Ipv6Address(0x1000, 0, 0, 0, 0, 0, 0, 1);
  const auto dest_ip = netaddr::Ipv6Address(0x1000, 0, 0, 0, 0, 0, 0, 2);
  // Extract loopback IPs from gNMI config, to avoid using them in test packets.
  using IpAddresses = std::vector<netaddr::Ipv6Address>;
  ASSERT_OK_AND_ASSIGN(IpAddresses loopback_ipv6,
                       ParseLoopbackIpv6s(sut_gnmi_config));
  ASSERT_GE(loopback_ipv6.size(), 1) << "No Loopback IPs configured on switch";

  ASSERT_OK_AND_ASSIGN(std::vector<IxiaLink> ready_links,
                       GetReadyIxiaLinks(*generic_testbed, *gnmi_stub));

  ASSERT_FALSE(ready_links.empty()) << "Ixia links are not ready";

  std::string ixia_interface = ready_links[0].ixia_interface;
  std::string sut_interface = ready_links[0].sut_interface;

  // Set up Ixia traffic.
  // Send Ixia traffic.
  // Stop Ixia traffic.

  ASSERT_OK_AND_ASSIGN(ixia::IxiaPortInfo ixia_port,
                       ixia::ExtractPortInfo(ixia_interface));

  ASSERT_OK_AND_ASSIGN(
      std::string topology_ref,
      pins_test::ixia::IxiaConnect(ixia_port.hostname, *generic_testbed));

  ASSERT_OK_AND_ASSIGN(
      std::string vport_ref,
      pins_test::ixia::IxiaVport(topology_ref, ixia_port.card, ixia_port.port,
                                 *generic_testbed));

  ASSERT_OK_AND_ASSIGN(
      std::string traffic_ref,
      pins_test::ixia::IxiaSession(vport_ref, *generic_testbed));

  ASSERT_OK(pins_test::ixia::SetFrameRate(traffic_ref, kFramesPerSecond,
                                          *generic_testbed));

  ASSERT_OK(pins_test::ixia::SetFrameCount(traffic_ref, kTotalFrames,
                                           *generic_testbed));

  ASSERT_OK(pins_test::ixia::SetFrameSize(traffic_ref, kDefaultFrameSize,
                                          *generic_testbed));

  ASSERT_OK(pins_test::ixia::SetSrcMac(traffic_ref, source_mac.ToString(),
                                       *generic_testbed));

  ASSERT_OK(pins_test::ixia::SetDestMac(traffic_ref, dest_mac.ToString(),
                                        *generic_testbed));

  ASSERT_OK(pins_test::ixia::AppendIPv6(traffic_ref, *generic_testbed));

  ASSERT_OK(pins_test::ixia::SetSrcIPv6(traffic_ref, source_ip.ToString(),
                                        *generic_testbed));

  ASSERT_OK(pins_test::ixia::SetDestIPv6(traffic_ref, dest_ip.ToString(),
                                         *generic_testbed));

  // Listen for punted packets from the SUT.
  PacketReceiveInfo packet_receive_info;

  PacketInReceiver receiver(*sut_p4_session, [&packet_receive_info](auto) {
    absl::MutexLock lock(&packet_receive_info.mutex);
    if (packet_receive_info.num_packets_punted == 0) {
      packet_receive_info.time_first_packet_punted = absl::Now();
    }
    packet_receive_info.time_last_packet_punted = absl::Now();
    packet_receive_info.num_packets_punted++;
    return;
  });

  // Get Queues.
  ASSERT_OK_AND_ASSIGN(auto queues,
                       ExtractQueueInfoViaGnmiConfig(GetParam().gnmi_config));

  constexpr absl::string_view kPuntOnlyTest = "punt_only_test";
  constexpr absl::string_view kLoopbackPuntTest = "to_loopback_punt_test";
  constexpr absl::string_view kPuntTtl0Test = "ttl0_punt_test";

  for (auto test_case : {kPuntOnlyTest, kPuntTtl0Test}) {
    LOG(INFO) << "\n\nTesting case: " << test_case;
    LOG(INFO) << "\n===================\n\n";
    if (test_case == kLoopbackPuntTest) {
      ASSERT_OK(pins_test::ixia::SetDestIPv6(
          traffic_ref, loopback_ipv6.front().ToString(), *generic_testbed));
      LOG(INFO) << "Traffic to Loopback IP: "
                << loopback_ipv6.front().ToString();
    } else if (test_case == kPuntTtl0Test) {
      ASSERT_OK(pins_test::ixia::SetIpTTL(traffic_ref, /*ttl=*/0,
                                          /*is_ipv4=*/false, *generic_testbed));
      LOG(INFO) << "Traffic with TTL=0 and to Loopback IP: "
                << loopback_ipv6.front().ToString();
    }
    for (auto &[queue_name, queue_info] : queues) {
      LOG(INFO) << "\n\n\nTesting Queue : " << queue_info.gnmi_queue_name
                << "\n===================\n\n\n";

      // Verify configuration on the queue matches expected configuration
      // in the case that expected queue limit was passed in.
      if (GetParam().expected_queue_limit_config_pps.contains(
              queue_info.gnmi_queue_name)) {
        EXPECT_EQ(queue_info.rate_packets_per_second,
                  GetParam().expected_queue_limit_config_pps.at(
                      queue_info.gnmi_queue_name));
      }

      // Set framesize based on supported control plane bandwidth.
      int frame_size = GetParam().control_plane_bandwidth_bytes_per_second /
                       queue_info.rate_packets_per_second;
      // Framesize lesser than 64 bytes is not a viable frame, hence we will
      // skip end to end rate check.
      if (frame_size < kMinFrameSize) {
        LOG(INFO)
            << "Skipping, as queue rate " << queue_info.rate_packets_per_second
            << "(pps) is infeasible to test with control plane bandwidth of "
            << GetParam().control_plane_bandwidth_bytes_per_second
            << " bytes per second.";
        continue;
      }

      if (frame_size > kMaxFrameSize) {
        frame_size = kMaxFrameSize;
      }

      ASSERT_OK(pins_test::ixia::SetFrameSize(traffic_ref, frame_size,
                                              *generic_testbed));

      // Punt flows to Inband queues should not succeed.
      if (absl::StartsWith(queue_info.p4_queue_name, "INBAND")) {
        ASSERT_FALSE(
            SetUpV6PuntToCPUWithRateLimitAndWildCardL3AdmitEntry(
                dest_mac, source_ip, dest_ip,
                /*rate_bytes_per_second=*/
                (queue_info.rate_packets_per_second + 10) * frame_size,
                /*burst_in_bytes=*/(queue_info.rate_packets_per_second + 10) *
                    frame_size / 4,
                queue_info.p4_queue_name, GetParam().p4info, *sut_p4_session)
                .ok());
        continue;
      }
      // Punt packets to CPU with flow rate set to atleast 10 packets
      // higher than the queue rate. This means that the queue limits will
      // be the bottleneck.
      ASSERT_OK(SetUpV6PuntToCPUWithRateLimitAndWildCardL3AdmitEntry(
          dest_mac, source_ip, dest_ip,
          /*rate_bytes_per_second=*/(queue_info.rate_packets_per_second + 10) *
              frame_size,
          /*burst_in_bytes=*/(queue_info.rate_packets_per_second + 10) *
              frame_size / 4,
          queue_info.p4_queue_name, GetParam().p4info, *sut_p4_session));
      ASSERT_OK_AND_ASSIGN(
          QueueCounters initial_counters,
          GetGnmiQueueCounters("CPU", queue_info.gnmi_queue_name, *gnmi_stub));

      // Reset received packet count at tester.
      {
        absl::MutexLock lock(&packet_receive_info.mutex);
        packet_receive_info.num_packets_punted = 0;
      }

      ASSERT_OK(pins_test::ixia::StartTraffic(traffic_ref, topology_ref,
                                              *generic_testbed));

      // Wait for Traffic to be sent.
      absl::SleepFor(kTrafficDuration);

      static constexpr absl::Duration kPollInterval = absl::Seconds(5);
      static constexpr absl::Duration kTotalTime = absl::Seconds(15);
      static const int kIterations = kTotalTime / kPollInterval;

      QueueCounters final_counters;
      QueueCounters delta_counters;
      // Check for counters every 5 seconds up to 15 seconds till they match.
      for (int gnmi_counters_check = 0; gnmi_counters_check < kIterations;
           gnmi_counters_check++) {
        absl::SleepFor(kPollInterval);
        ASSERT_OK_AND_ASSIGN(
            final_counters, GetGnmiQueueCounters(
                                "CPU", queue_info.gnmi_queue_name, *gnmi_stub));
        delta_counters = {
            .num_packets_transmitted = final_counters.num_packets_transmitted -
                                       initial_counters.num_packets_transmitted,
            .num_packets_dropped = final_counters.num_packets_dropped -
                                   initial_counters.num_packets_dropped,
        };
        LOG(INFO) << "Tx = " << delta_counters.num_packets_transmitted
                  << " Drop = " << delta_counters.num_packets_dropped;
        if (delta_counters.num_packets_transmitted +
                delta_counters.num_packets_dropped ==
            kTotalFrames) {
          break;
        }
      }

      {
        absl::MutexLock lock(&packet_receive_info.mutex);
        // Verify the received packets matches gNMI queue stats.
        ASSERT_LE(packet_receive_info.num_packets_punted,
                  delta_counters.num_packets_transmitted);
        ASSERT_GE(packet_receive_info.num_packets_punted,
                  delta_counters.num_packets_transmitted *
                      (1 - kTolerancePercent / 100));
        absl::Duration duration = packet_receive_info.time_last_packet_punted -
                                  packet_receive_info.time_first_packet_punted;

        LOG(INFO) << "Packets received at Controller: "
                  << packet_receive_info.num_packets_punted;
        LOG(INFO) << "Packet size: " << frame_size;
        LOG(INFO) << "Timestamp of first received packet: "
                  << packet_receive_info.time_first_packet_punted;
        LOG(INFO) << "Timestamp of last received packet: "
                  << packet_receive_info.time_last_packet_punted;
        LOG(INFO) << "Duration of packets received: " << duration;
        int rate_received = 0;
        if (int64_t useconds = absl::ToInt64Microseconds(duration);
            useconds != 0) {
          rate_received =
              packet_receive_info.num_packets_punted * 1000000 / useconds;
          LOG(INFO) << "Rate of packets received (pps): " << rate_received;
        }
        EXPECT_LE(rate_received, queue_info.rate_packets_per_second *
                                     (1 + kTolerancePercent / 100));
        EXPECT_GE(rate_received, queue_info.rate_packets_per_second *
                                     (1 - kTolerancePercent / 100));
      }
    } // for each queue.
  }   // test_case
  // Stop receiving at tester.
  receiver.Destroy();
}

TEST_P(CpuQosTestWithIxia, TestPuntFlowRateLimitAndCounters) {
  // Pick a testbed with an Ixia Traffic Generator.
  auto requirements =
      gutil::ParseProtoOrDie<thinkit::TestRequirements>(
          R"pb(interface_requirements {
                 count: 1
                 interface_modes: TRAFFIC_GENERATOR
               })pb");

  ASSERT_OK_AND_ASSIGN(
      std::unique_ptr<thinkit::GenericTestbed> generic_testbed,
      GetParam().testbed_interface->GetTestbedWithRequirements(requirements));

  // TODO: Skip test till known failure is fixed.
  GTEST_SKIP() << "Skipping till b/203545459 is fixed";

  ASSERT_OK(generic_testbed->Environment().StoreTestArtifact(
      "gnmi_config.txt", GetParam().gnmi_config));

  ASSERT_GT(GetParam().control_plane_bandwidth_bytes_per_second, 0);

  thinkit::Switch &sut = generic_testbed->Sut();

  // Configure SUT.
  EXPECT_OK(generic_testbed->Environment().StoreTestArtifact(
      "gnmi_config.json", GetParam().gnmi_config));
  EXPECT_OK(generic_testbed->Environment().StoreTestArtifact(
      "p4info.textproto", GetParam().p4info));
  ASSERT_OK_AND_ASSIGN(std::unique_ptr<pdpi::P4RuntimeSession> sut_p4_session,
                       pins_test::ConfigureSwitchAndReturnP4RuntimeSession(
                           sut, GetParam().gnmi_config, GetParam().p4info));

  ASSERT_OK_AND_ASSIGN(auto gnmi_stub, sut.CreateGnmiStub());

  // Disable sFlow since it would interfere with the test results.
  ASSERT_OK(pins::SetSflowConfigEnabled(gnmi_stub.get(), /*enabled=*/false));

  absl::Cleanup cleanup([&] {
    // Restore sflow enable config.
    ASSERT_OK_AND_ASSIGN(bool sflow_enabled,
                         pins::IsSflowConfigEnabled(GetParam().gnmi_config));
    EXPECT_OK(pins::SetSflowConfigEnabled(gnmi_stub.get(), sflow_enabled))
        << "failed to restore sflow configuration -- switch config may be "
           "corrupted, causing subsequent test to fail";
  });

  // Flow details.
  const auto dest_mac = netaddr::MacAddress(02, 02, 02, 02, 02, 02);
  const auto source_mac = netaddr::MacAddress(00, 01, 02, 03, 04, 05);
  const auto source_ip = netaddr::Ipv4Address(192, 168, 10, 1);
  const auto dest_ip = netaddr::Ipv4Address(172, 0, 0, 1);

  // Go through all the ports that interface to the Ixia and set them
  // first to 200GB.
  const absl::flat_hash_map<std::string, thinkit::InterfaceInfo>
      interface_info = generic_testbed->GetSutInterfaceInfo();
  for (const auto &[interface, info] : interface_info) {
    if (info.interface_modes.contains(thinkit::TRAFFIC_GENERATOR)) {
      ASSERT_OK(SetPortSpeedInBitsPerSecond(
          "\"openconfig-if-ethernet:SPEED_200GB\"", interface, *gnmi_stub));
      ASSERT_OK(SetPortMtu(kMaxFrameSize, interface, *gnmi_stub));
    }
  }

  // Wait to let the links come up. Switch guarantees state paths to reflect
  // in 10s. Lets wait for a bit more.
  LOG(INFO) << "Sleeping " << kTimeToWaitForGnmiConfigToApply
            << " to wait for config to be applied/links to come up.";
  absl::SleepFor(kTimeToWaitForGnmiConfigToApply);
  ASSERT_OK(
      pins_test::WaitForGnmiPortIdConvergence(sut, GetParam().gnmi_config,
      /*timeout=*/absl::Minutes(3)));

  ASSERT_OK_AND_ASSIGN(std::vector<IxiaLink> ready_links,
                       GetReadyIxiaLinks(*generic_testbed, *gnmi_stub));
  // If links didnt come, lets try 100GB as some testbeds have 100GB
  // IXIA connections.
  if (ready_links.empty()) {
    for (const auto &[interface, info] : interface_info) {
      if (info.interface_modes.contains(thinkit::TRAFFIC_GENERATOR))
        ASSERT_OK(SetPortSpeedInBitsPerSecond(
            "\"openconfig-if-ethernet:SPEED_100GB\"", interface, *gnmi_stub));
      }
    }
    // Wait to let the links come up. Switch guarantees state paths to reflect
    // in 10s. Lets wait for a bit more.
    LOG(INFO) << "Sleeping " << kTimeToWaitForGnmiConfigToApply
              << " to wait for config to be applied/links to come up.";
    absl::SleepFor(kTimeToWaitForGnmiConfigToApply);
    ASSERT_OK_AND_ASSIGN(ready_links,
                         GetReadyIxiaLinks(*generic_testbed, *gnmi_stub));

  ASSERT_FALSE(ready_links.empty()) << "Ixia links are not ready";
  std::string ixia_interface = ready_links[0].ixia_interface;
  std::string sut_interface = ready_links[0].sut_interface;

  // We will perform the following steps with Ixia:
  // Set up Ixia traffic.
  // Send Ixia traffic.
  // Stop Ixia traffic.

  ASSERT_OK_AND_ASSIGN(ixia::IxiaPortInfo ixia_port,
                       ixia::ExtractPortInfo(ixia_interface));

  ASSERT_OK_AND_ASSIGN(
      std::string topology_ref,
      pins_test::ixia::IxiaConnect(ixia_port.hostname, *generic_testbed));

  ASSERT_OK_AND_ASSIGN(
      std::string vport_ref,
      pins_test::ixia::IxiaVport(topology_ref, ixia_port.card, ixia_port.port,
                                 *generic_testbed));

  ASSERT_OK_AND_ASSIGN(
      std::string traffic_ref,
      pins_test::ixia::IxiaSession(vport_ref, *generic_testbed));

  ASSERT_OK(pins_test::ixia::SetFrameRate(traffic_ref, kFramesPerSecond,
                                          *generic_testbed));

  ASSERT_OK(pins_test::ixia::SetFrameCount(traffic_ref, kTotalFrames,
                                           *generic_testbed));

  ASSERT_OK(pins_test::ixia::SetFrameSize(traffic_ref, kMaxFrameSize,
                                          *generic_testbed));

  ASSERT_OK(pins_test::ixia::SetSrcMac(traffic_ref, source_mac.ToString(),
                                       *generic_testbed));

  ASSERT_OK(pins_test::ixia::SetDestMac(traffic_ref, dest_mac.ToString(),
                                        *generic_testbed));

  ASSERT_OK(pins_test::ixia::AppendIPv4(traffic_ref, *generic_testbed));

  ASSERT_OK(pins_test::ixia::SetSrcIPv4(traffic_ref, source_ip.ToString(),
                                        *generic_testbed));

  ASSERT_OK(pins_test::ixia::SetDestIPv4(traffic_ref, dest_ip.ToString(),
                                         *generic_testbed));

  // Listen for punted packets from the SUT.
  PacketReceiveInfo packet_receive_info;
  {
    absl::MutexLock lock(&packet_receive_info.mutex);
    packet_receive_info.num_packets_punted = 0;
  }

  // Get Queues.
  ASSERT_OK_AND_ASSIGN(auto queues,
                       ExtractQueueInfoViaGnmiConfig(GetParam().gnmi_config));

  for (auto &[queue_name, queue_info] : queues) {
    // Lets set flow rate limit to be half of queue limit so that queue limit
    // doesnt take effect.
    int flow_rate_limit_in_bytes_per_second =
        (kMaxFrameSize * queue_info.rate_packets_per_second) / 2;

    if (flow_rate_limit_in_bytes_per_second >
        GetParam().control_plane_bandwidth_bytes_per_second) {
      flow_rate_limit_in_bytes_per_second =
          GetParam().control_plane_bandwidth_bytes_per_second / 2;
    }

    // Punt flows to Inband queues should not succeed.
    if (absl::StartsWith(queue_info.p4_queue_name, "INBAND")) {
      ASSERT_FALSE((SetUpPuntToCPUWithRateLimit(
                        dest_mac, dest_ip, queue_info.p4_queue_name,
                        flow_rate_limit_in_bytes_per_second,
                        /*burst_in_bytes=*/kMaxFrameSize, GetParam().p4info,
                        *sut_p4_session)
                        .ok()));
      continue;
    }

    LOG(INFO) << "\n\n\nTesting Queue : " << queue_info.gnmi_queue_name
              << "\n===================\n\n\n";

    ASSERT_OK_AND_ASSIGN(
        p4::v1::TableEntry pi_acl_entry,
        SetUpPuntToCPUWithRateLimit(dest_mac, dest_ip, queue_info.p4_queue_name,
                                    flow_rate_limit_in_bytes_per_second,
                                    /*burst_in_bytes=*/kMaxFrameSize,
                                    GetParam().p4info, *sut_p4_session));
    ASSERT_OK_AND_ASSIGN(
        QueueCounters initial_counters,
        GetGnmiQueueCounters("CPU", queue_info.gnmi_queue_name, *gnmi_stub));

    // Reset received packet count at tester for each iteration.
    {
      absl::MutexLock lock(&packet_receive_info.mutex);
      packet_receive_info.num_packets_punted = 0;
    }

    // Check that the counters are initially zero.
    ASSERT_THAT(
        pdpi::ReadPiCounterData(sut_p4_session.get(), pi_acl_entry),
        IsOkAndHolds(EqualsProto(R"pb(byte_count: 0 packet_count: 0)pb")));

    ASSERT_OK(pins_test::ixia::StartTraffic(traffic_ref, topology_ref,
                                            *generic_testbed));

    // Wait for Traffic to be sent.
    absl::SleepFor(kTrafficDuration);

    // Check for counters every 5 seconds upto 30 seconds till the fetched gNMI
    // queue counter stats match packets and bytes sent by Ixia.
    // Check that the counters increment within kMaxQueueCounterUpdateTime.
    absl::Time time_packet_sent = absl::Now();
    p4::v1::CounterData counter_data;
    do {
      ASSERT_OK_AND_ASSIGN(
          counter_data,
          pdpi::ReadPiCounterData(sut_p4_session.get(), pi_acl_entry));
    } while (counter_data.packet_count() != kTotalFrames &&
             absl::Now() - time_packet_sent < kMaxQueueCounterUpdateTime);
    p4::v1::CounterData expected_counter_data;
    expected_counter_data.set_packet_count(kTotalFrames);
    expected_counter_data.set_byte_count(static_cast<int64_t>(kMaxFrameSize) *
                                         static_cast<int64_t>(kTotalFrames));
    EXPECT_THAT(counter_data, EqualsProto(expected_counter_data))
        << "Counter for the table entry given below did not match expectation "
           "within "
        << kMaxQueueCounterUpdateTime
        << " after injecting the Ixia test packets via CPU queue "
        << queue_name;

    // Verify GNMI queue stats match packets received.
    static constexpr absl::Duration kPollInterval = absl::Seconds(5);
    static constexpr absl::Duration kTotalTime = absl::Seconds(20);
    static const int kIterations = kTotalTime / kPollInterval;
    // Check for counters every 5 seconds upto 20 seconds till they match.
    for (int gnmi_counters_check = 0; gnmi_counters_check < kIterations;
         gnmi_counters_check++) {
      absl::SleepFor(kPollInterval);
      QueueCounters final_counters;
      QueueCounters delta_counters;
      ASSERT_OK_AND_ASSIGN(
          final_counters,
          GetGnmiQueueCounters("CPU", queue_info.gnmi_queue_name, *gnmi_stub));
      delta_counters = {
          .num_packets_transmitted = final_counters.num_packets_transmitted -
                                     initial_counters.num_packets_transmitted,
          .num_packets_dropped = final_counters.num_packets_dropped -
                                 initial_counters.num_packets_dropped,
      };
      LOG(INFO) << delta_counters;
      absl::MutexLock lock(&packet_receive_info.mutex);
      if (delta_counters.num_packets_transmitted ==
          packet_receive_info.num_packets_punted) {
        break;
      }
      ASSERT_NE(gnmi_counters_check, kIterations - 1)
          << "GNMI packet count "
          << delta_counters.num_packets_transmitted +
                 delta_counters.num_packets_dropped
          << " != Packets received at controller "
          << packet_receive_info.num_packets_punted;
    }

    {
      absl::MutexLock lock(&packet_receive_info.mutex);

      LOG(INFO) << "Packets received at Controller: "
                << packet_receive_info.num_packets_punted;
      LOG(INFO) << "Timestamp of first received packet: "
                << packet_receive_info.time_first_packet_punted;
      LOG(INFO) << "Timestamp of last received packet: "
                << packet_receive_info.time_last_packet_punted;

      absl::Duration duration = packet_receive_info.time_last_packet_punted -
                                packet_receive_info.time_first_packet_punted;
      LOG(INFO) << "Duration of packets received: " << duration;
      LOG(INFO) << "Frame size: " << kMaxFrameSize;
      int64_t rate_received_in_bytes_per_second = 0;
      int64_t useconds = absl::ToInt64Microseconds(duration);
      ASSERT_NE(useconds, 0);
      int64_t num_bytes =
          packet_receive_info.num_packets_punted * kMaxFrameSize;
      LOG(INFO) << "Num bytes received: " << num_bytes;
      rate_received_in_bytes_per_second = num_bytes * 1000000 / useconds;
      LOG(INFO) << "Rate of packets received (bytes per second): "
                << rate_received_in_bytes_per_second;
      EXPECT_LE(
          rate_received_in_bytes_per_second,
          flow_rate_limit_in_bytes_per_second * (1 + kTolerancePercent / 100));
      EXPECT_GE(
          rate_received_in_bytes_per_second,
          flow_rate_limit_in_bytes_per_second * (1 - kTolerancePercent / 100));
    }
  } // for each queue.
}

}  // namespace
}  // namespace pins_test<|MERGE_RESOLUTION|>--- conflicted
+++ resolved
@@ -239,24 +239,6 @@
   RETURN_IF_ERROR(pdpi::ClearTableEntries(&p4_session));
 
   auto l3_admit_entry = gutil::ParseProtoOrDie<sai::TableEntry>(
-<<<<<<< HEAD
-=======
-      R"pb(
-        l3_admit_table_entry {
-          match {}  # Wildcard.
-          action { admit_to_l3 {} }
-          priority: 1
-        }
-      )pb");
-  std::vector<p4::v1::TableEntry> pi_entries;
-  ASSIGN_OR_RETURN(pi_entries.emplace_back(),
-                   pdpi::PartialPdTableEntryToPiTableEntry(ir_p4info, l3_admit_entry),
-                   _.SetPrepend()
-                       << "Failed in PD table conversion to PI, entry: "
-                       << l3_admit_entry.DebugString() << " error: ");
-
-  auto acl_entry = gutil::ParseProtoOrDie<sai::TableEntry>(absl::Substitute(
->>>>>>> 26e2dba5
       R"pb(
         l3_admit_table_entry {
           match {}  # Wildcard.
@@ -264,7 +246,6 @@
           priority: 1
           meter_config { bytes_per_second: $2 burst_bytes: $3 }
         }
-<<<<<<< HEAD
       )pb");
   std::vector<p4::v1::TableEntry> pi_entries;
   ASSIGN_OR_RETURN(pi_entries.emplace_back(),
@@ -329,16 +310,6 @@
           }
         )pb",
         dmac.ToString(), p4_queue, rate_bytes_per_second, burst_in_bytes));
-=======
-      )pb",
-      dmac.ToString(), p4_queue, rate_bytes_per_second, burst_in_bytes));
-
-  ASSIGN_OR_RETURN(
-      pi_entries.emplace_back(),
-      pdpi::PartialPdTableEntryToPiTableEntry(ir_p4info, acl_entry),
-      _.SetPrepend() << "Failed in PD table conversion to PI, entry: "
-                     << acl_entry.DebugString() << " error: ");
->>>>>>> 26e2dba5
 
     ASSIGN_OR_RETURN(
         pi_entries.emplace_back(),
@@ -818,13 +789,6 @@
       gutil::ToAbslStatus(google::protobuf::util::JsonStringToMessage(
           queues_json, &queues_proto, options)));
 
-<<<<<<< HEAD
-=======
-  // Convert `Queues` to `QueuesByName`, which is equivalent but more convenient
-  // for diffing.
-  // Today, subtree subscription to queues isn't working. Query each leaf
-  // individually for the actual data.
->>>>>>> 26e2dba5
   openconfig::QueuesByName queues_by_name;
   for (auto &queue : queues_proto.queues()) {
     ASSIGN_OR_RETURN(
