--- conflicted
+++ resolved
@@ -381,36 +381,9 @@
   std::unique_ptr<pdpi::P4RuntimeSession> sut_p4rt_session,
       control_p4rt_session;
   ASSERT_OK_AND_ASSIGN(
-<<<<<<< HEAD
       std::tie(sut_p4rt_session, control_p4rt_session),
       pins_test::ConfigureSwitchPairAndReturnP4RuntimeSessionPair(
           sut, control_device, GetParam().gnmi_config, p4info));
-=======
-      std::unique_ptr<pdpi::P4RuntimeSession> sut_p4rt_session,
-      pdpi::P4RuntimeSession::CreateWithP4InfoAndClearTables(sut, p4info));
-  ASSERT_OK_AND_ASSIGN(
-      std::unique_ptr<pdpi::P4RuntimeSession> control_p4rt_session,
-      pdpi::P4RuntimeSession::CreateWithP4InfoAndClearTables(control_device,
-                                                             p4info));
-
-  // Set up gNMI.
-  EXPECT_OK(Testbed().Environment().StoreTestArtifact("gnmi_config.json",
-                                                      GetParam().gnmi_config));
-  ASSERT_OK(pins_test::PushGnmiConfig(sut, GetParam().gnmi_config));
-  ASSERT_OK(pins_test::PushGnmiConfig(control_device, GetParam().gnmi_config));
-  ASSERT_OK_AND_ASSIGN(auto gnmi_stub, sut.CreateGnmiStub());
-
-  // TODO: Poll for config to be applied, links to come up instead.
-  LOG(INFO) << "Sleeping " << kTimeToWaitForGnmiConfigToApply
-            << " to wait for config to be applied/links to come up.";
-  absl::SleepFor(kTimeToWaitForGnmiConfigToApply);
-  ASSERT_OK(
-      pins_test::WaitForGnmiPortIdConvergence(sut, GetParam().gnmi_config,
-      /*timeout=*/absl::Minutes(3)));
-  ASSERT_OK(pins_test::WaitForGnmiPortIdConvergence(
-      control_device, GetParam().gnmi_config,
-      /*timeout=*/absl::Minutes(3)));
->>>>>>> 3c744720
 
   // Pick a link to be used for packet injection.
   ASSERT_OK_AND_ASSIGN(SutToControlLink link_used_for_test_packets,
@@ -694,36 +667,9 @@
   std::unique_ptr<pdpi::P4RuntimeSession> sut_p4rt_session,
       control_p4rt_session;
   ASSERT_OK_AND_ASSIGN(
-<<<<<<< HEAD
       std::tie(sut_p4rt_session, control_p4rt_session),
       pins_test::ConfigureSwitchPairAndReturnP4RuntimeSessionPair(
           sut, control_device, GetParam().gnmi_config, p4info));
-=======
-      std::unique_ptr<pdpi::P4RuntimeSession> sut_p4rt_session,
-      pdpi::P4RuntimeSession::CreateWithP4InfoAndClearTables(sut, p4info));
-  ASSERT_OK_AND_ASSIGN(
-      std::unique_ptr<pdpi::P4RuntimeSession> control_p4rt_session,
-      pdpi::P4RuntimeSession::CreateWithP4InfoAndClearTables(control_device,
-                                                             p4info));
-
-  // Set up gNMI.
-  EXPECT_OK(Testbed().Environment().StoreTestArtifact("gnmi_config.json",
-                                                      GetParam().gnmi_config));
-  ASSERT_OK(pins_test::PushGnmiConfig(sut, GetParam().gnmi_config));
-  ASSERT_OK(pins_test::PushGnmiConfig(control_device, GetParam().gnmi_config));
-  ASSERT_OK_AND_ASSIGN(auto gnmi_stub, sut.CreateGnmiStub());
-
-  // TODO: Poll for config to be applied, links to come up instead.
-  LOG(INFO) << "Sleeping " << kTimeToWaitForGnmiConfigToApply
-            << " to wait for config to be applied/links to come up.";
-  absl::SleepFor(kTimeToWaitForGnmiConfigToApply);
-  ASSERT_OK(
-      pins_test::WaitForGnmiPortIdConvergence(sut, GetParam().gnmi_config,
-      /*timeout=*/absl::Minutes(3)));
-  ASSERT_OK(pins_test::WaitForGnmiPortIdConvergence(
-      control_device, GetParam().gnmi_config,
-      /*timeout=*/absl::Minutes(3)));
->>>>>>> 3c744720
 
   // Pick a link to be used for packet injection.
   ASSERT_OK_AND_ASSIGN(SutToControlLink link_used_for_test_packets,
@@ -823,35 +769,9 @@
     std::unique_ptr<pdpi::P4RuntimeSession> sut_p4rt_session,
       control_p4rt_session;
   ASSERT_OK_AND_ASSIGN(
-<<<<<<< HEAD
       std::tie(sut_p4rt_session, control_p4rt_session),
       pins_test::ConfigureSwitchPairAndReturnP4RuntimeSessionPair(
           sut, control_device, GetParam().gnmi_config, p4info));
-=======
-      std::unique_ptr<pdpi::P4RuntimeSession> p4rt_session,
-      pdpi::P4RuntimeSession::CreateWithP4InfoAndClearTables(sut, p4info));
-  ASSERT_OK_AND_ASSIGN(
-      std::unique_ptr<pdpi::P4RuntimeSession> control_p4rt_session,
-      pdpi::P4RuntimeSession::CreateWithP4InfoAndClearTables(control_device,
-                                                             p4info));
-
-  // Set up gNMI.
-  EXPECT_OK(Testbed().Environment().StoreTestArtifact("gnmi_config.json",
-                                                      GetParam().gnmi_config));
-  ASSERT_OK(pins_test::PushGnmiConfig(sut, GetParam().gnmi_config));
-  ASSERT_OK(pins_test::PushGnmiConfig(control_device, GetParam().gnmi_config));
-  ASSERT_OK_AND_ASSIGN(auto gnmi_stub, sut.CreateGnmiStub());
-  // TODO: Poll for config to be applied, links to come up instead.
-  LOG(INFO) << "Sleeping " << kTimeToWaitForGnmiConfigToApply
-            << " to wait for config to be applied/links to come up.";
-  absl::SleepFor(kTimeToWaitForGnmiConfigToApply);
-  ASSERT_OK(
-      pins_test::WaitForGnmiPortIdConvergence(sut, GetParam().gnmi_config,
-      /*timeout=*/absl::Minutes(3)));
-  ASSERT_OK(pins_test::WaitForGnmiPortIdConvergence(
-      control_device, GetParam().gnmi_config,
-      /*timeout=*/absl::Minutes(3)));
->>>>>>> 3c744720
 
   // Pick a link to be used for packet injection.
   ASSERT_OK_AND_ASSIGN(SutToControlLink link_used_for_test_packets,
