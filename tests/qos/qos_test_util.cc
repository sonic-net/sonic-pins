#include "tests/qos/qos_test_util.h"

#include "absl/container/flat_hash_map.h"
#include "absl/status/status.h"
#include "absl/status/statusor.h"
#include "absl/strings/numbers.h"
#include "absl/strings/str_cat.h"
#include "absl/strings/str_format.h"
#include "absl/strings/string_view.h"
#include "absl/strings/strip.h"
#include "absl/strings/substitute.h"
#include "absl/time/clock.h"
#include "absl/time/time.h"
#include "google/protobuf/util/json_util.h"
#include "gutil/collections.h"
#include "gutil/proto.h"
#include "gutil/status.h"
#include "include/nlohmann/json.hpp"
#include "lib/gnmi/gnmi_helper.h"
#include "lib/gnmi/openconfig.pb.h"
#include "lib/utils/json_utils.h"
#include "proto/gnmi/gnmi.grpc.pb.h"
#include "proto/gnmi/gnmi.pb.h"
#include "tests/qos/gnmi_parsers.h"

namespace pins_test {

QueueCounters operator-(const QueueCounters &x, const QueueCounters &y) {
  return QueueCounters{
      .num_packets_transmitted =
          x.num_packets_transmitted - y.num_packets_transmitted,
      .num_packets_dropped = x.num_packets_dropped - y.num_packets_dropped,
  };
}

absl::StatusOr<QueueCounters> GetGnmiQueueCounters(
    absl::string_view port, absl::string_view queue,
    gnmi::gNMI::StubInterface &gnmi_stub) {
  QueueCounters counters;

  const std::string openconfig_transmit_count_state_path = absl::Substitute(
      "qos/interfaces/interface[interface-id=$0]"
      "/output/queues/queue[name=$1]/state/transmit-pkts",
      port, queue);

  ASSIGN_OR_RETURN(
      std::string transmit_counter_response,
      GetGnmiStatePathInfo(&gnmi_stub, openconfig_transmit_count_state_path,
                           "openconfig-qos:transmit-pkts"));

  if (!absl::SimpleAtoi(StripQuotes(transmit_counter_response),
                        &counters.num_packets_transmitted)) {
    return absl::InternalError(absl::StrCat("Unable to parse counter from ",
                                            transmit_counter_response));
  }

  const std::string openconfig_drop_count_state_path = absl::Substitute(
      "qos/interfaces/interface[interface-id=$0]"
      "/output/queues/queue[name=$1]/state/dropped-pkts",
      port, queue);

  ASSIGN_OR_RETURN(
      std::string drop_counter_response,
      GetGnmiStatePathInfo(&gnmi_stub, openconfig_drop_count_state_path,
                           "openconfig-qos:dropped-pkts"));

  if (!absl::SimpleAtoi(StripQuotes(drop_counter_response),
                        &counters.num_packets_dropped)) {
    return absl::InternalError(
        absl::StrCat("Unable to parse counter from ", drop_counter_response));
  }
  return counters;
}

absl::StatusOr<ResultWithTimestamp> GetGnmiQueueCounterWithTimestamp(
    absl::string_view port, absl::string_view queue,
    absl::string_view statistic, gnmi::gNMI::StubInterface &gnmi_stub) {
  const std::string openconfig_transmit_count_state_path = absl::Substitute(
      "qos/interfaces/interface[interface-id=$0]"
      "/output/queues/queue[name=$1]/state/$2",
      port, queue, statistic);
  
  return GetGnmiStatePathAndTimestamp(&gnmi_stub,
                                      openconfig_transmit_count_state_path,
                                      "openconfig-qos:transmit-pkts");
}

// Returns the total number of packets enqueued for the queue with the given
// `QueueCounters`.
int64_t TotalPacketsForQueue(const QueueCounters &counters) {
  return counters.num_packets_dropped + counters.num_packets_transmitted;
}

absl::Status SetPortSpeedInBitsPerSecond(const std::string &port_speed,
                                         const std::string &iface,
                                         gnmi::gNMI::StubInterface &gnmi_stub) {
  std::string ops_config_path = absl::StrCat(
      "interfaces/interface[name=", iface, "]/ethernet/config/port-speed");
  std::string ops_val =
      absl::StrCat("{\"openconfig-if-ethernet:port-speed\":", port_speed, "}");

  RETURN_IF_ERROR(pins_test::SetGnmiConfigPath(&gnmi_stub, ops_config_path,
                                               GnmiSetType::kUpdate, ops_val));

  return absl::OkStatus();
}

absl::StatusOr<int64_t>
GetPortSpeedInBitsPerSecond(const std::string &interface_name,
                            gnmi::gNMI::StubInterface &gnmi_stub) {
  // Map keyed on openconfig speed string to value in bits per second.
  // http://ops.openconfig.net/branches/models/master/docs/openconfig-interfaces.html#mod-openconfig-if-ethernet
  const auto kPortSpeedTable =
      absl::flat_hash_map<absl::string_view, uint64_t>({
          {"openconfig-if-ethernet:SPEED_100GB", 100000000000},
          {"openconfig-if-ethernet:SPEED_200GB", 200000000000},
          {"openconfig-if-ethernet:SPEED_400GB", 400000000000},
      });
  std::string speed_state_path =
      absl::StrCat("interfaces/interface[name=", interface_name,
                   "]/ethernet/state/port-speed");

  std::string parse_str = "openconfig-if-ethernet:port-speed";
  ASSIGN_OR_RETURN(
      std::string response,
      GetGnmiStatePathInfo(&gnmi_stub, speed_state_path, parse_str));

  auto speed = kPortSpeedTable.find(StripQuotes(response));
  if (speed == kPortSpeedTable.end()) {
    return absl::NotFoundError(response);
  }
  return speed->second;
}

absl::Status SetPortMtu(int port_mtu, const std::string &interface_name,
                        gnmi::gNMI::StubInterface &gnmi_stub) {
  std::string config_path = absl::StrCat(
      "interfaces/interface[name=", interface_name, "]/config/mtu");
  std::string value = absl::StrCat("{\"config:mtu\":", port_mtu, "}");

  RETURN_IF_ERROR(pins_test::SetGnmiConfigPath(&gnmi_stub, config_path,
                                               GnmiSetType::kUpdate, value));

  return absl::OkStatus();
}

absl::StatusOr<bool> CheckLinkUp(const std::string &iface,
                                 gnmi::gNMI::StubInterface &gnmi_stub) {
  std::string oper_status_state_path =
      absl::StrCat("interfaces/interface[name=", iface, "]/state/oper-status");

  std::string parse_str = "openconfig-interfaces:oper-status";
  ASSIGN_OR_RETURN(
      std::string ops_response,
      GetGnmiStatePathInfo(&gnmi_stub, oper_status_state_path, parse_str));

  return ops_response == "\"UP\"";
}

// Go over the connections and return vector of connections
// whose links are up.
absl::StatusOr<std::vector<IxiaLink>> GetReadyIxiaLinks(
    thinkit::GenericTestbed &generic_testbed,
    gnmi::gNMI::StubInterface &gnmi_stub) {
  std::vector<IxiaLink> links;

  absl::flat_hash_map<std::string, thinkit::InterfaceInfo> interface_info =
      generic_testbed.GetSutInterfaceInfo();
  // Loop through the interface_info looking for Ixia/SUT interface pairs,
  // checking if the link is up.  Add the pair to connections.
  for (const auto &[interface, info] : interface_info) {
    bool sut_link_up = false;
    if (info.interface_modes.contains(thinkit::TRAFFIC_GENERATOR))
    {
      ASSIGN_OR_RETURN(sut_link_up, CheckLinkUp(interface, gnmi_stub));
      if (sut_link_up) {
        ASSIGN_OR_RETURN(int64_t bit_per_second,
                         GetPortSpeedInBitsPerSecond(interface, gnmi_stub));
        links.push_back(IxiaLink{
            .ixia_interface = info.peer_interface_name,
            .sut_interface = interface,
            .sut_interface_bits_per_second = bit_per_second,
        });
      }
    }
  }

  return links;
}

absl::StatusOr<absl::flat_hash_map<int, std::string>>
ParseIpv4DscpToQueueMapping(absl::string_view gnmi_config) {
  // TODO: Actually parse config -- hard-coded for now.
  absl::flat_hash_map<int, std::string> queue_by_dscp;
  for (int dscp = 0; dscp < 64; ++dscp) queue_by_dscp[dscp] = "BE1";
  for (int dscp = 8; dscp <= 11; ++dscp) queue_by_dscp[dscp] = "AF1";
  queue_by_dscp[13] = "LLQ1";
  for (int dscp = 16; dscp <= 19; ++dscp) queue_by_dscp[dscp] = "AF2";
  queue_by_dscp[21] = "LLQ2";
  for (int dscp = 24; dscp <= 27; ++dscp) queue_by_dscp[dscp] = "AF3";
  for (int dscp = 32; dscp <= 35; ++dscp) queue_by_dscp[dscp] = "AF4";
  for (int dscp = 48; dscp <= 59; ++dscp) queue_by_dscp[dscp] = "NC1";
  return queue_by_dscp;
}

absl::StatusOr<absl::flat_hash_map<int, std::string>>
ParseIpv6DscpToQueueMapping(absl::string_view gnmi_config) {
  // TODO: Actually parse config -- hard-coded for now.
  return ParseIpv4DscpToQueueMapping(gnmi_config);
}

absl::StatusOr<absl::flat_hash_map<int, std::string>> GetIpv4DscpToQueueMapping(
    absl::string_view port, gnmi::gNMI::StubInterface &gnmi_stub) {
  // TODO: Actually parse config -- hard-coded for now.
  absl::flat_hash_map<int, std::string> queue_by_dscp;
  for (int dscp = 0; dscp < 64; ++dscp) queue_by_dscp[dscp] = "BE1";
  for (int dscp = 8; dscp <= 11; ++dscp) queue_by_dscp[dscp] = "AF1";
  queue_by_dscp[13] = "LLQ1";
  for (int dscp = 16; dscp <= 19; ++dscp) queue_by_dscp[dscp] = "AF2";
  queue_by_dscp[21] = "LLQ2";
  for (int dscp = 24; dscp <= 27; ++dscp) queue_by_dscp[dscp] = "AF3";
  for (int dscp = 32; dscp <= 35; ++dscp) queue_by_dscp[dscp] = "AF4";
  for (int dscp = 48; dscp <= 59; ++dscp) queue_by_dscp[dscp] = "NC1";
  return queue_by_dscp;
}

absl::StatusOr<absl::flat_hash_map<int, std::string>> GetIpv6DscpToQueueMapping(
    absl::string_view port, gnmi::gNMI::StubInterface &gnmi_stub) {
  // TODO: Actually parse config -- hard-coded for now.
  return GetIpv4DscpToQueueMapping(port, gnmi_stub);
}

absl::StatusOr<absl::flat_hash_map<std::string, std::vector<int>>>
GetQueueToIpv4DscpsMapping(absl::string_view port,
                           gnmi::gNMI::StubInterface &gnmi_stub) {
  absl::flat_hash_map<std::string, std::vector<int>> dscps_by_queue;
  absl::flat_hash_map<int, std::string> queue_by_dscp;
  ASSIGN_OR_RETURN(queue_by_dscp, GetIpv4DscpToQueueMapping(port, gnmi_stub));
  for (auto &[dscp, queue] : queue_by_dscp) {
    dscps_by_queue[queue].push_back(dscp);
  }
  return dscps_by_queue;
}

absl::StatusOr<absl::flat_hash_map<std::string, std::vector<int>>>
GetQueueToIpv6DscpsMapping(absl::string_view port,
                           gnmi::gNMI::StubInterface &gnmi_stub) {
  absl::flat_hash_map<std::string, std::vector<int>> dscps_by_queue;
  absl::flat_hash_map<int, std::string> queue_by_dscp;
  ASSIGN_OR_RETURN(queue_by_dscp, GetIpv6DscpToQueueMapping(port, gnmi_stub));
  for (auto &[dscp, queue] : queue_by_dscp) {
    dscps_by_queue[queue].push_back(dscp);
  }
  return dscps_by_queue;
}

absl::Status SetPortLoopbackMode(bool port_loopback,
                                 absl::string_view interface_name,
                                 gnmi::gNMI::StubInterface &gnmi_stub) {
  std::string config_path = absl::StrCat(
      "interfaces/interface[name=", interface_name, "]/config/loopback-mode");
  std::string config_json;
  if (port_loopback) {
    config_json = "{\"openconfig-interfaces:loopback-mode\":true}";
  } else {
    config_json = "{\"openconfig-interfaces:loopback-mode\":false}";
  }

  RETURN_IF_ERROR(pins_test::SetGnmiConfigPath(
      &gnmi_stub, config_path, GnmiSetType::kUpdate, config_json));

  return absl::OkStatus();
}

absl::StatusOr<std::string>
GetQueueNameByDscpAndPort(int dscp, absl::string_view port,
                          gnmi::gNMI::StubInterface &gnmi_stub) {
  absl::flat_hash_map<int, std::string> queue_by_dscp;
  ASSIGN_OR_RETURN(queue_by_dscp, GetIpv4DscpToQueueMapping(port, gnmi_stub));
  return gutil::FindOrStatus(queue_by_dscp, dscp);
}

absl::StatusOr<std::string>
GetSchedulerPolicyNameByEgressPort(absl::string_view egress_port,
                                   gnmi::gNMI::StubInterface &gnmi) {
  const std::string kPath = absl::StrFormat(
      "qos/interfaces/interface[interface-id=%s]/output/scheduler-policy/"
      "config/name",
      egress_port);
  ASSIGN_OR_RETURN(std::string name,
                   ReadGnmiPath(&gnmi, kPath, gnmi::GetRequest::CONFIG,
                                "openconfig-qos:name"));
  return std::string(StripQuotes(name));
}

static std::string
SchedulerPolicyPath(absl::string_view scheduler_policy_name) {
  return absl::StrFormat("qos/scheduler-policies/scheduler-policy[name=%s]",
                         scheduler_policy_name);
}

absl::StatusOr<std::string>
GetSchedulerPolicyConfig(absl::string_view scheduler_policy_name,
                         gnmi::gNMI::StubInterface &gnmi) {
  std::string path = SchedulerPolicyPath(scheduler_policy_name);
  return ReadGnmiPath(&gnmi, path, gnmi::GetRequest::CONFIG, "");
}

absl::StatusOr<openconfig::Qos::SchedulerPolicy>
GetSchedulerPolicyConfigAsProto(absl::string_view scheduler_policy_name,
                                gnmi::gNMI::StubInterface &gnmi) {
  const std::string kPath = SchedulerPolicyPath(scheduler_policy_name);
  const std::string kRoot = "openconfig-qos:scheduler-policy";
  ASSIGN_OR_RETURN(const std::string kRawConfig,
                   ReadGnmiPath(&gnmi, kPath, gnmi::GetRequest::CONFIG, kRoot));
  ASSIGN_OR_RETURN(
      openconfig::Qos::SchedulerPolicy proto_config,
      gutil::ParseJsonAsProto<openconfig::Qos::SchedulerPolicy>(
          StripBrackets(kRawConfig), /*ignore_unknown_fields=*/true));
  return proto_config;
}

absl::Status
UpdateSchedulerPolicyConfig(absl::string_view scheduler_policy_name,
                            absl::string_view config,
                            gnmi::gNMI::StubInterface &gnmi) {
  std::string path = SchedulerPolicyPath(scheduler_policy_name);
  return SetGnmiConfigPath(&gnmi, path, GnmiSetType::kUpdate, config);
}

absl::Status SetSchedulerPolicyParameters(
    absl::string_view scheduler_policy_name,
    absl::flat_hash_map<std::string, SchedulerParameters> params_by_queue_name,
    gnmi::gNMI::StubInterface &gnmi, absl::Duration convergence_timeout) {
  // Pull existing config.
  const std::string kPath = SchedulerPolicyPath(scheduler_policy_name);
  const std::string kRoot = "openconfig-qos:scheduler-policy";
  ASSIGN_OR_RETURN(const std::string kRawConfig,
                   ReadGnmiPath(&gnmi, kPath, gnmi::GetRequest::CONFIG, kRoot));
  ASSIGN_OR_RETURN(
      openconfig::Qos::SchedulerPolicy proto_config,
      gutil::ParseJsonAsProto<openconfig::Qos::SchedulerPolicy>(
          StripBrackets(kRawConfig), /*ignore_unknown_fields=*/true));

  // Updated config.
  for (openconfig::Qos::Scheduler &scheduler :
       *proto_config.mutable_schedulers()->mutable_scheduler()) {
    if (scheduler.inputs().input_size() == 0)
      continue;
    if (scheduler.inputs().input_size() > 1) {
      return gutil::UnimplementedErrorBuilder()
             << "scheduler with several inputs unsupported: "
             << scheduler.DebugString();
    }
    const std::string kQueue = scheduler.inputs().input(0).config().queue();
    const std::string kSchedulerPath = absl::StrFormat(
        "%s/schedulers/scheduler[sequence=%d]",
        SchedulerPolicyPath(scheduler_policy_name), scheduler.sequence());
    LOG(INFO) << "found scheduler '" << kSchedulerPath << " for queue "
              << kQueue;
    SchedulerParameters *const params =
        gutil::FindOrNull(params_by_queue_name, kQueue);
    LOG(INFO) << "-> " << (params == nullptr ? "no " : "")
              << "changes requested";
    if (params == nullptr)
      continue;

    if (scheduler.config().type() !=
        "openconfig-qos-types:TWO_RATE_THREE_COLOR") {
      return gutil::InvalidArgumentErrorBuilder()
             << "scheduler '" << kSchedulerPath << "' of unsupported type: '"
             << scheduler.config().type() << "'";
    }

    auto &config = *scheduler.mutable_two_rate_three_color()->mutable_config();
    if (auto pir = params->peak_information_rate; pir.has_value()) {
      // OpenConfig uses bits, but our API uses bytes for consistency.
      config.set_pir(absl::StrCat(*pir * 8));
    }
    if (auto be = params->excess_burst_size; be.has_value()) {
      config.set_be(*be);
    }
    if (auto cir = params->committed_information_rate; cir.has_value()) {
      // OpenConfig uses bits, but our API uses bytes for consistency.
      config.set_cir(absl::StrCat(*cir * 8));
    }
    if (auto bc = params->committed_burst_size; bc.has_value()) {
      config.set_bc(*bc);
    }

    auto &input_config =
        *scheduler.mutable_inputs()->mutable_input(0)->mutable_config();

    if (auto weight = params->weight; weight.has_value()) {
      input_config.set_weight(absl::StrCat(*weight));
    }

    LOG(INFO) << "modified scheduler: " << scheduler.DebugString();

    // We update the entire scheduler subtree, instead of applying updates
    // incrementally, to work around b/228117691.
    {
      // Convert proto back to JSON string.
      ASSIGN_OR_RETURN(std::string scheduler_json,
                       gutil::SerializeProtoAsJson(scheduler));
      // Apply updated scheduler.
      RETURN_IF_ERROR(SetGnmiConfigPath(
          &gnmi, kSchedulerPath, GnmiSetType::kUpdate,
          absl::StrFormat(R"({ "scheduler": [%s] })", scheduler_json)));
    }
  }

  // Wait for convergence.
  const absl::Time kDeadline = absl::Now() + convergence_timeout;
  std::string config_state_diff;
  do {
    ASSIGN_OR_RETURN(std::string raw_config,
                     ReadGnmiPath(&gnmi, kPath, gnmi::GetRequest::ALL, kRoot));
    ASSIGN_OR_RETURN(
        openconfig::Qos::SchedulerPolicy proto_config,
        gutil::ParseJsonAsProto<openconfig::Qos::SchedulerPolicy>(
            StripBrackets(raw_config), /*ignore_unknown_fields=*/true));
    for (openconfig::Qos::Scheduler &scheduler :
         *proto_config.mutable_schedulers()->mutable_scheduler()) {
      if (!scheduler.has_two_rate_three_color())
        continue;
      auto &config = scheduler.two_rate_three_color().config();
      auto &state = scheduler.two_rate_three_color().state();
      ASSIGN_OR_RETURN(config_state_diff, gutil::ProtoDiff(config, state));
      if (!config_state_diff.empty()) {
        absl::StrAppendFormat(&config_state_diff,
                              "between two-rate-three-color config and state, "
                              "for scheduler '%s[%d]'",
                              scheduler_policy_name, scheduler.sequence());
        break;
      }

      if (!scheduler.has_inputs())
        continue;
      auto &input_config = scheduler.inputs().input(0).config();
      auto &input_state = scheduler.inputs().input(0).state();
      ASSIGN_OR_RETURN(config_state_diff,
                       gutil::ProtoDiff(input_config, input_state));
      if (!config_state_diff.empty()) {
        absl::StrAppendFormat(&config_state_diff,
                              "between input config and state, "
                              "for scheduler '%s[%d]'",
                              scheduler_policy_name, scheduler.sequence());
        break;
      }
    }
  } while (!config_state_diff.empty() && absl::Now() < kDeadline);

  if (!config_state_diff.empty()) {
    return gutil::DeadlineExceededErrorBuilder()
           << "QoS scheduler policy state paths did not converge within "
           << convergence_timeout << "; diff:\n"
           << config_state_diff;
  }

  return absl::OkStatus();
}

absl::StatusOr<absl::flat_hash_map<std::string, int64_t>>
GetSchedulerPolicyWeightsByQueue(absl::string_view scheduler_policy_name,
                                 gnmi::gNMI::StubInterface &gnmi) {
  // The mapping we're about to compute.
  absl::flat_hash_map<std::string, int64_t> weight_by_queue_name;

  ASSIGN_OR_RETURN(std::vector<QueueInfo> queues,
                   GetQueuesForSchedulerPolicyInDescendingOrderOfPriority(
                       scheduler_policy_name, gnmi));
  for (auto &queue : queues) {
    if (queue.type == QueueType::kRoundRobin) {
      weight_by_queue_name[queue.name] = queue.weight;
    }
  }
  return weight_by_queue_name;
}

absl::StatusOr<std::vector<std::string>>
GetStrictlyPrioritizedQueuesInDescendingOrderOfPriority(
    absl::string_view scheduler_policy_name, gnmi::gNMI::StubInterface &gnmi) {
  std::vector<std::string> strict_queues;
  ASSIGN_OR_RETURN(std::vector<QueueInfo> queues,
                   GetQueuesForSchedulerPolicyInDescendingOrderOfPriority(
                       scheduler_policy_name, gnmi));
  for (auto &queue : queues) {
    if (queue.type == QueueType::kStrictlyPrioritized)
      strict_queues.push_back(queue.name);
  }
  return strict_queues;
}

bool IsStrict(const openconfig::Qos::Scheduler &scheduler) {
  return scheduler.config().priority() == "STRICT";
}

absl::StatusOr<std::vector<QueueInfo>>
GetQueuesForSchedulerPolicyInDescendingOrderOfPriority(
    absl::string_view scheduler_policy_name, gnmi::gNMI::StubInterface &gnmi) {
  std::vector<QueueInfo> queues;

  // Read and sort schedulers.
  ASSIGN_OR_RETURN(
      const openconfig::Qos::SchedulerPolicy kSchedulerPolicy,
      GetSchedulerPolicyConfigAsProto(scheduler_policy_name, gnmi));
  std::vector<openconfig::Qos::Scheduler> schedulers(
      kSchedulerPolicy.schedulers().scheduler().begin(),
      kSchedulerPolicy.schedulers().scheduler().end());
  absl::c_sort(schedulers, [](const auto &a, const auto &b) -> bool {
    // TODO: Remove this temporary workaround once strict queues
    // are no longer inverted.
    if (IsStrict(a) && IsStrict(b))
      return a.sequence() > b.sequence();
    return a.sequence() < b.sequence();
  });

  // Extract queue info, and ensure strict queues come before round-robin
  // queues.
  bool have_seen_round_robin_scheduler = false;
  for (const openconfig::Qos::Scheduler &scheduler : schedulers) {
    if (scheduler.inputs().input_size() != 1) {
      return gutil::UnimplementedErrorBuilder()
             << "scheduler with none/several inputs unsupported: "
             << scheduler.DebugString();
    }
    const auto &input = scheduler.inputs().input(0);
    const std::string &queue = input.config().queue();
    const std::string &weight = input.config().weight();
    QueueInfo &info = queues.emplace_back();
    info = QueueInfo{
        .name = queue,
        .type = IsStrict(scheduler) ? QueueType::kStrictlyPrioritized
                                    : QueueType::kRoundRobin,
        .sequence = static_cast<int>(scheduler.sequence()),
    };

    // Extract weight, if relevant.
    if (info.type == QueueType::kRoundRobin) {
      have_seen_round_robin_scheduler = true;
      bool parsed_weight = absl::SimpleAtoi(weight, &info.weight);
      if (!parsed_weight) {
        return gutil::UnknownErrorBuilder()
               << "unable to parse weight '" << weight << "' for queue '"
               << queue << "' in scheduler of sequence "
               << scheduler.config().sequence() << " in scheduler policy '"
               << scheduler_policy_name << "'";
      }
    }

    // Ensure invariant.
    if (IsStrict(scheduler) && have_seen_round_robin_scheduler) {
      return gutil::UnimplementedErrorBuilder()
             << "found strict scheduler after weighted scheduler";
    }
  }
  return queues;
<<<<<<< HEAD
=======
}

absl::StatusOr<std::string>
GetBufferAllocationProfileByEgressPort(absl::string_view egress_port,
                                       gnmi::gNMI::StubInterface &gnmi) {
  const std::string kPath =
      absl::StrFormat("qos/interfaces/interface[interface-id=%s]/output/config/"
                      "buffer-allocation-profile",
                      egress_port);
  ASSIGN_OR_RETURN(std::string name,
                   ReadGnmiPath(&gnmi, kPath, gnmi::GetRequest::CONFIG,
                                "openconfig-qos:buffer-allocation-profile"));
  return std::string(StripQuotes(name));
}

static std::string
BufferAllocationProfilePath(absl::string_view buffer_allocation_profile_name) {
  return absl::StrFormat(
      "qos/buffer-allocation-profiles/buffer-allocation-profile[name=%s]",
      buffer_allocation_profile_name);
}

absl::StatusOr<std::string> GetBufferAllocationProfileConfig(
    absl::string_view buffer_allocation_profile_name,
    gnmi::gNMI::StubInterface &gnmi) {
  std::string path =
      BufferAllocationProfilePath(buffer_allocation_profile_name);
  return ReadGnmiPath(&gnmi, path, gnmi::GetRequest::CONFIG, "");
}

absl::StatusOr<openconfig::Qos::BufferAllocationProfile>
GetBufferAllocationProfileConfigAsProto(
    absl::string_view buffer_allocation_profile,
    gnmi::gNMI::StubInterface &gnmi) {
  const std::string kPath = SchedulerPolicyPath(buffer_allocation_profile);
  const std::string kRoot = "openconfig-qos:buffer-allocation-profile";
  ASSIGN_OR_RETURN(const std::string kRawConfig,
                   ReadGnmiPath(&gnmi, kPath, gnmi::GetRequest::CONFIG, kRoot));
  ASSIGN_OR_RETURN(
      openconfig::Qos::BufferAllocationProfile proto_config,
      gutil::ParseJsonAsProto<openconfig::Qos::BufferAllocationProfile>(
          StripBrackets(kRawConfig), /*ignore_unknown_fields=*/true));
  return proto_config;
}

absl::Status
UpdateBufferAllocationProfileConfig(absl::string_view buffer_allocation_profile,
                                    absl::string_view config,
                                    gnmi::gNMI::StubInterface &gnmi) {
  std::string path = BufferAllocationProfilePath(buffer_allocation_profile);
  return SetGnmiConfigPath(&gnmi, path, GnmiSetType::kUpdate, config);
}

absl::Status SetBufferConfigParameters(
    absl::string_view buffer_allocation_profile,
    absl::flat_hash_map<std::string, BufferParameters> params_by_queue_name,
    gnmi::gNMI::StubInterface &gnmi, absl::Duration convergence_timeout) {
  // Pull existing config.
  const std::string kPath =
      BufferAllocationProfilePath(buffer_allocation_profile);
  const std::string kRoot = "openconfig-qos:buffer-allocation-profile";
  ASSIGN_OR_RETURN(const std::string kRawConfig,
                   ReadGnmiPath(&gnmi, kPath, gnmi::GetRequest::CONFIG, kRoot));
  ASSIGN_OR_RETURN(
      openconfig::Qos::BufferAllocationProfile proto_config,
      gutil::ParseJsonAsProto<openconfig::Qos::BufferAllocationProfile>(
          StripBrackets(kRawConfig), /*ignore_unknown_fields=*/true));

  // Updated config.
  for (openconfig::Qos::Queue &queue :
       *proto_config.mutable_queues()->mutable_queue()) {
    const std::string kBufferQueuePath =
        absl::StrFormat("%s/queues/queue[name=%s]", kPath, queue.name());

    BufferParameters *const params =
        gutil::FindOrNull(params_by_queue_name, queue.name());

    if (params == nullptr) {
      continue;
    }

    if (auto dedicated_buffer = params->dedicated_buffer;
        dedicated_buffer.has_value()) {
      queue.mutable_config()->set_dedicated_buffer(
          absl::StrCat(*dedicated_buffer));
    }

    if (auto use_shared_buffer = params->use_shared_buffer;
        use_shared_buffer.has_value()) {
      queue.mutable_config()->set_use_shared_buffer(*use_shared_buffer);
    }
    if (auto shared_buffer_limit_type = params->shared_buffer_limit_type;
        shared_buffer_limit_type.has_value()) {
      queue.mutable_config()->set_shared_buffer_limit_type(
          *shared_buffer_limit_type);
    }

    if (auto dynamic_limit_scaling_factor =
            params->dynamic_limit_scaling_factor;
        dynamic_limit_scaling_factor.has_value()) {
      queue.mutable_config()->set_dynamic_limit_scaling_factor(
          *dynamic_limit_scaling_factor);
    }

    if (auto shared_static_limit = params->shared_static_limit;
        shared_static_limit.has_value()) {
      queue.mutable_config()->set_static_shared_buffer_limit(
          *shared_static_limit);
    }

    // We update the entire queue subtree.
    {
      // Convert proto back to JSON string.
      ASSIGN_OR_RETURN(std::string buffer_queue_json,
                       gutil::SerializeProtoAsJson(queue));
      // Apply updated queue.
      RETURN_IF_ERROR(SetGnmiConfigPath(
          &gnmi, kBufferQueuePath, GnmiSetType::kUpdate,
          absl::StrFormat(R"({ "queue": [%s] })", buffer_queue_json)));
    }
  }

  // Wait for convergence.
  const absl::Time kDeadline = absl::Now() + convergence_timeout;
  std::string config_state_diff;
  do {
    ASSIGN_OR_RETURN(std::string raw_config,
                     ReadGnmiPath(&gnmi, kPath, gnmi::GetRequest::ALL, kRoot));
    ASSIGN_OR_RETURN(
        openconfig::Qos::BufferAllocationProfile proto_config,
        gutil::ParseJsonAsProto<openconfig::Qos::BufferAllocationProfile>(
            StripBrackets(raw_config), /*ignore_unknown_fields=*/true));
    for (openconfig::Qos::Queue &queue :
         *proto_config.mutable_queues()->mutable_queue()) {
      auto &config = queue.config();
      auto &state = queue.state();
      ASSIGN_OR_RETURN(config_state_diff, gutil::ProtoDiff(config, state));
      LOG(INFO) << "config state diff : " << config_state_diff;
      if (!config_state_diff.empty()) {
        absl::StrAppendFormat(&config_state_diff,
                              "between queue config and state, "
                              "for buffer-allocation-profile '%s[%s]'",
                              buffer_allocation_profile, queue.name());
        break;
      }
    }
  } while (!config_state_diff.empty() && absl::Now() < kDeadline);

  // TODO: Uncomment after convergence issue is resolved.
  // if (!config_state_diff.empty()) {
  // return gutil::DeadlineExceededErrorBuilder()
  //         << "QoS buffer config state paths did not converge within "
  //         << convergence_timeout << "; diff:\n"
  //         << config_state_diff;
  // }
  return absl::OkStatus();

>>>>>>> 34aec68a
}

}  // namespace pins_test<|MERGE_RESOLUTION|>--- conflicted
+++ resolved
@@ -556,8 +556,6 @@
     }
   }
   return queues;
-<<<<<<< HEAD
-=======
 }
 
 absl::StatusOr<std::string>
@@ -714,8 +712,6 @@
   //         << config_state_diff;
   // }
   return absl::OkStatus();
-
->>>>>>> 34aec68a
 }
 
 }  // namespace pins_test