--- conflicted
+++ resolved
@@ -122,13 +122,7 @@
         "@com_github_gnmi//proto/gnmi:gnmi_cc_grpc_proto",
         "@com_github_p4lang_p4runtime//:p4info_cc_proto",
         "@com_github_p4lang_p4runtime//:p4runtime_cc_proto",
-<<<<<<< HEAD
-        "@com_google_absl//absl/algorithm:container",
         "@com_google_absl//absl/cleanup",
-        "@com_google_absl//absl/container:btree",
-=======
-        "@com_google_absl//absl/cleanup",
->>>>>>> ae9158fa
         "@com_google_absl//absl/container:flat_hash_map",
         "@com_google_absl//absl/status",
         "@com_google_absl//absl/strings",
