--- conflicted
+++ resolved
@@ -617,17 +617,12 @@
   }
 };
 
-<<<<<<< HEAD
 // Populates `agent_addr_ipv6` from gNMI config, `sflow_interface_names` from
 // testbed.
 absl::Status GetSflowInfoFromSut(
     thinkit::GenericTestbed* testbed, const std::string& gnmi_config,
     std::string* agent_addr_ipv6,
     absl::flat_hash_set<std::string>* sflow_interface_names) {
-=======
-absl::StatusOr<std::string> GenerateSflowConfig(
-    thinkit::GenericTestbed* testbed, const std::string& gnmi_config) {
->>>>>>> faa786fd
   ASSIGN_OR_RETURN(auto loopback_ipv6,
                    pins_test::ParseLoopbackIpv6s(gnmi_config));
 
@@ -635,7 +630,6 @@
     return absl::FailedPreconditionError(absl::Substitute(
         "No loopback IP found for $0 testbed.", testbed->Sut().ChassisName()));
   }
-<<<<<<< HEAD
   *agent_addr_ipv6 = loopback_ipv6[0].ToString();
 
   absl::flat_hash_map<std::string, thinkit::InterfaceInfo> interface_info =
@@ -647,19 +641,6 @@
       sflow_interface_names->insert(interface);
     }
   }
-=======
-
-  absl::flat_hash_map<std::string, thinkit::InterfaceInfo> interface_info =
-      testbed->GetSutInterfaceInfo();
-  absl::flat_hash_set<std::string> sflow_interface_names;
-  for (const auto& [interface, info] : interface_info) {
-    if (info.interface_modes.contains(thinkit::CONTROL_INTERFACE) ||
-        info.interface_modes.contains(thinkit::TRAFFIC_GENERATOR)) {
-      sflow_interface_names.insert(interface);
-    }
-  }
-
->>>>>>> faa786fd
   return absl::OkStatus();
 }
 
@@ -738,11 +719,7 @@
       GetParam().testbed_interface->GetTestbedWithRequirements(requirements));
 
   std::string gnmi_config = GetParam().gnmi_config;
-<<<<<<< HEAD
   ASSERT_OK_AND_ASSIGN(nlohmann::json gnmi_config_json,
-=======
-  ASSERT_OK_AND_ASSIGN(auto gnmi_config_json,
->>>>>>> faa786fd
                        json_yang::ParseJson(gnmi_config));
   if (gnmi_config_json.find("openconfig-sampling:sampling") !=
           gnmi_config_json.end() &&
@@ -750,7 +727,6 @@
                       ["openconfig-sampling-sflow:sflow"]["config"]
                       ["enabled"]) {
     sflow_enabled_by_config_ = true;
-<<<<<<< HEAD
   }
   int sampling_size, sampling_rate;
   std::string agent_addr_ipv6;
@@ -772,21 +748,7 @@
   ASSERT_OK(testbed_->Environment().StoreTestArtifact(
       "gnmi_config_with_sflow.txt",
       json_yang::FormatJsonBestEffort(gnmi_config)));
-=======
-    ASSERT_OK(testbed_->Environment().StoreTestArtifact("gnmi_config.txt",
-                                                        gnmi_config));
-  } else {
-    sflow_enabled_by_config_ = false;
-    ASSERT_OK(testbed_->Environment().StoreTestArtifact(
-        "gnmi_config_without_sflow.txt", gnmi_config));
-    ASSERT_OK_AND_ASSIGN(gnmi_config,
-                         GenerateSflowConfig(testbed_.get(), gnmi_config));
-    ASSERT_OK(testbed_->Environment().StoreTestArtifact(
-        "gnmi_config_with_sflow.txt",
-        json_yang::FormatJsonBestEffort(gnmi_config)));
-  }
-
->>>>>>> faa786fd
+
   ASSERT_OK(testbed_->Environment().StoreTestArtifact(
       "p4info.pb.txt", GetP4Info().DebugString()));
   ASSERT_OK_AND_ASSIGN(
@@ -1171,11 +1133,7 @@
   if (sflow_tool_thread.joinable()) {
     sflow_tool_thread.join();
   }
-<<<<<<< HEAD
   LOG(INFO) << "sFlow samples with sampling size " << sample_size << ":\n"
-=======
-  LOG(INFO) << "sFlow samples with sampling size " << kSampleSize << ":\n"
->>>>>>> faa786fd
             << sflow_result;
   EXPECT_OK(testbed_->Environment().StoreTestArtifact("sflow_result.txt",
                                                       sflow_result));
