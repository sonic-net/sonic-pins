--- conflicted
+++ resolved
@@ -2684,11 +2684,6 @@
 
   EXPECT_OK(testbed.Environment().StoreTestArtifact("sflow_result.txt",
                                                     sflow_result));
-<<<<<<< HEAD
-=======
-  ASSERT_FALSE(sflow_result.empty())
-      << "No samples on " << traffic_port.interface_name;
->>>>>>> 9c227ffc
   std::vector<std::string> sflow_samples = absl::StrSplit(sflow_result, '\n');
   LOG(INFO) << "Received " << sflow_samples.size() << " samples";
   // Check ICMP pkts. ICMP for IPv6  protocol number is 58.
