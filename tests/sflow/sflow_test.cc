--- conflicted
+++ resolved
@@ -735,10 +735,7 @@
         "gnmi_config_with_sflow.txt",
         json_yang::FormatJsonBestEffort(gnmi_config)));
   }
-<<<<<<< HEAD
-=======
-
->>>>>>> 9fe38935
+
   ASSERT_OK(testbed_->Environment().StoreTestArtifact(
       "p4info.pb.txt", GetP4Info().DebugString()));
   ASSERT_OK_AND_ASSIGN(
