--- conflicted
+++ resolved
@@ -73,14 +73,10 @@
   bool sflow_enabled_by_config_ = false;
 };
 
-<<<<<<< HEAD
-} // namespace pins
-=======
 class SampleSizeTest : public SflowTestFixture {};
 
 class SampleRateTest : public SflowTestFixture {};
 
 }  // namespace pins
->>>>>>> 93346e51
 
 #endif // PINS_TESTS_SFLOW_SFLOW_TEST_H_