--- conflicted
+++ resolved
@@ -258,7 +258,6 @@
            << "Not enough port IDs provided to setup multicast programming:"
            << " expected: " << replicas_per_group
            << " received: " << port_ids.size();
-<<<<<<< HEAD
   }
 
   // Setup admission for all L3 packets, a default VRF,
@@ -329,78 +328,7 @@
                          ir_p4info, vrf_id, ipv6_address, multicast_group_id));
     ipmc_entities.insert(ipmc_entities.end(), ipmcs_v6.begin(), ipmcs_v6.end());
   }
-=======
-  }
-
-  // Setup admission for all L3 packets, a default VRF,
-  // assign all IP packets to the default VRF
-  ASSIGN_OR_RETURN(std::vector<p4::v1::Entity> acl_entities,
-                   sai::EntryBuilder()
-                       .AddEntryAdmittingAllPacketsToL3()
-                       .AddVrfEntry(kDefaultMulticastVrf)
-                       .AddPreIngressAclEntryAssigningVrfForGivenIpType(
-                           kDefaultMulticastVrf, sai::IpVersion::kIpv4And6)
-                       .LogPdEntries()
-                       .GetDedupedPiEntities(ir_p4info));
-
-  RETURN_IF_ERROR(pdpi::InstallPiEntities(&session, ir_p4info, acl_entities));
-  entities_created.insert(entities_created.end(), acl_entities.begin(),
-                          acl_entities.end());
-  // Setup multicast RIF table.
-  std::vector<p4::v1::Entity> rif_entities;
-  for (int m = 0; m < number_multicast_groups; ++m) {
-    for (int r = 0; r < replicas_per_group; ++r) {
-      const std::string& port_id = port_ids.at(r + 1);
-      // Unique Ether src mac base address.
-      ASSIGN_OR_RETURN(netaddr::MacAddress src_mac,
-                       GetSrcMacForReplica(m, replicas_per_group, r));
-      ASSIGN_OR_RETURN(auto rifs,
-                       CreateRifTableEntities(ir_p4info, port_id,
-                                              kDefaultInstance, src_mac));
-      rif_entities.insert(rif_entities.end(), rifs.begin(), rifs.end());
-    }
-  }
-  RETURN_IF_ERROR(pdpi::InstallPiEntities(&session, ir_p4info, rif_entities));
-  entities_created.insert(entities_created.end(), rif_entities.begin(),
-                          rif_entities.end());
-
-  // Setup multicast groups and group members.
-  std::vector<p4::v1::Entity> mc_entities;
-  for (int m = 0; m < number_multicast_groups; ++m) {
-    std::vector<ReplicaPair> replicas;
-    for (int r = 0; r < replicas_per_group; ++r) {
-      const std::string& port_id = port_ids.at(r + 1);
-      replicas.push_back({port_id, kDefaultInstance});
-    }
-    // Note: multicast group ID 0 is not valid.
-    int multicast_group_id = m + 1;
-    ASSIGN_OR_RETURN(auto mcs, CreateMulticastGroupEntities(
-                                   ir_p4info, multicast_group_id, replicas));
-    mc_entities.insert(mc_entities.end(), mcs.begin(), mcs.end());
-  }
-  RETURN_IF_ERROR(pdpi::InstallPiEntities(&session, ir_p4info, mc_entities));
-  entities_created.insert(entities_created.end(), mc_entities.begin(),
-                          mc_entities.end());
-  // Setup multicast group assignment (IPMC entries).
-  std::vector<p4::v1::Entity> ipmc_entities;
-  for (int m = 0; m < number_multicast_groups; ++m) {
-    ASSIGN_OR_RETURN(const netaddr::Ipv4Address ipv4_address,
-                     GetIpv4AddressForReplica(m));
-    uint8_t multicast_group_id = m + 1;
-    std::string vrf_id = std::string(kDefaultMulticastVrf);
-    ASSIGN_OR_RETURN(auto ipmcs_v4,
-                     CreateIpv4MulticastTableEntities(
-                         ir_p4info, vrf_id, ipv4_address, multicast_group_id));
-    ipmc_entities.insert(ipmc_entities.end(), ipmcs_v4.begin(), ipmcs_v4.end());
-    // Also add an IPv6 address that assigns to the same multicast group.
-    ASSIGN_OR_RETURN(const netaddr::Ipv6Address ipv6_address,
-                     GetIpv6AddressForReplica(m));
-    ASSIGN_OR_RETURN(auto ipmcs_v6,
-                     CreateIpv6MulticastTableEntities(
-                         ir_p4info, vrf_id, ipv6_address, multicast_group_id));
-    ipmc_entities.insert(ipmc_entities.end(), ipmcs_v6.begin(), ipmcs_v6.end());
-  }
->>>>>>> a13eaacd
+
   RETURN_IF_ERROR(pdpi::InstallPiEntities(&session, ir_p4info, ipmc_entities));
   entities_created.insert(entities_created.end(), ipmc_entities.begin(),
                           ipmc_entities.end());
@@ -614,7 +542,6 @@
                 HasSubstr("does not have an associated RIF available yet"))));
 }
 
-<<<<<<< HEAD
 TEST_P(L3MulticastTestFixture,
        InsertIpMulticastEntryBeforeMulticastGroupFails) {
   // Create a VRF.
@@ -661,8 +588,6 @@
                                        "'multicast_router_interface_table'"))));
 }
 
-=======
->>>>>>> a13eaacd
 TEST_P(L3MulticastTestFixture, DeleteNonexistentMulticastGroupFails) {
   const int kNumberRifs = 2;
   ASSERT_OK_AND_ASSIGN(
@@ -689,7 +614,6 @@
                   "entry with key of multicast group ID '1' does not exist"))));
 }
 
-<<<<<<< HEAD
 TEST_P(L3MulticastTestFixture, DeleteNonexistentIpmcEntryFails) {
   // Unable to delete IPMC entry that was not added.
   const int kMulticastGroupId = 1;
@@ -790,80 +714,7 @@
   // EXPECT_OK(validation_result_del.HasSuccessRateOfAtLeast(1.0));
 }
 
-=======
-TEST_P(L3MulticastTestFixture, BasicReplicationProgramming) {
-  thinkit::MirrorTestbed& testbed =
-      GetParam().mirror_testbed->GetMirrorTestbed();
-  const int kNumberMulticastGroupsInTest = 1;
-  const int kPortsToUseInTest = 2;
-  // Collect port IDs.
-  // Get SUT and control ports to test on.
-  ASSERT_OK_AND_ASSIGN(
-      auto sut_ports_ids,
-      GetNUpInterfaceIDs(GetParam().mirror_testbed->GetMirrorTestbed().Sut(),
-                         kPortsToUseInTest + 1));
-  // --------------------------------------------------------------------------
-  // Add multicast programming.
-  // --------------------------------------------------------------------------
-  LOG(INFO) << "Adding multicast programming.";
-  std::vector<p4::v1::Entity> entities_created;
-  ASSERT_OK(SetupDefaultMulticastProgramming(
-      *sut_p4rt_session_, ir_p4info_, p4::v1::Update::INSERT,
-      kNumberMulticastGroupsInTest, /*replicas_per_group=*/kPortsToUseInTest,
-      sut_ports_ids, entities_created));
-  LOG(INFO) << "Added " << entities_created.size() << " entities.";
-  // Build test packets.
-  ASSERT_OK_AND_ASSIGN(
-      auto vectors,
-      BuildTestVectors(sut_ports_ids, kNumberMulticastGroupsInTest,
-                       /*replicas_per_group=*/kPortsToUseInTest,
-                       /*expect_output_packets=*/true));
-  // Send test packets.
-  LOG(INFO) << "Sending traffic to verify added multicast programming.";
-  dvaas::DataplaneValidationParams dvaas_params =
-      dvaas::DefaultPinsDataplaneValidationParams();
-  dvaas_params.packet_test_vector_override = vectors;
-  ASSERT_OK_AND_ASSIGN(
-      dvaas::ValidationResult validation_result,
-      GetParam().dvaas->ValidateDataplane(testbed, dvaas_params));
-  // Validate traffic.
-  validation_result.LogStatistics();
-  EXPECT_OK(validation_result.HasSuccessRateOfAtLeast(1.0));
-  // --------------------------------------------------------------------------
-  // Modify multicast programming.
-  // --------------------------------------------------------------------------
-  // Send traffic to confirm replicas received.
-  // TODO: Implement commented multicast test cases
-  // --------------------------------------------------------------------------
-  // Delete multicast programming.
-  // --------------------------------------------------------------------------
-  // LOG(INFO) << "Deleting multicast programming.";
-  // Delete operations in the reverse order they were programmed.
-  // std::reverse(entities_created.begin(), entities_created.end());
-  // EXPECT_OK(ClearEntities(*sut_p4rt_session_, ir_p4info_,
-  // entities_created));
-  // LOG(INFO) << "Deleted " << entities_created.size() << " entities.";
-  // Send traffic and expect no packets received.
-  // ASSERT_OK_AND_ASSIGN(
-  //    auto vectors_del,
-  //    BuildTestVectors(sut_ports_ids, kNumberMulticastGroupsInTest,
-  //                            /*replicas_per_group=*/kPortsToUseInTest,
-  //                            /*expect_output_packets=*/false));
-  // Send test packets.
-  // LOG(INFO) << "Sending traffic to verify deleted multicast programming.";
-  // dvaas::DataplaneValidationParams dvaas_params_del =
-  //    dvaas::DefaultPinsDataplaneValidationParams();
-  // dvaas_params_del.packet_test_vector_override = vectors_del;
-  // ASSERT_OK_AND_ASSIGN(
-  //     dvaas::ValidationResult validation_result_del,
-  //    GetParam().dvaas->ValidateDataplane(testbed, dvaas_params_del));
-  // Validate traffic.
-  // validation_result_del.LogStatistics();
-  // EXPECT_OK(validation_result_del.HasSuccessRateOfAtLeast(1.0));
-}
-
-// TODO: Implement commented multicast test cases
->>>>>>> a13eaacd
+
 // TEST_P(L3MulticastTestFixture, UnregisteredParticipantProgramming) {
 //   GTEST_SKIP() << "Skipping because this test is not implemented yet.";
 // }
@@ -873,7 +724,6 @@
 // TEST_P(L3MulticastTestFixture, MulticastGroupAssignmentLPMSemantics) {
 //   GTEST_SKIP() << "Skipping because this test is not implemented yet.";
 // }
-<<<<<<< HEAD
 
 TEST_P(L3MulticastTestFixture, AddMulticastRifForUnknownPortFails) {
   // Unable to add an entry if the port does not exist.
@@ -1046,154 +896,13 @@
 // TEST_P(L3MulticastTestFixture, InvalidProgrammingInvalidIpAddress) {
 //   GTEST_SKIP() << "Skipping because this test is not implemented yet.";
 // }
-=======
-// TEST_P(L3MulticastTestFixture, InvalidProgrammingUnknownPort) {
-//   GTEST_SKIP() << "Skipping because this test is not implemented yet.";
-// }
-// TEST_P(L3MulticastTestFixture, InvalidProgrammingUnknownPortInstance) {
-//   GTEST_SKIP() << "Skipping because this test is not implemented yet.";
-// }
-// TEST_P(L3MulticastTestFixture, InvalidProgrammingUnknownMulticastGroup) {
-//   GTEST_SKIP() << "Skipping because this test is not implemented yet.";
-// }
-// TEST_P(L3MulticastTestFixture, InvalidProgrammingUnknownVRF) {
-//   GTEST_SKIP() << "Skipping because this test is not implemented yet.";
-// }
-// TEST_P(L3MulticastTestFixture, InvalidProgrammingInvalidIpAddress) {
-//   GTEST_SKIP() << "Skipping because this test is not implemented yet.";
-// }
-// TEST_P(L3MulticastTestFixture, InvalidOrderMulticastGroupBeforeRif) {
-//   const int kNumberRifs = 2;
-//   ASSERT_OK_AND_ASSIGN(
-//       auto sut_ports_ids,
-//       GetNUpInterfaceIDs(GetParam().mirror_testbed->GetMirrorTestbed().Sut(),
-//                          kNumberRifs));
-//   // If we do not have a RIF, we cannot create multicast group members.
-//   std::vector<ReplicaPair> replicas;
-//   for (int r = 0; r < kNumberRifs; ++r) {
-//     const std::string& port_id = sut_ports_ids.at(r);
-//     replicas.push_back(std::make_pair(port_id, kDefaultInstance));
-//   }
-//   ASSERT_OK_AND_ASSIGN(auto entities, CreateMulticastGroupEntities(
-//                                           ir_p4info_,
-//                                           /*multicast_group_id=*/2,
-//                                           replicas));
-//   EXPECT_THAT(
-//       pdpi::InstallPiEntities(*sut_p4rt_session_, ir_p4info_, entities),
-
-//       StatusIs(
-//           absl::StatusCode::kUnknown,
-//           AllOf(HasSubstr("#1: NOT_FOUND"),
-//                 HasSubstr("[OrchAgent] Multicast group member"),
-//                 HasSubstr("does not have an associated RIF available
-//                 yet"))));
-// }
-// TEST_P(L3MulticastTestFixture, InvalidOrderIpmcBeforeMulticastGroup) {
-//   // Create a VRF.
-//   ASSERT_OK_AND_ASSIGN(std::vector<p4::v1::Entity> vrf_entities,
-//                        sai::EntryBuilder()
-//                            .AddVrfEntry(kDefaultMulticastVrf)
-//                            .LogPdEntries()
-//                            .GetDedupedPiEntities(ir_p4info_));
-//   EXPECT_OK(pdpi::InstallPiEntities(*sut_p4rt_session_,
-//             ir_p4info_, vrf_entities));
-//   // If we have not created a multicast group yet, we cannot create an IPMC
-//   // entry.
-//   const int kMulticastGroupId = 7;
-//   ASSERT_OK_AND_ASSIGN(auto ipv4_address,
-//                        GetIpv4AddressForReplica(kMulticastGroupId));
-//   ASSERT_OK_AND_ASSIGN(
-//       auto entities_v4,
-//       CreateIpv4TableEntities(ir_p4info_, std::string(kDefaultMulticastVrf),
-//                               ipv4_address, kMulticastGroupId));
-//   EXPECT_THAT(
-//       pdpi::InstallPiEntities(*sut_p4rt_session_, ir_p4info_, entities_v4),
-//       StatusIs(
-//           absl::StatusCode::kUnknown,
-//           AllOf(HasSubstr("#1: NOT_FOUND"),
-//                 HasSubstr("[OrchAgent] No multicast group ID found for"))));
-//   // Clean up.
-//   EXPECT_OK(ClearEntities(*sut_p4rt_session_, ir_p4info_, vrf_entities));
-// }
->>>>>>> a13eaacd
+
 // TEST_P(L3MulticastTestFixture, InvalidOrderDeleteRifWhileInUse) {
 //   GTEST_SKIP() << "Skipping because this test is not implemented yet.";
 // }
 // TEST_P(L3MulticastTestFixture, InvalidOrderDeleteMulticastGroupWhileInUse) {
 //   GTEST_SKIP() << "Skipping because this test is not implemented yet.";
 // }
-<<<<<<< HEAD
-=======
-// TEST_P(L3MulticastTestFixture, InvalidOrderDeleteRifEntryBeforeAdded) {
-//   // Unable to delete RIF entry that was not added.
-//   ASSERT_OK_AND_ASSIGN(
-//       auto entities,
-//       CreateRifTableEntities(ir_p4info_, /*port_id=*/"1", kDefaultInstance,
-//                              kOriginalSrcMacAddress));
-//   EXPECT_THAT(ClearEntities(*sut_p4rt_session_, ir_p4info_, entities),
-//               StatusIs(absl::StatusCode::kUnknown,
-//                        AllOf(HasSubstr("#1: NOT_FOUND"),
-//                              HasSubstr("given key does not exist in table "
-//                                        "'multicast_router_interface_table'"))));
-// }
-// TEST_P(L3MulticastTestFixture,
-//        InvalidOrderDeleteMulticastGroupEntryBeforeAdded) {
-//   const int kNumberRifs = 2;
-//   ASSERT_OK_AND_ASSIGN(
-//       auto sut_ports_ids,
-//       GetNUpInterfaceIDs(GetParam().mirror_testbed->GetMirrorTestbed().Sut(),
-//                          kNumberRifs));
-//   // TODO: Do we need to create RIF entries before attempting a delete?
-//   std::vector<ReplicaPair> replicas;
-//   for (int r = 0; r < kNumberRifs; ++r) {
-//     const std::string& port_id = sut_ports_ids.at(r);
-//     replicas.push_back(std::make_pair(port_id, kDefaultInstance));
-//   }
-//   // Unable to delete multicast group entry that was not added.
-//   ASSERT_OK_AND_ASSIGN(auto entities, CreateMulticastGroupEntities(
-//                                           ir_p4info_,
-//                                           /*multicast_group_id=*/1,
-//                                           replicas));
-//   EXPECT_THAT(
-//       ClearEntities(*sut_p4rt_session_, ir_p4info_, entities),
-//       StatusIs(
-//           absl::StatusCode::kUnknown,
-//           AllOf(
-//               HasSubstr("#1: NOT_FOUND"),
-//               HasSubstr(
-//                   "entry with key of multicast group ID '1' does not
-//                   exist"))));
-// }
-// TEST_P(L3MulticastTestFixture, InvalidOrderDeleteIpmcEntryBeforeAdded) {
-//   // TODO: Do we need to create RIF entries, multicast group entry, and VRF
-//   // entry before attempting a delete?
-//   // Unable to delete IPMC entry that was not added.
-//   const int kMulticastGroupId = 1;
-//   const std::string vrf_id = "vrf-mcast-1";
-//   ASSERT_OK_AND_ASSIGN(auto ipv4_address,
-//                        GetIpv4AddressForReplica(kMulticastGroupId));
-//   ASSERT_OK_AND_ASSIGN(auto ipv6_address,
-//                        GetIpv6AddressForReplica(kMulticastGroupId));
-//   ASSERT_OK_AND_ASSIGN(auto entities_v4,
-//                        CreateIpv4TableEntities(ir_p4info_, vrf_id,
-//                        ipv4_address,
-//                                                kMulticastGroupId));
-//   ASSERT_OK_AND_ASSIGN(auto entities_v6,
-//                        CreateIpv6TableEntities(ir_p4info_, vrf_id,
-//                        ipv6_address,
-//                                                kMulticastGroupId));
-//   EXPECT_THAT(ClearEntities(*sut_p4rt_session_, ir_p4info_, entities_v4),
-//               StatusIs(absl::StatusCode::kUnknown,
-//                        AllOf(HasSubstr("#1: NOT_FOUND"),
-//                              HasSubstr("given key does not exist in table "
-//                                        "'ipv4_multicast_table'"))));
-//   EXPECT_THAT(ClearEntities(*sut_p4rt_session_, ir_p4info_, entities_v6),
-//               StatusIs(absl::StatusCode::kUnknown,
-//                        AllOf(HasSubstr("#1: NOT_FOUND"),
-//                              HasSubstr("given key does not exist in table "
-//                                        "'ipv6_multicast_table'"))));
-// }
->>>>>>> a13eaacd
 // TEST_P(L3MulticastTestFixture, CapacityMulticastRifs) {
 //   GTEST_SKIP() << "Skipping because this test is not implemented yet.";
 // }
