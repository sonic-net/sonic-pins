// Copyright 2024 Google LLC
//
// Licensed under the Apache License, Version 2.0 (the "License");
// you may not use this file except in compliance with the License.
// You may obtain a copy of the License at
//
//     https://www.apache.org/licenses/LICENSE-2.0
//
// Unless required by applicable law or agreed to in writing, software
// distributed under the License is distributed on an "AS IS" BASIS,
// WITHOUT WARRANTIES OR CONDITIONS OF ANY KIND, either express or implied.
// See the License for the specific language governing permissions and
// limitations under the License.

#include "tests/forwarding/watch_port_test.h"

#include <memory>
#include <string>
#include <thread>  // NOLINT
#include <type_traits>
#include <vector>

#include "absl/container/flat_hash_map.h"
#include "absl/container/flat_hash_set.h"
#include "absl/random/random.h"
#include "absl/status/status.h"
#include "absl/status/statusor.h"
#include "absl/strings/escaping.h"
#include "absl/strings/match.h"
#include "absl/strings/str_cat.h"
#include "absl/strings/str_join.h"
#include "absl/strings/str_split.h"
#include "absl/strings/string_view.h"
#include "absl/strings/substitute.h"
#include "absl/synchronization/mutex.h"
#include "absl/time/clock.h"
#include "absl/time/time.h"
#include "absl/types/span.h"
#include "dvaas/test_vector.pb.h"
#include "glog/logging.h"
#include "gmock/gmock.h"
#include "gtest/gtest.h"
#include "gutil/collections.h"
#include "gutil/proto_matchers.h"
#include "gutil/status_matchers.h"
#include "gutil/testing.h"
#include "lib/gnmi/gnmi_helper.h"
#include "p4/config/v1/p4info.pb.h"
#include "p4/v1/p4runtime.grpc.pb.h"
#include "p4/v1/p4runtime.pb.h"
#include "p4_pdpi/ir.pb.h"
#include "p4_pdpi/packetlib/packetlib.h"
#include "p4_pdpi/packetlib/packetlib.pb.h"
#include "p4_pdpi/pd.h"
#include "p4_pdpi/p4_runtime_session.h"
#include "p4_pdpi/string_encodings/decimal_string.h"
#include "p4rt_app/tests/lib/p4runtime_grpc_service.h"
#include "proto/gnmi/gnmi.grpc.pb.h"
#include "sai_p4/instantiations/google/instantiations.h"
#include "sai_p4/instantiations/google/sai_p4info.h"
#include "sai_p4/instantiations/google/sai_pd.pb.h"
#include "tests/forwarding/group_programming_util.h"
#include "tests/forwarding/packet_test_util.h"
#include "tests/forwarding/util.h"
#include "tests/thinkit_sanity_tests.h"
#include "thinkit/mirror_testbed.h"
#include "thinkit/mirror_testbed_fixture.h"
#include "thinkit/switch.h"
#include "thinkit/test_environment.h"
// Tests for the watchport functionality in Action Profile Group operation.

namespace pins {

namespace {

using ::testing::UnorderedPointwise;

MATCHER(KeyEq, "") {
  return ::testing::get<0>(arg).first == ::testing::get<1>(arg);
}

// Admin down/up state used for interfaces.
enum class AdminState {
  kDown,
  kUp,
};

// Group id used in this test.
constexpr absl::string_view kGroupId = "group-1";

// Vrf used in the test.
constexpr absl::string_view kVrfId = "vrf-1";

// Time to wait after which received packets are processed.
constexpr absl::Duration kDurationToWaitForPackets = absl::Seconds(5);

// Number of members used in the test.
constexpr int kNumWcmpMembersForTest = 5;

// Number of packets used in the test.
constexpr int kNumTestPackets = 5000;

// Default input port index of the group members vector, on which packets
// arrive.
constexpr int kDefaultInputPortIndex = 0;

// Helper function that creates/deletes V4, V6 default route entries.
absl::Status ProgramDefaultRoutes(pdpi::P4RuntimeSession& p4_session,
                                  const pdpi::IrP4Info& ir_p4info,
                                  absl::string_view default_vrf,
                                  const p4::v1::Update_Type& type) {
  if (!p4::v1::Update_Type_IsValid(type) ||
      type == p4::v1::Update_Type_UNSPECIFIED) {
    return absl::InvalidArgumentError(
        absl::StrCat("Type: ", type, " not supported."));
  }
  std::string type_str = p4::v1::Update_Type_Name(type);
  // Add minimal set of flows to allow forwarding.
  auto ipv4_fallback = gutil::ParseProtoOrDie<sai::Update>(absl::Substitute(
      R"pb(
        type: $0
        table_entry {
          ipv4_table_entry {
            match { vrf_id: "$1" }
            action { set_wcmp_group_id { wcmp_group_id: "$2" } }
          }
        })pb",
      type_str, default_vrf, kGroupId));
  auto ipv6_fallback = gutil::ParseProtoOrDie<sai::Update>(absl::Substitute(
      R"pb(
        type: $0
        table_entry {
          ipv6_table_entry {
            match { vrf_id: "$1" }
            action { set_wcmp_group_id { wcmp_group_id: "$2" } }
          }
        })pb",
      type_str, default_vrf, kGroupId));

  p4::v1::WriteRequest write_request;
  for (const auto& pd_entry : {ipv4_fallback, ipv6_fallback}) {
    ASSIGN_OR_RETURN(
        p4::v1::Update pi_entry, pdpi::PdUpdateToPi(ir_p4info, pd_entry),
        _.SetPrepend() << "Failed in PD table conversion to PI, entry: "
                       << pd_entry.DebugString() << " error: ");
    *write_request.add_updates() = pi_entry;
  }
  return pdpi::SetMetadataAndSendPiWriteRequest(&p4_session, write_request);
}

// Installs a default vrf for all packets on the SUT.
absl::Status SetUpSut(pdpi::P4RuntimeSession& p4_session,
                      const pdpi::IrP4Info& ir_p4info,
                      absl::string_view default_vrf) {
  // Create default VRF for test.
  ASSIGN_OR_RETURN(
      p4::v1::TableEntry pi_entry,
      pdpi::PartialPdTableEntryToPiTableEntry(
          ir_p4info, gutil::ParseProtoOrDie<sai::TableEntry>(absl::Substitute(
                         R"pb(
                           vrf_table_entry {
                             match { vrf_id: "$0" }
                             action { no_action {} }
                           })pb",
                         default_vrf))));
  RETURN_IF_ERROR(pdpi::InstallPiTableEntry(&p4_session, pi_entry));

  // Set default VRF for all packets.
  ASSIGN_OR_RETURN(
      pi_entry,
      pdpi::PartialPdTableEntryToPiTableEntry(
          ir_p4info, gutil::ParseProtoOrDie<sai::TableEntry>(absl::Substitute(
                         R"pb(
                           vrf_table_entry {
                             match { vrf_id: "$0" }
                             action { no_action {} }
                           })pb",
                         default_vrf))));
  RETURN_IF_ERROR(pdpi::InstallPiTableEntry(&p4_session, pi_entry));

  // Set default VRF for all packets.
  ASSIGN_OR_RETURN(
      pi_entry,
      pdpi::PartialPdTableEntryToPiTableEntry(
          ir_p4info, gutil::ParseProtoOrDie<sai::TableEntry>(absl::Substitute(
                         R"pb(
                           acl_pre_ingress_table_entry {
                             match {}  # Wildcard match
                             action { set_vrf { vrf_id: "$0" } }  # Default vrf
                             priority: 1129
                           })pb",
                         default_vrf))));

  return pdpi::InstallPiTableEntry(&p4_session, pi_entry);
}

// Punts all packets on the control switch.
absl::Status SetUpControlSwitch(pdpi::P4RuntimeSession& p4_session,
                                const pdpi::IrP4Info& ir_p4info) {
  // Trap all packets on control switch.
  ASSIGN_OR_RETURN(
      p4::v1::TableEntry punt_all_pi_entry,
      pdpi::PartialPdTableEntryToPiTableEntry(
          ir_p4info,
          gutil::ParseProtoOrDie<sai::TableEntry>(
              R"pb(
                acl_ingress_table_entry {
                  match {}                                  # Wildcard match.
                  action { acl_trap { qos_queue: "0x7" } }  # Action: punt.
                  priority: 1                               # Highest priority.
                }
              )pb")));
  return pdpi::InstallPiTableEntry(&p4_session, punt_all_pi_entry);
}

// Creates members by filling in the controller port ids and random weights for
// each member that add upto 30(random). Skips the default input port on which
// traffic is received, since that is excluded from the traffic forwarding
// members in the group.
absl::StatusOr<std::vector<GroupMember>> CreateGroupMembers(
    int group_size, absl::Span<const int> controller_port_ids) {
  if (group_size + /*input_port=*/1 > controller_port_ids.size()) {
    return absl::InvalidArgumentError(absl::StrCat(
        "Not enough members: ", controller_port_ids.size(),
        " to reserve an input port and create the group with size: ",
        group_size));
  }
  std::vector<GroupMember> members;
  for (int i = 0; i < controller_port_ids.size() && members.size() < group_size;
       i++) {
    // Add port ids except for the default input port id.
    if (i != kDefaultInputPortIndex) {
      members.push_back(
          pins::GroupMember{.weight = 0, .port = controller_port_ids[i]});
    }
  }

  ASSIGN_OR_RETURN(std::vector<int> weights,
                   GenerateNRandomWeights(group_size,
                                          /*total_weight=*/30));
  for (int i = 0; i < members.size(); i++) {
    members[i].weight = weights[i];
  }
  return members;
}

// Creates a set of expected port ids from the member ports.
absl::flat_hash_set<int> CreateExpectedMemberPorts(
    absl::Span<const GroupMember> members) {
  absl::flat_hash_set<int> expected_member_ports;
  for (const auto& member : members) {
    expected_member_ports.insert(member.port);
  }
  return expected_member_ports;
}

// Returns a map of number of packets received per port.
absl::StatusOr<absl::flat_hash_map<int, int>> CountNumPacketsPerPort(
    absl::Span<const dvaas::Packet> output_packets) {
  absl::flat_hash_map<int, int> num_packets_per_port;
  for (const auto& output : output_packets) {
    ASSIGN_OR_RETURN(int out_port, pdpi::DecimalStringToInt(output.port()));
    num_packets_per_port[out_port]++;
  }
  return num_packets_per_port;
}

// Sends N packets from the control switch to sut at a rate of 500 packets/sec.
absl::Status SendNPacketsToSut(int num_packets,
                               const TestConfiguration& test_config,
                               absl::Span<const GroupMember> members,
                               absl::Span<const int> port_ids,
                               const pdpi::IrP4Info& ir_p4info,
                               pdpi::P4RuntimeSession& p4_session,
                               thinkit::TestEnvironment& test_environment) {
  const absl::Time start_time = absl::Now();
  for (int i = 0; i < num_packets; i++) {
    // Rate limit to 500 packets per second.
    // TODO: Limit to 100 pps until the cpu queue
    // assignment issue is fixed.
    int punt_rate_limit_pps = 500;
    if (test_environment.MaskKnownFailures()) {
      punt_rate_limit_pps = 100;
    }
    auto earliest_send_time =
        start_time + (i * absl::Seconds(1) / punt_rate_limit_pps);
    absl::SleepFor(earliest_send_time - absl::Now());

    // Vary the port on which to send the packet if the hash field selected is
    // input port.
    int port = port_ids[kDefaultInputPortIndex];
    if (test_config.field == PacketField::kInputPort) {
      port = port_ids[i % members.size()];
    }

    ASSIGN_OR_RETURN(packetlib::Packet packet,
                     pins::GenerateIthPacket(test_config, i));
    ASSIGN_OR_RETURN(std::string raw_packet, SerializePacket(packet));
    ASSIGN_OR_RETURN(std::string port_string, pdpi::IntToDecimalString(port));
    RETURN_IF_ERROR(
        pins::InjectEgressPacket(port_string, raw_packet, ir_p4info, &p4_session));

    dvaas::Packet p;
    p.set_port(port_string);
    *p.mutable_parsed() = packet;
    p.set_hex(absl::BytesToHexString(raw_packet));
    // Save log of packets.
    RETURN_IF_ERROR(test_environment.AppendToTestArtifact(
        absl::StrCat(
            "packets-for-config-",
            absl::StrJoin(absl::StrSplit(DescribeTestConfig(test_config), " "),
                          "-"),
            ".txt"),
        p.DebugString()));
  }

  LOG(INFO) << "Sent " << num_packets << " packets in "
            << (absl::Now() - start_time) << ".";
  return absl::OkStatus();
}

void PrettyPrintDistribution(
    const TestConfiguration& config, const TestInputOutput& test,
    const TestData& test_data, absl::Span<const GroupMember> members,
    const absl::flat_hash_map<int, int>& num_packets_per_port) {
  LOG(INFO) << "Results for " << DescribeTestConfig(config) << ":";
  LOG(INFO) << "- received " << test.output.size() << " packets";
  LOG(INFO) << "- observed distribution was:"
            << DescribeDistribution(test_data.total_packets_sent, members,
                                    num_packets_per_port,
                                    /*expect_single_port=*/false);
  LOG(INFO) << "Number of sent packets:               "
            << test_data.total_packets_sent;
  LOG(INFO) << "Number of received packets (valid):   "
            << test_data.total_packets_received;
  LOG(INFO) << "Number of received packets (invalid): "
            << test_data.total_invalid_packets_received;
}

// Creates the port_names_per_port_id map from GNMI config.
absl::StatusOr<absl::flat_hash_map<const std::string, std::string>>
GetPortNamePerPortId(gnmi::gNMI::StubInterface& gnmi_stub) {
  absl::flat_hash_map<const std::string, std::string> port_name_per_port_id;
  ASSIGN_OR_RETURN(auto port_id_per_port_name,
                   pins_test::GetAllInterfaceNameToPortId(gnmi_stub));
  for (const auto& [name, port_id] : port_id_per_port_name) {
    port_name_per_port_id[port_id] = name;
  }
  return port_name_per_port_id;
}

// Sets the admin state of the interface to UP/DOWN using GNMI config path.
// Queries the  state path to verify if the desired state is achieved or not.
absl::Status SetInterfaceAdminState(gnmi::gNMI::StubInterface& gnmi_stub,
                                    absl::string_view if_name,
                                    AdminState admin_state) {
  const std::string if_status =
      admin_state == AdminState::kDown ? "DOWN" : "UP";
  const std::string config_value =
      admin_state == AdminState::kDown ? "false" : "true";
  const std::string if_admin_config_path =
      absl::StrCat("interfaces/interface[name=", if_name, "]/config/enabled");
  LOG(INFO) << "Setting interface " << if_name << " to admin " << if_status;
  RETURN_IF_ERROR(SetGnmiConfigPath(
      &gnmi_stub, if_admin_config_path, pins_test::GnmiSetType::kUpdate,
      absl::Substitute("{\"enabled\":$0}", config_value)));
  // Wait for the admin state to take effect.
  absl::SleepFor(absl::Seconds(1));
  // Verifies /interfaces/interface[name=<port>]/state/admin-status = UP/DOWN.
  const std::string if_state_path =
      absl::StrCat("interfaces/interface[name=", if_name, "]/state");
  ASSIGN_OR_RETURN(const std::string state_path_response,
                   pins_test::GetGnmiStatePathInfo(
                       &gnmi_stub, if_state_path,
                       /*resp_parse_str=*/"openconfig-interfaces:state"));
  if (!absl::StrContains(state_path_response, if_status)) {
    return absl::UnknownError(absl::StrCat("Unable to set interface ", if_name,
                                           " to admin ", if_status));
  }
  return absl::OkStatus();
}

// Checks if the switch is in critical state.
bool IsSwitchInCriticalState(gnmi::gNMI::StubInterface& gnmi_stub) {
  auto alarms = pins_test::GetAlarms(gnmi_stub);
  if (!alarms.ok() || !alarms->empty()) {
    return true;
  }
  return false;
}

}  // namespace

void WatchPortTestFixture::SetUp() {
  GetParam().testbed->SetUp();
  thinkit::MirrorTestbed& testbed = GetParam().testbed->GetMirrorTestbed();

  // Push gnmi config to the sut and control switch.
  const std::string& gnmi_config = GetParam().gnmi_config;
  ASSERT_OK(
      testbed.Environment().StoreTestArtifact("gnmi_config.txt", gnmi_config));
  ASSERT_OK(pins_test::PushGnmiConfig(testbed.Sut(), gnmi_config));
  ASSERT_OK(pins_test::PushGnmiConfig(testbed.ControlSwitch(), gnmi_config));

  // Wait for the gnmi port config to converge.
  ASSERT_OK(
      pins_test::WaitForGnmiPortIdConvergence(testbed.Sut(), gnmi_config,
                                              /*timeout=*/absl::Minutes(3)));
  ASSERT_OK(pins_test::WaitForGnmiPortIdConvergence(
      testbed.ControlSwitch(), gnmi_config,
      /*timeout=*/absl::Minutes(3)));

  ASSERT_OK(testbed.Environment().StoreTestArtifact(
      "p4info.pb.txt", GetParam().p4_info.DebugString()));

  // Setup SUT & control switch.

  ASSERT_OK_AND_ASSIGN(sut_p4_session_,
                       pdpi::P4RuntimeSession::CreateWithP4InfoAndClearTables(
                           testbed.Sut(), GetParam().p4_info));
  ASSERT_OK_AND_ASSIGN(control_p4_session_,
                       pdpi::P4RuntimeSession::CreateWithP4InfoAndClearTables(
                           testbed.ControlSwitch(), GetParam().p4_info));
  ASSERT_OK_AND_ASSIGN(const pdpi::IrP4Info ir_p4info,
                       pdpi::CreateIrP4Info(GetParam().p4_info));
  ASSERT_OK(SetUpSut(*sut_p4_session_, ir_p4info, kVrfId));
  ASSERT_OK(SetUpControlSwitch(*control_p4_session_, ir_p4info));

  // Create GNMI stub for admin operations.
  ASSERT_OK_AND_ASSIGN(sut_gnmi_stub_, testbed.Sut().CreateGnmiStub());
  ASSERT_OK_AND_ASSIGN(control_gnmi_stub_,
                       testbed.ControlSwitch().CreateGnmiStub());

  // Start the receiver thread for control switch to listen for packets from
  // SUT, this thread is terminated in the TearDown.
  receive_packet_thread_ = std::thread([&, ir_p4info]() {
    p4::v1::StreamMessageResponse pi_response;
    while (control_p4_session_->StreamChannelRead(pi_response)) {
      absl::MutexLock lock(&test_data_.mutex);
      sai::StreamMessageResponse pd_response;
      ASSERT_OK(pdpi::PiStreamMessageResponseToPd(ir_p4info, pi_response,
                                                  &pd_response))
          << " PacketIn PI to PD failed: ";
      ASSERT_TRUE(pd_response.has_packet())
          << " Received unexpected stream message for packet in: "
          << pd_response.DebugString();
      absl::string_view raw_packet = pd_response.packet().payload();
      dvaas::Packet packet;
      packet.set_port(pd_response.packet().metadata().ingress_port());
      packet.set_hex(absl::BytesToHexString(raw_packet));
      *packet.mutable_parsed() = packetlib::ParsePacket(raw_packet);
      std::string key = packet.parsed().payload();
      if (test_data_.input_output_per_packet.contains(key)) {
        test_data_.input_output_per_packet[key].output.push_back(packet);
        test_data_.total_packets_received += 1;
      } else {
        ASSERT_OK(testbed.Environment().AppendToTestArtifact(
            "control_unexpected_packet_ins.pb.txt",
            absl::StrCat(packet.DebugString(), "\n")));
        test_data_.total_invalid_packets_received += 1;
      }
    }
  });
}

void WatchPortTestFixture::TearDown() {
  thinkit::MirrorTestbedInterface& testbed = *GetParam().testbed;

  // Reboot the switch, if Sut is in critical state.
  if (sut_gnmi_stub_ && IsSwitchInCriticalState(*sut_gnmi_stub_)) {
    // Grab logs on the switches before the reboot.
    ASSERT_OK(testbed.SaveSwitchLogs("before_reboot_"));
    LOG(INFO) << "Switch is in critical state, rebooting the switch.";
    pins_test::TestGnoiSystemColdReboot(testbed.GetMirrorTestbed().Sut());
    pins_test::TestGnoiSystemColdReboot(
        testbed.GetMirrorTestbed().ControlSwitch());
    if (receive_packet_thread_.joinable()) {
      receive_packet_thread_.join();
    }
    testbed.TearDown();
    return;
  }

  // Clear table entries.
  if (sut_p4_session_ != nullptr) {
    EXPECT_OK(pdpi::ClearTableEntries(sut_p4_session_.get()));
    EXPECT_OK(sut_p4_session_->Finish());
  }
  // Stop RPC sessions.
  if (control_p4_session_ != nullptr) {
    EXPECT_OK(
        pdpi::ClearTableEntries(control_p4_session_.get()));
    EXPECT_OK(control_p4_session_->Finish());
  }
  if (receive_packet_thread_.joinable()) {
    receive_packet_thread_.join();
  }
  if (control_gnmi_stub_) {
    ASSERT_OK_AND_ASSIGN(const auto port_name_per_port_id,
                         GetPortNamePerPortId(*control_gnmi_stub_));
    // Restore the admin state to UP.
    for (const auto& [port_id, name] : port_name_per_port_id) {
      EXPECT_OK(
          SetInterfaceAdminState(*control_gnmi_stub_, name, AdminState::kUp));
    }
  }
  testbed.TearDown();
}

namespace {

// Verifies basic WCMP behavior by programming a group with multiple members
// with random weights and ensuring that all members receive some part of
// the sent traffic.
TEST_P(WatchPortTestFixture, VerifyBasicWcmpPacketDistribution) {
  thinkit::TestEnvironment& environment =
      GetParam().testbed->GetMirrorTestbed().Environment();
  environment.SetTestCaseID("9a4c3dac-44bd-489e-9237-d396b66c85f5");

  absl::Span<const int> controller_port_ids = GetParam().port_ids;
  const int group_size = kNumWcmpMembersForTest;
  ASSERT_OK_AND_ASSIGN(std::vector<GroupMember> members,
                       CreateGroupMembers(group_size, controller_port_ids));
<<<<<<< HEAD
  ASSERT_OK_AND_ASSIGN(const pdpi::IrP4Info ir_p4info,
                       pdpi::CreateIrP4Info(GetParam().p4_info));
=======

  const int input_port = controller_port_ids[kDefaultInputPortIndex];
  ASSERT_OK_AND_ASSIGN(const pdpi::IrP4Info ir_p4info,
                       pdpi::CreateIrP4Info(GetParam().p4_info));
  ASSERT_OK(
      SetUpInputPortForPacketReceive(*sut_p4_session_, ir_p4info, input_port));
>>>>>>> e4886581

  // Programs the required router interfaces, nexthops for wcmp group.
  ASSERT_OK(pins::ProgramNextHops(environment, *sut_p4_session_, ir_p4info,
                                   members));
  ASSERT_OK(pins::ProgramGroupWithMembers(environment, *sut_p4_session_,
					   ir_p4info, kGroupId, members,
                                           p4::v1::Update::INSERT))
      << "Failed to program WCMP group: ";

  // Program default routing for all packets on SUT.
  ASSERT_OK(ProgramDefaultRoutes(*sut_p4_session_, ir_p4info, kVrfId,
                                 p4::v1::Update::INSERT));

  // Generate test configuration, pick any field (IP_SRC) used by hashing to
  // vary for every packet so that it gets sent to all the members.
  TestConfiguration test_config = {
      .field = PacketField::kIpSrc,
      .ipv4 = true,
      .encapped = false,
      .inner_ipv4 = false,
      .decap = false,
  };
  ASSERT_TRUE(IsValidTestConfiguration(test_config));

  // Create test data entry.
  std::string test_config_key = TestConfigurationToPayload(test_config);
  {
    absl::MutexLock lock(&test_data_.mutex);
    test_data_.input_output_per_packet[test_config_key] = TestInputOutput{
        .config = test_config,
    };
  }

  // Send 5000 packets and check for packet distribution.
  ASSERT_OK(SendNPacketsToSut(kNumTestPackets, test_config, members,
                              controller_port_ids, ir_p4info,
                              *control_p4_session_, environment));
  test_data_.total_packets_sent = kNumTestPackets;

  // Wait for packets from the SUT to arrive.
  absl::SleepFor(kDurationToWaitForPackets);

  // For the test configuration, check the output distribution.
  {
    absl::MutexLock lock(&test_data_.mutex);
    const TestInputOutput& test =
        test_data_.input_output_per_packet[test_config_key];
    EXPECT_EQ(test.output.size(), test_data_.total_packets_sent)
        << "Mismatch in expected: " << test_data_.total_packets_sent
        << " and actual: " << test.output.size() << "packets received for "
        << DescribeTestConfig(test_config);

    ASSERT_OK_AND_ASSIGN(auto num_packets_per_port,
                         CountNumPacketsPerPort(test.output));
    absl::flat_hash_set<int> expected_member_ports =
        CreateExpectedMemberPorts(members);

    ASSERT_OK(VerifyGroupMembersFromP4Read(*sut_p4_session_, ir_p4info,
                                           kGroupId, members));

    // Verifies the actual members inferred from receive traffic matches the
    // expected members.
    ASSERT_THAT(num_packets_per_port,
                UnorderedPointwise(KeyEq(), expected_member_ports));
    PrettyPrintDistribution(test_config, test, test_data_, members,
                            num_packets_per_port);
  }
}

// Bring down/up ActionProfileGroup member and verify traffic is distributed
// only to the up ports.
TEST_P(WatchPortTestFixture, VerifyBasicWatchPortAction) {
  thinkit::TestEnvironment& environment =
      GetParam().testbed->GetMirrorTestbed().Environment();
  environment.SetTestCaseID("992725de-2051-49bb-928f-7b089643a9bd");

  absl::Span<const int> controller_port_ids = GetParam().port_ids;
  const int group_size = kNumWcmpMembersForTest;
  ASSERT_OK_AND_ASSIGN(std::vector<GroupMember> members,
                       CreateGroupMembers(group_size, controller_port_ids));
<<<<<<< HEAD
  ASSERT_OK_AND_ASSIGN(const pdpi::IrP4Info ir_p4info,
                       pdpi::CreateIrP4Info(GetParam().p4_info));
=======

  const int input_port = controller_port_ids[kDefaultInputPortIndex];
  ASSERT_OK_AND_ASSIGN(const pdpi::IrP4Info ir_p4info,
                       pdpi::CreateIrP4Info(GetParam().p4_info));
  ASSERT_OK(
      SetUpInputPortForPacketReceive(*sut_p4_session_, ir_p4info, input_port));
>>>>>>> e4886581

  // Programs the required router interfaces, nexthops for wcmp group.
  ASSERT_OK(pins::ProgramNextHops(environment, *sut_p4_session_, ir_p4info,
                                   members));
  ASSERT_OK(pins::ProgramGroupWithMembers(environment, *sut_p4_session_,
                                           ir_p4info, kGroupId, members,
                                           p4::v1::Update::INSERT));
  // Program default routing for all packets on SUT.
  ASSERT_OK(ProgramDefaultRoutes(*sut_p4_session_, ir_p4info, kVrfId,
                                 p4::v1::Update::INSERT));

  // Generate test configuration, pick any field used by hashing to vary for
  // every packet so that it gets sent to all the members.
  TestConfiguration test_config = {
      .field = PacketField::kIpDst,
      .ipv4 = true,
      .encapped = false,
      .inner_ipv4 = false,
      .decap = false,
  };
  ASSERT_TRUE(IsValidTestConfiguration(test_config));

  // Create test data entry.
  std::string test_config_key = TestConfigurationToPayload(test_config);
  {
    absl::MutexLock lock(&test_data_.mutex);
    test_data_.input_output_per_packet[test_config_key] = TestInputOutput{
        .config = test_config,
    };
  }

  absl::flat_hash_set<int> expected_member_ports =
      CreateExpectedMemberPorts(members);

  // Select one random member of the group to toggle.
  absl::BitGen gen;
  const int random_member_index =
      absl::Uniform<int>(absl::IntervalClosedOpen, gen, 0, members.size());
  const int selected_port_id = members[random_member_index].port;
  ASSERT_OK_AND_ASSIGN(const auto port_name_per_port_id,
                       GetPortNamePerPortId(*control_gnmi_stub_));
  for (auto operation : {AdminState::kDown, AdminState::kUp}) {
    ASSERT_OK_AND_ASSIGN(const auto& port_name,
                         gutil::FindOrStatus(port_name_per_port_id,
                                             absl::StrCat(selected_port_id)));
    ASSERT_OK(
        SetInterfaceAdminState(*control_gnmi_stub_, port_name, operation));

    // TODO: Adding watch port up action causes unexpected traffic
    // loss. Remove after the bug in OrchAgent is fixed.
    absl::SleepFor(absl::Seconds(5));

    // Clear the counters before the test.
    test_data_.ClearReceivedPackets();

    // Send 5000 packets and check for packet distribution.
    ASSERT_OK(SendNPacketsToSut(kNumTestPackets, test_config, members,
                                controller_port_ids, ir_p4info,
                                *control_p4_session_, environment));
    test_data_.total_packets_sent = kNumTestPackets;

    // Wait for packets from the SUT to arrive.
    absl::SleepFor(kDurationToWaitForPackets);

    // For the test configuration, check the output distribution.
    {
      absl::MutexLock lock(&test_data_.mutex);
      TestInputOutput& test =
          test_data_.input_output_per_packet[test_config_key];
      EXPECT_EQ(test.output.size(), test_data_.total_packets_sent)
          << "Mismatch in expected: " << test_data_.total_packets_sent
          << " and actual: " << test.output.size() << "packets received for "
          << DescribeTestConfig(test_config);

      ASSERT_OK_AND_ASSIGN(auto num_packets_per_port,
                           CountNumPacketsPerPort(test.output));

      // Add/remove the selected member from expected_member_ports for admin
      // up/down case.
      if (operation == AdminState::kDown) {
        expected_member_ports.erase(selected_port_id);
      } else {
        expected_member_ports.insert(selected_port_id);
      }

      ASSERT_OK(VerifyGroupMembersFromP4Read(*sut_p4_session_, ir_p4info,
                                             kGroupId, members));
      // Verifies the actual members inferred from receive traffic matches the
      // expected members.
      ASSERT_THAT(num_packets_per_port,
                  UnorderedPointwise(KeyEq(), expected_member_ports));
      PrettyPrintDistribution(test_config, test, test_data_, members,
                              num_packets_per_port);
    }
  }
}

// TODO: Bring down APG member (when in critical state) and verify traffic is
// distributed only to the up ports.
TEST_P(WatchPortTestFixture, VerifyWatchPortActionInCriticalState) {
  // Validate that the function to raise critical state exists to run this test.
  if (!GetParam().set_critical_alarm.has_value()) {
    GTEST_SKIP() << "Critical state related test skipped because set critical "
                    "state function is not defined.";
  }
  thinkit::MirrorTestbed& testbed = GetParam().testbed->GetMirrorTestbed();
  thinkit::TestEnvironment& environment = testbed.Environment();
  environment.SetTestCaseID("964c7a38-b073-4296-85be-2bba1e33c6f9");

  absl::Span<const int> controller_port_ids = GetParam().port_ids;
  const int group_size = kNumWcmpMembersForTest;
  ASSERT_OK_AND_ASSIGN(std::vector<GroupMember> members,
                       CreateGroupMembers(group_size, controller_port_ids));
<<<<<<< HEAD
  ASSERT_OK_AND_ASSIGN(const pdpi::IrP4Info ir_p4info,
                       pdpi::CreateIrP4Info(GetParam().p4_info));
=======

  const int input_port = controller_port_ids[kDefaultInputPortIndex];
  ASSERT_OK_AND_ASSIGN(const pdpi::IrP4Info ir_p4info,
                       pdpi::CreateIrP4Info(GetParam().p4_info));
  ASSERT_OK(
      SetUpInputPortForPacketReceive(*sut_p4_session_, ir_p4info, input_port));
>>>>>>> e4886581

  // Program the required router interfaces, nexthops for wcmp group.
  ASSERT_OK(pins::ProgramNextHops(environment, *sut_p4_session_, ir_p4info,
                                   members));
  ASSERT_OK(pins::ProgramGroupWithMembers(environment, *sut_p4_session_,
                                           ir_p4info, kGroupId, members,
                                           p4::v1::Update::INSERT));
  // Program default routing for all packets on SUT.
  ASSERT_OK(ProgramDefaultRoutes(*sut_p4_session_, ir_p4info, kVrfId,
                                 p4::v1::Update::INSERT));

  // Generate test configuration, pick any field used by hashing to vary for
  // every packet so that it gets sent to all the members.
  TestConfiguration test_config = {
      .field = PacketField::kIpDst,
      .ipv4 = true,
      .encapped = false,
      .inner_ipv4 = false,
      .decap = false,
  };
  ASSERT_TRUE(IsValidTestConfiguration(test_config));

  // Create test data entry.
  std::string test_config_key = TestConfigurationToPayload(test_config);
  {
    absl::MutexLock lock(&test_data_.mutex);
    test_data_.input_output_per_packet[test_config_key] = TestInputOutput{
        .config = test_config,
    };
  }

  // Select one random member of the group to bring down.
  absl::BitGen gen;
  const int random_member_index =
      absl::Uniform<int>(absl::IntervalClosedOpen, gen, 0, members.size());
  const int selected_port_id = members[random_member_index].port;
  ASSERT_OK_AND_ASSIGN(const auto port_name_per_port_id,
                       GetPortNamePerPortId(*control_gnmi_stub_));
  ASSERT_OK_AND_ASSIGN(const std::string port_name,
                       gutil::FindOrStatus(port_name_per_port_id,
                                           absl::StrCat(selected_port_id)));

  // Set the system in critical state by triggering a fake alarm in P4RT.
  ASSERT_TRUE(GetParam().set_critical_alarm.has_value());
  ASSERT_OK((*GetParam().set_critical_alarm)(testbed.Sut()));

  // Set admin down from control switch side (since sut is in critical state and
  // write operations are disabled) and verify watch port action kicks in.
  ASSERT_OK(SetInterfaceAdminState(*control_gnmi_stub_, port_name,
                                   AdminState::kDown));

  // TODO: Adding watch port action causes unexpected traffic
  // loss. Remove after the bug in OrchAgent is fixed.
  absl::SleepFor(absl::Seconds(5));

  // Clear the counters before the test.
  test_data_.ClearReceivedPackets();

  // Send 5000 packets and check for packet distribution.
  ASSERT_OK(SendNPacketsToSut(kNumTestPackets, test_config, members,
                              controller_port_ids, ir_p4info,
                              *control_p4_session_, environment));
  test_data_.total_packets_sent = kNumTestPackets;

  // Wait for packets from the SUT to arrive.
  absl::SleepFor(kDurationToWaitForPackets);

  // For the test configuration, check the output distribution.
  {
    absl::MutexLock lock(&test_data_.mutex);
    TestInputOutput& test = test_data_.input_output_per_packet[test_config_key];
    EXPECT_EQ(test.output.size(), test_data_.total_packets_sent)
        << "Mismatch in expected: " << test_data_.total_packets_sent
        << " and actual: " << test.output.size() << "packets received for "
        << DescribeTestConfig(test_config);

    ASSERT_OK(VerifyGroupMembersFromP4Read(*sut_p4_session_, ir_p4info,
                                           kGroupId, members));

    // Count the received packets and create the expected_member_ports for admin
    // down case to verify received packets.
    ASSERT_OK_AND_ASSIGN(auto num_packets_per_port,
                         CountNumPacketsPerPort(test.output));
    absl::flat_hash_set<int> expected_member_ports =
        CreateExpectedMemberPorts(members);
    expected_member_ports.erase(selected_port_id);

    // Verifies the actual members inferred from receive traffic matches the
    // expected members.
    ASSERT_THAT(num_packets_per_port,
                UnorderedPointwise(KeyEq(), expected_member_ports));
    PrettyPrintDistribution(test_config, test, test_data_, members,
                            num_packets_per_port);
  }
};

// Bring up/down the only ActionProfileGroup member and verify traffic is
// forwarded/dropped.
TEST_P(WatchPortTestFixture, VerifyWatchPortActionForSingleMember) {
  thinkit::TestEnvironment& environment =
      GetParam().testbed->GetMirrorTestbed().Environment();
  environment.SetTestCaseID("60da7a07-1217-4d63-9716-1219d62065ff");

  absl::Span<const int> controller_port_ids = GetParam().port_ids;
  const int group_size = 1;
  ASSERT_OK_AND_ASSIGN(std::vector<GroupMember> members,
                       CreateGroupMembers(group_size, controller_port_ids));
<<<<<<< HEAD
  ASSERT_OK_AND_ASSIGN(const pdpi::IrP4Info ir_p4info,
                       pdpi::CreateIrP4Info(GetParam().p4_info));
=======

  const int input_port = controller_port_ids[kDefaultInputPortIndex];
  ASSERT_OK_AND_ASSIGN(const pdpi::IrP4Info ir_p4info,
                       pdpi::CreateIrP4Info(GetParam().p4_info));
  ASSERT_OK(
      SetUpInputPortForPacketReceive(*sut_p4_session_, ir_p4info, input_port));
>>>>>>> e4886581

  // Programs the required router interfaces, nexthops for wcmp group.
  ASSERT_OK(pins::ProgramNextHops(environment, *sut_p4_session_, ir_p4info,
                                   members));
  ASSERT_OK(pins::ProgramGroupWithMembers(environment, *sut_p4_session_,
                                           ir_p4info, kGroupId, members,
                                           p4::v1::Update::INSERT));
  // Program default routing for all packets on SUT.
  ASSERT_OK(ProgramDefaultRoutes(*sut_p4_session_, ir_p4info, kVrfId,
                                 p4::v1::Update::INSERT));

  // Generate test configuration, pick any field used by hashing to vary for
  // every packet so that it gets sent to all the members.
  TestConfiguration test_config = {
      .field = PacketField::kL4SrcPort,
      .ipv4 = true,
      .encapped = false,
      .inner_ipv4 = false,
      .decap = false,
  };
  ASSERT_TRUE(IsValidTestConfiguration(test_config));

  // Create test data entry.
  std::string test_config_key = TestConfigurationToPayload(test_config);
  {
    absl::MutexLock lock(&test_data_.mutex);
    test_data_.input_output_per_packet[test_config_key] = TestInputOutput{
        .config = test_config,
    };
  }

  absl::flat_hash_set<int> expected_member_ports =
      CreateExpectedMemberPorts(members);

  // Pickup the only member (index 0) in the group and toggle down/up and verify
  // traffic distribution.
  ASSERT_THAT(members, testing::SizeIs(1))
      << "Unexpected member size for single member group";
  const int single_member_port_id = members[0].port;
  ASSERT_OK_AND_ASSIGN(const auto port_name_per_port_id,
                       GetPortNamePerPortId(*control_gnmi_stub_));
  for (auto operation : {AdminState::kDown, AdminState::kUp}) {
    ASSERT_OK_AND_ASSIGN(
        const auto& port_name,
        gutil::FindOrStatus(port_name_per_port_id,
                            absl::StrCat(single_member_port_id)));
    ASSERT_OK(
        SetInterfaceAdminState(*control_gnmi_stub_, port_name, operation));

    // Clear the counters before the test.
    test_data_.ClearReceivedPackets();

    // TODO: Adding watch port up action causes unexpected traffic
    // loss. Remove after the bug in OrchAgent is fixed.
    absl::SleepFor(absl::Seconds(5));

    // Send 5000 packets and check for packet distribution.
    ASSERT_OK(SendNPacketsToSut(kNumTestPackets, test_config, members,
                                controller_port_ids, ir_p4info,
                                *control_p4_session_, environment));
    test_data_.total_packets_sent = kNumTestPackets;

    // Wait for packets from the SUT to arrive.
    absl::SleepFor(kDurationToWaitForPackets);

    // For the test configuration, check the output distribution.
    {
      absl::MutexLock lock(&test_data_.mutex);
      TestInputOutput& test =
          test_data_.input_output_per_packet[test_config_key];
      if (operation == AdminState::kDown) {
        // Expect all packets to be lost for single member group watch port down
        // action.
        EXPECT_EQ(test.output.size(), 0)
            << "Expected all packets to be lost for single member group watch "
               "port down action, but received "
            << test.output.size() << " actual packets";
        expected_member_ports.erase(single_member_port_id);
      } else {
        expected_member_ports.insert(single_member_port_id);
        EXPECT_EQ(test.output.size(), test_data_.total_packets_sent)
            << "Mismatch in expected: " << test_data_.total_packets_sent
            << " and actual: " << test.output.size() << " packets received for "
            << DescribeTestConfig(test_config);
      }
      ASSERT_OK_AND_ASSIGN(auto num_packets_per_port,
                           CountNumPacketsPerPort(test.output));

      ASSERT_OK(VerifyGroupMembersFromP4Read(*sut_p4_session_, ir_p4info,
                                             kGroupId, members));

      // Verifies the actual members inferred from receive traffic matches the
      // expected members.
      ASSERT_THAT(num_packets_per_port,
                  UnorderedPointwise(KeyEq(), expected_member_ports));
      PrettyPrintDistribution(test_config, test, test_data_, members,
                              num_packets_per_port);
    }
  }
};

// Modify ActionProfileGroup member and verify traffic is distributed
// accordingly.
TEST_P(WatchPortTestFixture, VerifyWatchPortActionForMemberModify) {
  thinkit::TestEnvironment& environment =
      GetParam().testbed->GetMirrorTestbed().Environment();
  environment.SetTestCaseID("e93160fb-be64-495b-bb4d-f06a92c51e76");

  absl::Span<const int> controller_port_ids = GetParam().port_ids;
  const int group_size = kNumWcmpMembersForTest;
  ASSERT_OK_AND_ASSIGN(std::vector<GroupMember> members,
                       CreateGroupMembers(group_size, controller_port_ids));
<<<<<<< HEAD
  ASSERT_OK_AND_ASSIGN(const pdpi::IrP4Info ir_p4info,
                       pdpi::CreateIrP4Info(GetParam().p4_info));
=======

  const int input_port = controller_port_ids[kDefaultInputPortIndex];
  ASSERT_OK_AND_ASSIGN(const pdpi::IrP4Info ir_p4info,
                       pdpi::CreateIrP4Info(GetParam().p4_info));
  ASSERT_OK(
      SetUpInputPortForPacketReceive(*sut_p4_session_, ir_p4info, input_port));
>>>>>>> e4886581

  // Programs the required router interfaces, nexthops for wcmp group.
  ASSERT_OK(pins::ProgramNextHops(environment, *sut_p4_session_, ir_p4info,
                                   members));
  ASSERT_OK(pins::ProgramGroupWithMembers(environment, *sut_p4_session_,
                                           ir_p4info, kGroupId, members,
                                           p4::v1::Update::INSERT));
  // Program default routing for all packets on SUT.
  ASSERT_OK(ProgramDefaultRoutes(*sut_p4_session_, ir_p4info, kVrfId,
                                 p4::v1::Update::INSERT));

  // Generate test configuration, pick any field used by hashing to vary for
  // every packet so that it gets sent to all the members.
  TestConfiguration test_config = {
      .field = PacketField::kIpDst,
      .ipv4 = true,
      .encapped = false,
      .inner_ipv4 = false,
      .decap = false,
  };
  ASSERT_TRUE(IsValidTestConfiguration(test_config));

  // Create test data entry.
  std::string test_config_key = TestConfigurationToPayload(test_config);
  {
    absl::MutexLock lock(&test_data_.mutex);
    test_data_.input_output_per_packet[test_config_key] = TestInputOutput{
        .config = test_config,
    };
  }

  // Select one random member of the group to be brought down.
  absl::BitGen gen;
  const int random_member_index =
      absl::Uniform<int>(absl::IntervalClosedOpen, gen, 0, members.size());
  const int selected_port_id = members[random_member_index].port;
  ASSERT_OK_AND_ASSIGN(const auto port_name_per_port_id,
                       GetPortNamePerPortId(*control_gnmi_stub_));
  ASSERT_OK_AND_ASSIGN(const auto& selected_port_name,
                       gutil::FindOrStatus(port_name_per_port_id,
                                           absl::StrCat(selected_port_id)));
  ASSERT_OK(SetInterfaceAdminState(*control_gnmi_stub_, selected_port_name,
                                   AdminState::kDown));

  // Send Modify request to remove the down member from the group.
  members.erase(members.begin() + random_member_index);
  ASSERT_OK(pins::ProgramGroupWithMembers(environment, *sut_p4_session_,
                                           ir_p4info, kGroupId, members,
                                           p4::v1::Update::MODIFY));
  // Bring the down member watch port up.
  ASSERT_OK(SetInterfaceAdminState(*control_gnmi_stub_, selected_port_name,
                                   AdminState::kUp));

  // TODO: Adding watch port up action causes unexpected traffic
  // loss. Remove after the bug in OrchAgent is fixed.
  absl::SleepFor(absl::Seconds(5));

  // Send 5000 packets and check for packet distribution.
  ASSERT_OK(SendNPacketsToSut(kNumTestPackets, test_config, members,
                              controller_port_ids, ir_p4info,
                              *control_p4_session_, environment));
  test_data_.total_packets_sent = kNumTestPackets;

  // Wait for packets from the SUT to arrive.
  absl::SleepFor(kDurationToWaitForPackets);

  // For the test configuration, check the output distribution.
  {
    absl::MutexLock lock(&test_data_.mutex);
    TestInputOutput& test = test_data_.input_output_per_packet[test_config_key];
    EXPECT_EQ(test.output.size(), test_data_.total_packets_sent)
        << "Mismatch in expected: " << test_data_.total_packets_sent
        << " and actual: " << test.output.size() << "packets received for "
        << DescribeTestConfig(test_config);

    ASSERT_OK_AND_ASSIGN(auto num_packets_per_port,
                         CountNumPacketsPerPort(test.output));

    absl::flat_hash_set<int> expected_member_ports =
        CreateExpectedMemberPorts(members);

    ASSERT_OK(VerifyGroupMembersFromP4Read(*sut_p4_session_, ir_p4info,
                                           kGroupId, members));

    // Verifies the actual members inferred from receive traffic matches the
    // expected members.
    ASSERT_THAT(num_packets_per_port,
                UnorderedPointwise(KeyEq(), expected_member_ports));
    PrettyPrintDistribution(test_config, test, test_data_, members,
                            num_packets_per_port);
  }

  // Delete default routes to prepare for delete group.
  ASSERT_OK(ProgramDefaultRoutes(*sut_p4_session_, ir_p4info, kVrfId,
                                 p4::v1::Update::DELETE));

  // Delete group and verify no errors.
  ASSERT_OK(DeleteGroup(*sut_p4_session_, ir_p4info, kGroupId));
};

// Add ActionProfileGroup member whose watch port is down (during create) and
// verify traffic distribution when port is down/up.
TEST_P(WatchPortTestFixture, VerifyWatchPortActionForDownPortMemberInsert) {
  thinkit::TestEnvironment& environment =
      GetParam().testbed->GetMirrorTestbed().Environment();
  environment.SetTestCaseID("e54da480-d2cc-42c6-bced-0354b5ab3329");
  absl::Span<const int> controller_port_ids = GetParam().port_ids;
<<<<<<< HEAD
=======
  const int input_port = controller_port_ids[kDefaultInputPortIndex];
  ASSERT_OK_AND_ASSIGN(const pdpi::IrP4Info ir_p4info,
                       pdpi::CreateIrP4Info(GetParam().p4_info));
  ASSERT_OK(
      SetUpInputPortForPacketReceive(*sut_p4_session_, ir_p4info, input_port));

>>>>>>> e4886581
  const int group_size = kNumWcmpMembersForTest;
  ASSERT_OK_AND_ASSIGN(std::vector<GroupMember> members,
                       CreateGroupMembers(group_size, controller_port_ids));
  // Select one random port from the member port ids to be brought down/up.
  absl::BitGen gen;
  const int random_member_index =
      absl::Uniform<int>(absl::IntervalClosedOpen, gen, 0, members.size());
  const int selected_port_id = members[random_member_index].port;
  ASSERT_OK_AND_ASSIGN(const auto port_name_per_port_id,
                       GetPortNamePerPortId(*control_gnmi_stub_));
  ASSERT_OK_AND_ASSIGN(const auto& selected_port_name,
                       gutil::FindOrStatus(port_name_per_port_id,
                                           absl::StrCat(selected_port_id)));
  // Bring the port down before the group and members are created.
  ASSERT_OK(SetInterfaceAdminState(*control_gnmi_stub_, selected_port_name,
                                   AdminState::kDown));

  // Programs the required router interfaces, nexthops for wcmp group.
<<<<<<< HEAD
  ASSERT_OK_AND_ASSIGN(const pdpi::IrP4Info ir_p4info,
                       pdpi::CreateIrP4Info(GetParam().p4_info));
=======
>>>>>>> e4886581
  ASSERT_OK(pins::ProgramNextHops(environment, *sut_p4_session_, ir_p4info,
                                   members));
  ASSERT_OK(pins::ProgramGroupWithMembers(environment, *sut_p4_session_,
                                           ir_p4info, kGroupId, members,
                                           p4::v1::Update::INSERT));
  // Program default routing for all packets on SUT.
  ASSERT_OK(ProgramDefaultRoutes(*sut_p4_session_, ir_p4info, kVrfId,
                                 p4::v1::Update::INSERT));

  // Generate test configuration, pick any field used by hashing to vary for
  // every packet so that it gets sent to all the members.
  TestConfiguration test_config = {
      .field = PacketField::kL4DstPort,
      .ipv4 = true,
      .encapped = false,
      .inner_ipv4 = false,
      .decap = false,
  };
  ASSERT_TRUE(IsValidTestConfiguration(test_config));

  // Create test data entry.
  std::string test_config_key = TestConfigurationToPayload(test_config);
  {
    absl::MutexLock lock(&test_data_.mutex);
    test_data_.input_output_per_packet[test_config_key] = TestInputOutput{
        .config = test_config,
    };
  }

  for (auto operation : {AdminState::kDown, AdminState::kUp}) {
    // Down operation is a no-op here since the port is already down.
    ASSERT_OK(SetInterfaceAdminState(*control_gnmi_stub_, selected_port_name,
                                     operation));

    // Clear the counters before the test.
    test_data_.ClearReceivedPackets();

    // TODO: Adding watch port up action causes unexpected traffic
    // loss. Remove after the bug in OrchAgent is fixed.
    absl::SleepFor(absl::Seconds(5));

    // Send 5000 packets and check for packet distribution.
    ASSERT_OK(SendNPacketsToSut(kNumTestPackets, test_config, members,
                                controller_port_ids, ir_p4info,
                                *control_p4_session_, environment));
    test_data_.total_packets_sent = kNumTestPackets;

    // Wait for packets from the SUT to arrive.
    absl::SleepFor(kDurationToWaitForPackets);

    // For the test configuration, check the output distribution.
    {
      absl::MutexLock lock(&test_data_.mutex);
      TestInputOutput& test =
          test_data_.input_output_per_packet[test_config_key];
      EXPECT_EQ(test.output.size(), test_data_.total_packets_sent)
          << "Mismatch in expected: " << test_data_.total_packets_sent
          << " and actual: " << test.output.size() << "packets received for "
          << DescribeTestConfig(test_config);

      absl::flat_hash_set<int> expected_member_ports =
          CreateExpectedMemberPorts(members);
      // Remove the selected member from expected_member_ports for admin
      // down case.
      if (operation == AdminState::kDown) {
        expected_member_ports.erase(selected_port_id);
      }
      ASSERT_OK_AND_ASSIGN(auto num_packets_per_port,
                           CountNumPacketsPerPort(test.output));

      ASSERT_OK(VerifyGroupMembersFromP4Read(*sut_p4_session_, ir_p4info,
                                             kGroupId, members));
      // Verifies the actual members inferred from receive traffic matches the
      // expected members.
      ASSERT_THAT(num_packets_per_port,
                  UnorderedPointwise(KeyEq(), expected_member_ports));
      PrettyPrintDistribution(test_config, test, test_data_, members,
                              num_packets_per_port);
    }
  }
}

}  // namespace
}  // namespace pins<|MERGE_RESOLUTION|>--- conflicted
+++ resolved
@@ -521,17 +521,8 @@
   const int group_size = kNumWcmpMembersForTest;
   ASSERT_OK_AND_ASSIGN(std::vector<GroupMember> members,
                        CreateGroupMembers(group_size, controller_port_ids));
-<<<<<<< HEAD
   ASSERT_OK_AND_ASSIGN(const pdpi::IrP4Info ir_p4info,
                        pdpi::CreateIrP4Info(GetParam().p4_info));
-=======
-
-  const int input_port = controller_port_ids[kDefaultInputPortIndex];
-  ASSERT_OK_AND_ASSIGN(const pdpi::IrP4Info ir_p4info,
-                       pdpi::CreateIrP4Info(GetParam().p4_info));
-  ASSERT_OK(
-      SetUpInputPortForPacketReceive(*sut_p4_session_, ir_p4info, input_port));
->>>>>>> e4886581
 
   // Programs the required router interfaces, nexthops for wcmp group.
   ASSERT_OK(pins::ProgramNextHops(environment, *sut_p4_session_, ir_p4info,
@@ -612,17 +603,8 @@
   const int group_size = kNumWcmpMembersForTest;
   ASSERT_OK_AND_ASSIGN(std::vector<GroupMember> members,
                        CreateGroupMembers(group_size, controller_port_ids));
-<<<<<<< HEAD
   ASSERT_OK_AND_ASSIGN(const pdpi::IrP4Info ir_p4info,
                        pdpi::CreateIrP4Info(GetParam().p4_info));
-=======
-
-  const int input_port = controller_port_ids[kDefaultInputPortIndex];
-  ASSERT_OK_AND_ASSIGN(const pdpi::IrP4Info ir_p4info,
-                       pdpi::CreateIrP4Info(GetParam().p4_info));
-  ASSERT_OK(
-      SetUpInputPortForPacketReceive(*sut_p4_session_, ir_p4info, input_port));
->>>>>>> e4886581
 
   // Programs the required router interfaces, nexthops for wcmp group.
   ASSERT_OK(pins::ProgramNextHops(environment, *sut_p4_session_, ir_p4info,
@@ -736,17 +718,8 @@
   const int group_size = kNumWcmpMembersForTest;
   ASSERT_OK_AND_ASSIGN(std::vector<GroupMember> members,
                        CreateGroupMembers(group_size, controller_port_ids));
-<<<<<<< HEAD
   ASSERT_OK_AND_ASSIGN(const pdpi::IrP4Info ir_p4info,
                        pdpi::CreateIrP4Info(GetParam().p4_info));
-=======
-
-  const int input_port = controller_port_ids[kDefaultInputPortIndex];
-  ASSERT_OK_AND_ASSIGN(const pdpi::IrP4Info ir_p4info,
-                       pdpi::CreateIrP4Info(GetParam().p4_info));
-  ASSERT_OK(
-      SetUpInputPortForPacketReceive(*sut_p4_session_, ir_p4info, input_port));
->>>>>>> e4886581
 
   // Program the required router interfaces, nexthops for wcmp group.
   ASSERT_OK(pins::ProgramNextHops(environment, *sut_p4_session_, ir_p4info,
@@ -854,17 +827,8 @@
   const int group_size = 1;
   ASSERT_OK_AND_ASSIGN(std::vector<GroupMember> members,
                        CreateGroupMembers(group_size, controller_port_ids));
-<<<<<<< HEAD
   ASSERT_OK_AND_ASSIGN(const pdpi::IrP4Info ir_p4info,
                        pdpi::CreateIrP4Info(GetParam().p4_info));
-=======
-
-  const int input_port = controller_port_ids[kDefaultInputPortIndex];
-  ASSERT_OK_AND_ASSIGN(const pdpi::IrP4Info ir_p4info,
-                       pdpi::CreateIrP4Info(GetParam().p4_info));
-  ASSERT_OK(
-      SetUpInputPortForPacketReceive(*sut_p4_session_, ir_p4info, input_port));
->>>>>>> e4886581
 
   // Programs the required router interfaces, nexthops for wcmp group.
   ASSERT_OK(pins::ProgramNextHops(environment, *sut_p4_session_, ir_p4info,
@@ -977,17 +941,8 @@
   const int group_size = kNumWcmpMembersForTest;
   ASSERT_OK_AND_ASSIGN(std::vector<GroupMember> members,
                        CreateGroupMembers(group_size, controller_port_ids));
-<<<<<<< HEAD
   ASSERT_OK_AND_ASSIGN(const pdpi::IrP4Info ir_p4info,
                        pdpi::CreateIrP4Info(GetParam().p4_info));
-=======
-
-  const int input_port = controller_port_ids[kDefaultInputPortIndex];
-  ASSERT_OK_AND_ASSIGN(const pdpi::IrP4Info ir_p4info,
-                       pdpi::CreateIrP4Info(GetParam().p4_info));
-  ASSERT_OK(
-      SetUpInputPortForPacketReceive(*sut_p4_session_, ir_p4info, input_port));
->>>>>>> e4886581
 
   // Programs the required router interfaces, nexthops for wcmp group.
   ASSERT_OK(pins::ProgramNextHops(environment, *sut_p4_session_, ir_p4info,
@@ -1095,15 +1050,7 @@
       GetParam().testbed->GetMirrorTestbed().Environment();
   environment.SetTestCaseID("e54da480-d2cc-42c6-bced-0354b5ab3329");
   absl::Span<const int> controller_port_ids = GetParam().port_ids;
-<<<<<<< HEAD
-=======
-  const int input_port = controller_port_ids[kDefaultInputPortIndex];
-  ASSERT_OK_AND_ASSIGN(const pdpi::IrP4Info ir_p4info,
-                       pdpi::CreateIrP4Info(GetParam().p4_info));
-  ASSERT_OK(
-      SetUpInputPortForPacketReceive(*sut_p4_session_, ir_p4info, input_port));
-
->>>>>>> e4886581
+
   const int group_size = kNumWcmpMembersForTest;
   ASSERT_OK_AND_ASSIGN(std::vector<GroupMember> members,
                        CreateGroupMembers(group_size, controller_port_ids));
@@ -1122,11 +1069,8 @@
                                    AdminState::kDown));
 
   // Programs the required router interfaces, nexthops for wcmp group.
-<<<<<<< HEAD
   ASSERT_OK_AND_ASSIGN(const pdpi::IrP4Info ir_p4info,
                        pdpi::CreateIrP4Info(GetParam().p4_info));
-=======
->>>>>>> e4886581
   ASSERT_OK(pins::ProgramNextHops(environment, *sut_p4_session_, ir_p4info,
                                    members));
   ASSERT_OK(pins::ProgramGroupWithMembers(environment, *sut_p4_session_,
