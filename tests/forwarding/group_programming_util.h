--- conflicted
+++ resolved
@@ -76,20 +76,6 @@
 // each bucket.
 absl::StatusOr<std::vector<int>> GenerateNRandomWeights(int n,
                                                         int total_weight);
-
-<<<<<<< HEAD
-=======
-// TODO: Temporary fix to rescale TH3 weights.
-// To be removed when 256 member support is available.
-int RescaleWeightForTomahawk3(int weight);
-
-// TODO: Rescales the member weights to <=128 for now to match
-// hardware behaviour, remove when hardware supports > 128 weights.
-// Halves member weights >= 2 and works only for sum of initial member weights
-// <= 256.
-void RescaleMemberWeights(std::vector<GroupMember>& members);
-
->>>>>>> 36eb8919
 // Returns a human-readable description of the actual vs expected
 // distribution of packets on the group member ports.
 // expect_single_port specifies whether all packets are expected on a single
