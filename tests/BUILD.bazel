--- conflicted
+++ resolved
@@ -78,11 +78,8 @@
         "@com_github_gnmi//proto/gnmi:gnmi_cc_grpc_proto",
         "@com_github_google_glog//:glog",
         "@com_github_nlohmann_json//:nlohmann_json",
-<<<<<<< HEAD
         "@com_google_absl//absl/status",
-=======
         "@com_google_absl//absl/container:flat_hash_map",
->>>>>>> 30c9eedd
         "@com_google_absl//absl/status:statusor",
         "@com_google_absl//absl/strings",
         "@com_google_absl//absl/time",
