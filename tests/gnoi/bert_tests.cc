--- conflicted
+++ resolved
@@ -380,12 +380,7 @@
   }
 }
 
-<<<<<<< HEAD
 void SelectNUpInterfaces(int port_count_to_select, gnmi::gNMI::StubInterface& gnmi_stub,
-=======
-void SelectNUpInterfaces(int port_count_to_select,
-                         gnmi::gNMI::StubInterface& gnmi_stub,
->>>>>>> 7082388d
                          std::vector<std::string>* interfaces) {
   // Get all the interfaces that are operational status "UP".
   ASSERT_OK_AND_ASSIGN(*interfaces,
@@ -401,7 +396,6 @@
   GetMirrorTestbed().Environment().SetTestCaseID(
       "c1dcb1cc-4806-45cc-8f8a-676beafde103");
   thinkit::Switch& sut = GetMirrorTestbed().Sut();
-<<<<<<< HEAD
   ASSERT_OK(pins_test::PortsUp(sut));
   ASSERT_OK_AND_ASSIGN(
       std::unique_ptr<gnoi::diag::Diag::StubInterface> sut_gnoi_diag_stub,
@@ -421,27 +415,6 @@
             << interface << ". To repeat the test with same interface, use "
             << "--test_arg=--interface=" << interface << " in test arguments.";
 
-=======
-  // TODO (b/176913347): Enable the all ports UP check.
-  ASSERT_OK(pins_test::PortsUp(sut));
-  ASSERT_OK_AND_ASSIGN(auto sut_gnoi_diag_stub, sut.CreateGnoiDiagStub());
-
-  // Select one operational state "up" port.
-  std::string interface = absl::GetFlag(FLAGS_interface);
-  if (interface.empty()) {
-    std::vector<std::string> interfaces;
-    ASSERT_OK_AND_ASSIGN(
-        std::unique_ptr<gnmi::gNMI::StubInterface> sut_gnmi_stub,
-        sut.CreateGnmiStub());
-    ASSERT_NO_FATAL_FAILURE(
-        SelectNUpInterfaces(1, *sut_gnmi_stub, &interfaces));
-    interface = interfaces[0];
-  }
-  LOG(INFO) << "Selected interface: "
-            << interface << ". To repeat the test with same interface, use "
-            << "--test_arg=--interface=" << interface << " in test arguments.";
-
->>>>>>> 7082388d
   gnoi::diag::StartBERTRequest valid_request;
   // Create the BERT request.
   valid_request.set_bert_operation_id(
@@ -555,12 +528,8 @@
     std::string interface = absl::GetFlag(FLAGS_interface);
     if (interface.empty()) {
       std::vector<std::string> interfaces;
-<<<<<<< HEAD
       ASSERT_OK_AND_ASSIGN(std::unique_ptr<gnmi::gNMI::StubInterface> sut_gnmi_stub,
                            sut.CreateGnmiStub());
-=======
-      ASSERT_OK_AND_ASSIGN(auto sut_gnmi_stub, sut.CreateGnmiStub());
->>>>>>> 7082388d
       ASSERT_NO_FATAL_FAILURE(
           SelectNUpInterfaces(1, *sut_gnmi_stub, &interfaces));
       interface = interfaces[0];
@@ -628,12 +597,8 @@
     std::string interface = absl::GetFlag(FLAGS_interface);
     if (interface.empty()) {
       std::vector<std::string> interfaces;
-<<<<<<< HEAD
       ASSERT_OK_AND_ASSIGN(std::unique_ptr<gnmi::gNMI::StubInterface> sut_gnmi_stub,
                            sut.CreateGnmiStub());
-=======
-      ASSERT_OK_AND_ASSIGN(auto sut_gnmi_stub, sut.CreateGnmiStub());
->>>>>>> 7082388d
       ASSERT_NO_FATAL_FAILURE(
           SelectNUpInterfaces(1, *sut_gnmi_stub, &interfaces));
       interface = interfaces[0];
@@ -670,7 +635,6 @@
   GetMirrorTestbed().Environment().SetTestCaseID(
       "37e48922-0616-4d16-8fd3-975897491956");
   thinkit::Switch& sut = GetMirrorTestbed().Sut();
-<<<<<<< HEAD
   ASSERT_OK_AND_ASSIGN(std::unique_ptr<gnmi::gNMI::StubInterface> sut_gnmi_stub,
                        sut.CreateGnmiStub());
   ASSERT_OK(pins_test::PortsUp(sut));
@@ -690,25 +654,6 @@
             << interface << ". To repeat the test with same interface, use "
             << "--test_arg=--interface=" << interface << " in test arguments.";
 
-=======
-  // TODO (b/176913347): Enable the all ports UP check.
-  ASSERT_OK_AND_ASSIGN(auto sut_gnmi_stub, sut.CreateGnmiStub());
-  ASSERT_OK(pins_test::PortsUp(sut));
-  ASSERT_OK_AND_ASSIGN(auto sut_gnoi_diag_stub, sut.CreateGnoiDiagStub());
-
-  // Select one operational state "up" port.
-  std::string interface = absl::GetFlag(FLAGS_interface);
-  if (interface.empty()) {
-    std::vector<std::string> interfaces;
-    ASSERT_NO_FATAL_FAILURE(
-        SelectNUpInterfaces(1, *sut_gnmi_stub, &interfaces));
-    interface = interfaces[0];
-  }
-  LOG(INFO) << "Selected interface: "
-            << interface << ". To repeat the test with same interface, use "
-            << "--test_arg=--interface=" << interface << " in test arguments.";
-
->>>>>>> 7082388d
   gnoi::diag::StartBERTRequest bert_request;
   // Create the BERT request.
   bert_request.set_bert_operation_id(
@@ -716,16 +661,9 @@
   *(bert_request.add_per_port_requests()) =
       gutil::ParseProtoOrDie<gnoi::diag::StartBERTRequest::PerPortRequest>(
           BuildPerPortStartBertRequest(interface));
-<<<<<<< HEAD
   gnoi::diag::StartBERTResponse bert_response;
   grpc::ClientContext context;
   LOG(INFO) << "Sending StartBERT request: " << bert_request.ShortDebugString();
-=======
-
-  LOG(INFO) << "Sending StartBERT request on SUT:";
-  ASSERT_NO_FATAL_FAILURE(
-      SendStartBertRequestSuccessfully(bert_request, *sut_gnoi_diag_stub));
->>>>>>> 7082388d
 
   // Poll for allowed BERT delay duration.
   int max_poll_count =
@@ -778,7 +716,6 @@
   GetMirrorTestbed().Environment().SetTestCaseID(
       "b31a796a-d078-4d45-b785-f09ec598e05a");
   thinkit::Switch& sut = GetMirrorTestbed().Sut();
-<<<<<<< HEAD
   ASSERT_OK_AND_ASSIGN(std::unique_ptr<gnmi::gNMI::StubInterface> sut_gnmi_stub,
                        sut.CreateGnmiStub());
   ASSERT_OK(pins_test::PortsUp(sut));
@@ -809,33 +746,6 @@
             << "use --test_arg=--interfaces=" << absl::StrJoin(interfaces, ",")
             << " in test arguments.";
 
-=======
-  ASSERT_OK_AND_ASSIGN(auto sut_gnmi_stub, sut.CreateGnmiStub());
-  // TODO (b/176913347): Enable the all ports UP check.
-  ASSERT_OK(pins_test::PortsUp(sut));
-  ASSERT_OK_AND_ASSIGN(auto sut_gnoi_diag_stub, sut.CreateGnoiDiagStub());
-
-  thinkit::Switch& control_switch = GetMirrorTestbed().ControlSwitch();
-  ASSERT_OK_AND_ASSIGN(auto control_switch_gnmi_stub,
-                       control_switch.CreateGnmiStub());
-  // TODO (b/176913347): Enable the all ports UP check.
-  ASSERT_OK(pins_test::PortsUp(control_switch));
-  ASSERT_OK_AND_ASSIGN(auto control_switch_gnoi_diag_stub,
-                       control_switch.CreateGnoiDiagStub());
-
-  // Select 2 operational state "up" ports.
-  std::vector<std::string> interfaces = absl::GetFlag(FLAGS_interfaces);
-  if (interfaces.empty()) {
-    ASSERT_NO_FATAL_FAILURE(
-        SelectNUpInterfaces(2, *sut_gnmi_stub, &interfaces));
-  }
-  ASSERT_THAT(interfaces, SizeIs(2));
-  LOG(INFO) << "Selected interfaces: " << absl::StrJoin(interfaces, ",")
-            << ". To repeat the test with same interfaces, "
-            << "use --test_arg=--interfaces=" << absl::StrJoin(interfaces, ",")
-            << " in test arguments.";
-
->>>>>>> 7082388d
   gnoi::diag::StartBERTRequest bert_request;
   // Create the BERT request.
   bert_request.set_bert_operation_id(
