// Copyright 2024 Google LLC
//
// Licensed under the Apache License, Version 2.0 (the "License");
// you may not use this file except in compliance with the License.
// You may obtain a copy of the License at
//
//     https://www.apache.org/licenses/LICENSE-2.0
//
// Unless required by applicable law or agreed to in writing, software
// distributed under the License is distributed on an "AS IS" BASIS,
// WITHOUT WARRANTIES OR CONDITIONS OF ANY KIND, either express or implied.
// See the License for the specific language governing permissions and
// limitations under the License.

#include "tests/gnoi/bert_tests.h"

#include "absl/strings/str_cat.h"
#include "absl/strings/str_join.h"
#include "absl/strings/substitute.h"
#include "absl/time/clock.h"
#include "absl/time/time.h"
#include "diag/diag.pb.h"
#include "glog/logging.h"
#include "google/protobuf/text_format.h"
#include "google/protobuf/util/message_differencer.h"
#include "gtest/gtest.h"
#include "gutil/status_matchers.h"
#include "gutil/testing.h"
#include "lib/gnmi/gnmi_helper.h"
<<<<<<< HEAD
#include "lib/validator/validator_lib.h"
=======
>>>>>>> 6f7f9016

namespace bert {

using ::google::protobuf::util::MessageDifferencer;
using ::testing::HasSubstr;
using ::testing::SizeIs;
<<<<<<< HEAD

// BERT test duration.
constexpr absl::Duration kTestDuration = absl::Seconds(180);
// Maximum allowed duration for port to sync with its peer.
constexpr absl::Duration kSyncDuration = absl::Minutes(5);
// Maximum allowed BERT delay duration due to setup, sync and recovery
// operations.
constexpr absl::Duration kDelayDuration = absl::Minutes(10);
// Polling interval.
constexpr absl::Duration kPollInterval = absl::Seconds(30);
// Minimum wait time after the BERT request to read the BERT result.
constexpr absl::Duration kWaitTime = absl::Seconds(30);

const std::string BuildPerPortStartBertRequest(
    absl::string_view interface_name) {
  return absl::Substitute(R"pb(
                            interface {
                              origin: "openconfig"
                              elem { name: "interfaces" }
                              elem {
                                name: "interface"
                                key { key: "name" value: '$0' }
                              }
                            }
                            prbs_polynomial: PRBS_POLYNOMIAL_PRBS23
                            test_duration_in_secs: $1
                          )pb",
                          interface_name, ToInt64Seconds(kTestDuration));
}

void VerifyBertResultForSuccess(
    const gnoi::diag::GetBERTResultResponse::PerPortResponse& bert_result,
    absl::string_view op_id, const gnoi::types::Path& interface,
    gnoi::diag::PrbsPolynomial prbs_order) {
  EXPECT_EQ(bert_result.status(), gnoi::diag::BERT_STATUS_OK);
  EXPECT_TRUE(MessageDifferencer::Equals(bert_result.interface(), interface));
  EXPECT_EQ(bert_result.bert_operation_id(), op_id);
  EXPECT_EQ(bert_result.prbs_polynomial(), prbs_order);
  EXPECT_TRUE(bert_result.peer_lock_established());
  EXPECT_FALSE(bert_result.peer_lock_lost());
  // Check the timestamps to verify if time taken for BERT is between test
  // duration and (test duration + 60 seconds).
  EXPECT_GE(bert_result.last_bert_get_result_timestamp() -
                bert_result.last_bert_start_timestamp(),
            absl::ToInt64Microseconds(kTestDuration));
  EXPECT_LE(bert_result.last_bert_get_result_timestamp() -
                bert_result.last_bert_start_timestamp(),
            absl::ToInt64Microseconds(kTestDuration + absl::Seconds(60)));

  EXPECT_THAT(bert_result.error_count_per_minute(),
              SizeIs(absl::ToInt64Minutes(kTestDuration)));
  uint64_t total_errors = 0;
  for (const uint32_t error_count : bert_result.error_count_per_minute()) {
    total_errors += error_count;
  }
  EXPECT_EQ(bert_result.total_errors(), total_errors);
}
=======
>>>>>>> 6f7f9016

// Test StartBERT with invalid request parameters.
TEST_P(BertTest, StartBertFailsIfRequestParametersInvalid) {
  thinkit::Switch& sut = GetMirrorTestbed().Sut();
<<<<<<< HEAD
  // TODO (b/176913347): Enable the all ports UP check.
  // ASSERT_OK(pins_test::PortsUp(sut));
  ASSERT_OK_AND_ASSIGN(
      std::unique_ptr<gnoi::diag::Diag::StubInterface> sut_gnoi_diag_stub,
      sut.CreateGnoiDiagStub());

  // TODO (b/182417612) : Select one operational state "up" port.
  gnoi::diag::StartBERTRequest valid_request;
  // Create the BERT request.
=======
  ASSERT_OK_AND_ASSIGN(auto sut_gnmi_stub, sut.CreateGnmiStub());
  ASSERT_OK_AND_ASSIGN(auto sut_gnoi_diag_stub, sut.CreateGnoiDiagStub());

  // TODO (b/182417612) : Select one operational state "up" port.
  gnoi::diag::StartBERTRequest valid_request =
      gutil::ParseProtoOrDie<gnoi::diag::StartBERTRequest>(R"PROTO(
        bert_operation_id: "OpId-1"
        per_port_requests {
          interface {
            origin: "openconfig"
            elem { name: "interfaces" }
            elem {
              name: "interface"
              key { key: "name" value: "Ethernet0" }
            }
          }
          prbs_polynomial: PRBS_POLYNOMIAL_PRBS23
          test_duration_in_secs: 600
        }
      )PROTO");
  // Set a unique BERT operation id using current time.
>>>>>>> 6f7f9016
  valid_request.set_bert_operation_id(
      absl::StrCat("OpId-", absl::ToUnixMillis(absl::Now())));
  *(valid_request.add_per_port_requests()) =
      gutil::ParseProtoOrDie<gnoi::diag::StartBERTRequest::PerPortRequest>(
           BuildPerPortStartBertRequest("Ethernet0"));
  gnoi::diag::StartBERTResponse response;

  // Case 1: BERT test duration is 0 secs.
  {
    gnoi::diag::StartBERTRequest too_short_time_request = valid_request;
    too_short_time_request.mutable_per_port_requests(0)
        ->set_test_duration_in_secs(0);
    grpc::ClientContext context;
    LOG(INFO) << "Sending StartBERT request: "
              << too_short_time_request.ShortDebugString();
    EXPECT_THAT(gutil::GrpcStatusToAbslStatus(sut_gnoi_diag_stub->StartBERT(
                    &context, too_short_time_request, &response)),
                gutil::StatusIs(absl::StatusCode::kInvalidArgument,
                                HasSubstr("is too short")));
  }

  // Case 2: BERT test duration is more than 24 hours: (24 hours + 1 sec).
  {
    gnoi::diag::StartBERTRequest too_long_time_request = valid_request;
    too_long_time_request.mutable_per_port_requests(0)
        ->set_test_duration_in_secs(
            ToInt64Seconds(absl::Hours(24) + absl::Seconds(1)));
    response.Clear();
    grpc::ClientContext context;
    LOG(INFO) << "Sending StartBERT request: "
              << too_long_time_request.ShortDebugString();
    EXPECT_THAT(gutil::GrpcStatusToAbslStatus(sut_gnoi_diag_stub->StartBERT(
                    &context, too_long_time_request, &response)),
                gutil::StatusIs(absl::StatusCode::kInvalidArgument,
                                HasSubstr("is too long")));
  }

  // Case 3: Invalid PRBS polynomial order.
  {
    gnoi::diag::StartBERTRequest unset_prbs_polynomial_request = valid_request;
    unset_prbs_polynomial_request.mutable_per_port_requests(0)
        ->clear_prbs_polynomial();
    response.Clear();
    grpc::ClientContext context;
    LOG(INFO) << "Sending StartBERT request: "
              << unset_prbs_polynomial_request.ShortDebugString();
    EXPECT_THAT(gutil::GrpcStatusToAbslStatus(sut_gnoi_diag_stub->StartBERT(
                    &context, unset_prbs_polynomial_request, &response)),
                gutil::StatusIs(absl::StatusCode::kInvalidArgument,
                                HasSubstr("PRBS polynomial is not set")));
  }

  // Case 4: Invalid interface.
  {
    gnoi::diag::StartBERTRequest invalid_interface_request = valid_request;
    gnoi::types::Path invalid_interface =
        gutil::ParseProtoOrDie<gnoi::types::Path>(
            R"pb(
              origin: "openconfig"
              elem { name: "interfaces" }
              elem {
                name: "interface"
                key { key: "name" value: "InvalidPort" }
              }
            )pb");
    *(invalid_interface_request.mutable_per_port_requests(0)
          ->mutable_interface()) = invalid_interface;
    response.Clear();
    grpc::ClientContext context;
    LOG(INFO) << "Sending StartBERT request: "
              << invalid_interface_request.ShortDebugString();
    EXPECT_THAT(gutil::GrpcStatusToAbslStatus(sut_gnoi_diag_stub->StartBERT(
                    &context, invalid_interface_request, &response)),
                gutil::StatusIs(absl::StatusCode::kInvalidArgument,
                                HasSubstr("Interface is invalid")));
  }
  // TODO (b/176913347): Enable the all ports UP check.
  // ASSERT_OK(pins_test::PortsUp(sut));
}

// Test StartBERT fails if peer port is not running BERT.
TEST_P(BertTest, StartBertfailsIfPeerPortNotRunningBert) {
  thinkit::Switch& sut = GetMirrorTestbed().Sut();
  ASSERT_OK_AND_ASSIGN(std::unique_ptr<gnmi::gNMI::StubInterface> sut_gnmi_stub,
                       sut.CreateGnmiStub());
  // TODO (b/176913347): Enable the all ports UP check.
  // ASSERT_OK(pins_test::PortsUp(sut));
  ASSERT_OK_AND_ASSIGN(
      std::unique_ptr<gnoi::diag::Diag::StubInterface> sut_gnoi_diag_stub,
      sut.CreateGnoiDiagStub());

  // TODO (b/182417612) : Select one operational state "up" port.
  constexpr char kInterface[] = "Ethernet0";
  gnoi::diag::StartBERTRequest bert_request;
  // Create the BERT request.
  bert_request.set_bert_operation_id(
      absl::StrCat("OpId-", absl::ToUnixMillis(absl::Now())));
  *(bert_request.add_per_port_requests()) =
      gutil::ParseProtoOrDie<gnoi::diag::StartBERTRequest::PerPortRequest>(
          BuildPerPortStartBertRequest(kInterface));
  gnoi::diag::StartBERTResponse bert_response;
  grpc::ClientContext context;
  LOG(INFO) << "Sending StartBERT request: " << bert_request.ShortDebugString();

  EXPECT_OK(
      sut_gnoi_diag_stub->StartBERT(&context, bert_request, &bert_response));
  // Poll for allowed BERT delay duration.
  int max_poll_count =
      ceil(ToInt64Seconds(kDelayDuration) / ToInt64Seconds(kPollInterval));
  bool poll_timeout = true;
  for (int count = 0; count < max_poll_count; ++count) {  
    absl::SleepFor(kPollInterval);
    ASSERT_OK_AND_ASSIGN(
        pins_test::OperStatus oper_status,
        pins_test::GetInterfaceOperStatusOverGnmi(*sut_gnmi_stub, kInterface));
    // If port is "UP" and no longer in "TESTING" oper state, BERT has completed
    // on the port and full BERT result is ready for read.
    if (oper_status == pins_test::OperStatus::kUp) {
      poll_timeout = false;
      break;
    }
  }
  if (poll_timeout == true) {
    LOG(WARNING)
        << "BERT is not completed on the port in maximum allowed time.";
  }

  gnoi::diag::GetBERTResultRequest result_request;
  result_request.set_bert_operation_id(bert_request.bert_operation_id());
  *(result_request.add_per_port_requests()->mutable_interface()) =
      bert_request.per_port_requests(0).interface();
  
  gnoi::diag::GetBERTResultResponse result_response;
  grpc::ClientContext result_context;
  EXPECT_OK(sut_gnoi_diag_stub->GetBERTResult(&result_context, result_request,
                                              &result_response));
  LOG(INFO) << "Result: " << result_response.ShortDebugString();
  // TODO (b/176913347): Enable the all ports UP check.
  // ASSERT_OK(pins_test::PortsUp(sut));
  // Verify the response.
  ASSERT_THAT(result_response.per_port_responses(), SizeIs(1));
  EXPECT_EQ(result_response.per_port_responses(0).status(),
            gnoi::diag::BERT_STATUS_PEER_LOCK_FAILURE);
}

// Since BERT test is a time consuming test, we decided to combine few tests
// together to save BERT test run time. This test runs and verifies following
// cases:
// 1) BERT runs successfully on 2 ports.
// 2) While BERT is running on ports, another attempt to start the BERT on these
// same ports should fail.
// 3) Operation id that was used earlier to start the BERT test will fail to
// start BERT if used again.
TEST_P(BertTest, StartBertSucceeds) {
  thinkit::Switch& sut = GetMirrorTestbed().Sut();
  ASSERT_OK_AND_ASSIGN(std::unique_ptr<gnmi::gNMI::StubInterface> sut_gnmi_stub,
                       sut.CreateGnmiStub());
  // TODO (b/176913347): Enable the all ports UP check.
  // ASSERT_OK(pins_test::PortsUp(sut));
  ASSERT_OK_AND_ASSIGN(
      std::unique_ptr<gnoi::diag::Diag::StubInterface> sut_gnoi_diag_stub,
      sut.CreateGnoiDiagStub());

  thinkit::Switch& control_switch = GetMirrorTestbed().ControlSwitch();
  ASSERT_OK_AND_ASSIGN(
      std::unique_ptr<gnmi::gNMI::StubInterface> control_switch_gnmi_stub,
      control_switch.CreateGnmiStub());
  // TODO (b/176913347): Enable the all ports UP check.
  // ASSERT_OK(pins_test::PortsUp(control_switch));
  ASSERT_OK_AND_ASSIGN(
      std::unique_ptr<gnoi::diag::Diag::StubInterface> control_switch_gnoi_diag_stub,
      control_switch.CreateGnoiDiagStub());

  // TODO (b/182417612) : Select 2 operational state "up" ports.
  std::vector<std::string> interfaces = {"Ethernet0", "Ethernet8"};
  gnoi::diag::StartBERTRequest bert_request;
  // Create the BERT request.
  bert_request.set_bert_operation_id(
      absl::StrCat("OpId-", absl::ToUnixMillis(absl::Now())));
  for (const std::string& interface : interfaces) {
    *(bert_request.add_per_port_requests()) =
        gutil::ParseProtoOrDie<gnoi::diag::StartBERTRequest::PerPortRequest>(
            BuildPerPortStartBertRequest(interface));
  }

   // Request StartBert on the SUT switch.
  {
    gnoi::diag::StartBERTResponse bert_response;
    grpc::ClientContext context;
    LOG(INFO) << "Sending StartBERT request: "
              << bert_request.ShortDebugString();
    EXPECT_OK(
        sut_gnoi_diag_stub->StartBERT(&context, bert_request, &bert_response));
  }

  // Request StartBert on the control switch.
  {
    gnoi::diag::StartBERTResponse bert_response;
    grpc::ClientContext context;
    LOG(INFO) << "Sending StartBERT request: "
              << bert_request.ShortDebugString();
    EXPECT_OK(control_switch_gnoi_diag_stub->StartBERT(&context, bert_request,
                                                       &bert_response));
  }
 
  // Wait for sync duration.
  absl::SleepFor(kSyncDuration);
  // Verify that ports should be in TESTING mode now.
  for (const std::string& interface : interfaces) {
    SCOPED_TRACE(
        absl::StrCat("Getting operational status for interface: ", interface));
    ASSERT_OK_AND_ASSIGN(
        pins_test::OperStatus oper_status,
        pins_test::GetInterfaceOperStatusOverGnmi(*sut_gnmi_stub, interface));
    ASSERT_TRUE(oper_status == pins_test::OperStatus::kTesting);
    ASSERT_OK_AND_ASSIGN(oper_status,
                         pins_test::GetInterfaceOperStatusOverGnmi(
                             *control_switch_gnmi_stub, interface));
    ASSERT_TRUE(oper_status == pins_test::OperStatus::kTesting);
  }

  // Request another StartBert on the same ports on SUT and it should fail.
  {
    gnoi::diag::StartBERTRequest second_bert_request = bert_request;
    second_bert_request.set_bert_operation_id(
        absl::StrCat("OpId-", absl::ToUnixMillis(absl::Now())));
    gnoi::diag::StartBERTResponse bert_response;
    grpc::ClientContext context;
    LOG(INFO) << "Sending second StartBERT request: "
              << second_bert_request.ShortDebugString();
    EXPECT_OK(sut_gnoi_diag_stub->StartBERT(&context, second_bert_request,
                                            &bert_response));

    // Wait some time before querying the result.
    absl::SleepFor(kWaitTime);
    gnoi::diag::GetBERTResultRequest result_request;
    result_request.set_bert_operation_id(
        second_bert_request.bert_operation_id());
    for (int idx = 0; idx < interfaces.size(); ++idx) {
      *(result_request.add_per_port_requests()->mutable_interface()) =
          second_bert_request.per_port_requests(idx).interface();
    }

    gnoi::diag::GetBERTResultResponse result_response;
    grpc::ClientContext result_context;
    EXPECT_OK(sut_gnoi_diag_stub->GetBERTResult(&result_context, result_request,
                                                &result_response));
    LOG(INFO) << "Result: " << result_response.ShortDebugString();
    EXPECT_THAT(result_response.per_port_responses(),
                SizeIs(interfaces.size()));
    for (const auto& per_port_result : result_response.per_port_responses()) {
      EXPECT_EQ(per_port_result.status(),
                gnoi::diag::BERT_STATUS_PORT_ALREADY_IN_BERT)
          << "Port result: " << per_port_result.ShortDebugString();
    }
  }


  // Poll for remaining BERT duration.
  int max_poll_count =
      1 + (absl::ToInt64Seconds(kDelayDuration + kTestDuration - kSyncDuration -
                                kWaitTime - absl::Seconds(1)) /
           ToInt64Seconds(kPollInterval));
  std::vector<std::string> interfaces_not_up = interfaces;
  for (int count = 0; count < max_poll_count; ++count) {
    absl::SleepFor(kPollInterval);
    // If port is "UP" and no longer in "TESTING" oper state on both sides of
    // link, BERT has completed on the link and full BERT result is ready.
    for (auto it = interfaces_not_up.begin(); it != interfaces_not_up.end();) {
      ASSERT_OK_AND_ASSIGN(
          pins_test::OperStatus oper_status,
          pins_test::GetInterfaceOperStatusOverGnmi(*sut_gnmi_stub, *it));
      if (oper_status == pins_test::OperStatus::kUp) {
        ASSERT_OK_AND_ASSIGN(oper_status,
                            pins_test::GetInterfaceOperStatusOverGnmi(
                                 *control_switch_gnmi_stub, *it));
        if (oper_status == pins_test::OperStatus::kUp) {
          it = interfaces_not_up.erase(it);
          continue;
        }
      }
      ++it;
    }
    if (interfaces_not_up.empty()) break;
  }

  EXPECT_THAT(interfaces_not_up, testing::IsEmpty());

  gnoi::diag::GetBERTResultRequest result_request;
  result_request.set_bert_operation_id(bert_request.bert_operation_id());
  for (int idx = 0; idx < interfaces.size(); ++idx) {
    *(result_request.add_per_port_requests()->mutable_interface()) =
        bert_request.per_port_requests(idx).interface();
  }
  // Get the BERT result from the SUT.

  {
    gnoi::diag::GetBERTResultResponse result_response;
    grpc::ClientContext result_context;
    EXPECT_OK(sut_gnoi_diag_stub->GetBERTResult(&result_context, result_request,
                                                &result_response));
    LOG(INFO) << "Result: " << result_response.ShortDebugString();
    ASSERT_THAT(result_response.per_port_responses(),
                SizeIs(bert_request.per_port_requests_size()));
    for (int idx = 0; idx < result_response.per_port_responses_size(); ++idx) {
      VerifyBertResultForSuccess(
          result_response.per_port_responses(idx),
          bert_request.bert_operation_id(),
          bert_request.per_port_requests(idx).interface(),
          bert_request.per_port_requests(idx).prbs_polynomial());
    }
  }
 
  // Get the BERT result from the control switch.
  {
    gnoi::diag::GetBERTResultResponse result_response;
    grpc::ClientContext result_context;
    EXPECT_OK(control_switch_gnoi_diag_stub->GetBERTResult(
        &result_context, result_request, &result_response));
    LOG(INFO) << "Result: " << result_response.ShortDebugString();
    ASSERT_THAT(result_response.per_port_responses(),
                SizeIs(bert_request.per_port_requests_size()));
    for (int idx = 0; idx < result_response.per_port_responses_size(); ++idx) {
      VerifyBertResultForSuccess(
          result_response.per_port_responses(idx),
          bert_request.bert_operation_id(),
          bert_request.per_port_requests(idx).interface(),
          bert_request.per_port_requests(idx).prbs_polynomial());
    }
  }

  // Request another StartBert on the SUT with just used operation id, it should
  // fail.
  {
    gnoi::diag::StartBERTResponse bert_response;
    grpc::ClientContext context;
    LOG(INFO) << "Sending StartBERT request: "
              << bert_request.ShortDebugString();
    EXPECT_THAT(
        gutil::GrpcStatusToAbslStatus(sut_gnoi_diag_stub->StartBERT(
            &context, bert_request, &bert_response)),
        gutil::StatusIs(absl::StatusCode::kInvalidArgument,
                        AllOf(HasSubstr("Invalid request"),
                              HasSubstr(bert_request.bert_operation_id()),
                              HasSubstr("exists"))))
        << "Response: " << bert_response.ShortDebugString();
  }
  // TODO (b/176913347): Enable the all ports UP check.
  // ASSERT_OK(pins_test::PortsUp(sut));
  // ASSERT_OK(pins_test::PortsUp(control_switch));
}

// Test StartBERT fails if peer port is not running BERT.
TEST_P(BertTest, StartBertfailsIfPeerPortNotRunningBert) {
  thinkit::Switch& sut = GetMirrorTestbed().Sut();
  ASSERT_OK_AND_ASSIGN(auto sut_gnmi_stub, sut.CreateGnmiStub());
  ASSERT_OK_AND_ASSIGN(auto sut_gnoi_diag_stub, sut.CreateGnoiDiagStub());
  // TODO : Select one operational state "up" port.
  gnoi::diag::StartBERTRequest bert_request =
      gutil::ParseProtoOrDie<gnoi::diag::StartBERTRequest>(R"PROTO(
        bert_operation_id: "OpId-1"
        per_port_requests {
          interface {
            origin: "openconfig"
            elem { name: "interfaces" }
            elem {
              name: "interface"
              key { key: "name" value: "Ethernet0" }
            }
          }
          prbs_polynomial: PRBS_POLYNOMIAL_PRBS23
          test_duration_in_secs: 180
        }
      )PROTO");
  // Set a random BERT operation id.
  bert_request.set_bert_operation_id(
      absl::StrCat("OpId-", absl::ToUnixMillis(absl::Now())));
  gnoi::diag::StartBERTResponse bert_response;
  grpc::ClientContext context;
  LOG(INFO) << "Sending StartBERT request: " << bert_request.ShortDebugString();
  EXPECT_OK(
      sut_gnoi_diag_stub->StartBERT(&context, bert_request, &bert_response));
  // Poll for a maximum of 10 minutes to check if BERT is completed.
  constexpr absl::Duration kPollInterval = absl::Seconds(30);
  constexpr int kMaxPollCount = 20;
  bool poll_timeout = true;
  gnoi::diag::GetBERTResultRequest result_request;
  result_request.set_bert_operation_id(bert_request.bert_operation_id());
  result_request.add_per_port_requests()->mutable_interface()->CopyFrom(
      bert_request.per_port_requests(0).interface());
  for (int count = 0; count < kMaxPollCount; ++count) {
    absl::SleepFor(kPollInterval);
    auto statusor =
        pins_test::GetInterfaceOperStatusOverGnmi(*sut_gnmi_stub, "Ethernet0");
    // If port is "UP" and no longer in "TESTING" oper state, BERT has completed
    // on the port and full BERT result is ready for read.
    if (statusor.ok() && (*statusor == pins_test::OperStatus::kUp)) {
      poll_timeout = false;
      break;
    }
  }
  if (poll_timeout == true) {
    LOG(WARNING)
        << "BERT is not completed on the port in maximum allowed time.";
  }
  gnoi::diag::GetBERTResultResponse result_response;
  grpc::ClientContext result_context;
  EXPECT_OK(sut_gnoi_diag_stub->GetBERTResult(&result_context, result_request,
                                              &result_response));
  LOG(INFO) << "Result: " << result_response.ShortDebugString();
  // Verify the response.
  ASSERT_THAT(result_response.per_port_responses(), SizeIs(1));
  EXPECT_EQ(result_response.per_port_responses(0).status(),
            gnoi::diag::BERT_STATUS_PEER_LOCK_FAILURE);
}

}  // namespace bert<|MERGE_RESOLUTION|>--- conflicted
+++ resolved
@@ -27,17 +27,13 @@
 #include "gutil/status_matchers.h"
 #include "gutil/testing.h"
 #include "lib/gnmi/gnmi_helper.h"
-<<<<<<< HEAD
 #include "lib/validator/validator_lib.h"
-=======
->>>>>>> 6f7f9016
 
 namespace bert {
 
 using ::google::protobuf::util::MessageDifferencer;
 using ::testing::HasSubstr;
 using ::testing::SizeIs;
-<<<<<<< HEAD
 
 // BERT test duration.
 constexpr absl::Duration kTestDuration = absl::Seconds(180);
@@ -95,13 +91,10 @@
   }
   EXPECT_EQ(bert_result.total_errors(), total_errors);
 }
-=======
->>>>>>> 6f7f9016
 
 // Test StartBERT with invalid request parameters.
 TEST_P(BertTest, StartBertFailsIfRequestParametersInvalid) {
   thinkit::Switch& sut = GetMirrorTestbed().Sut();
-<<<<<<< HEAD
   // TODO (b/176913347): Enable the all ports UP check.
   // ASSERT_OK(pins_test::PortsUp(sut));
   ASSERT_OK_AND_ASSIGN(
@@ -111,29 +104,6 @@
   // TODO (b/182417612) : Select one operational state "up" port.
   gnoi::diag::StartBERTRequest valid_request;
   // Create the BERT request.
-=======
-  ASSERT_OK_AND_ASSIGN(auto sut_gnmi_stub, sut.CreateGnmiStub());
-  ASSERT_OK_AND_ASSIGN(auto sut_gnoi_diag_stub, sut.CreateGnoiDiagStub());
-
-  // TODO (b/182417612) : Select one operational state "up" port.
-  gnoi::diag::StartBERTRequest valid_request =
-      gutil::ParseProtoOrDie<gnoi::diag::StartBERTRequest>(R"PROTO(
-        bert_operation_id: "OpId-1"
-        per_port_requests {
-          interface {
-            origin: "openconfig"
-            elem { name: "interfaces" }
-            elem {
-              name: "interface"
-              key { key: "name" value: "Ethernet0" }
-            }
-          }
-          prbs_polynomial: PRBS_POLYNOMIAL_PRBS23
-          test_duration_in_secs: 600
-        }
-      )PROTO");
-  // Set a unique BERT operation id using current time.
->>>>>>> 6f7f9016
   valid_request.set_bert_operation_id(
       absl::StrCat("OpId-", absl::ToUnixMillis(absl::Now())));
   *(valid_request.add_per_port_requests()) =
