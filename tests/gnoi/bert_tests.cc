// Copyright 2024 Google LLC
//
// Licensed under the Apache License, Version 2.0 (the "License");
// you may not use this file except in compliance with the License.
// You may obtain a copy of the License at
//
//     https://www.apache.org/licenses/LICENSE-2.0
//
// Unless required by applicable law or agreed to in writing, software
// distributed under the License is distributed on an "AS IS" BASIS,
// WITHOUT WARRANTIES OR CONDITIONS OF ANY KIND, either express or implied.
// See the License for the specific language governing permissions and
// limitations under the License.

#include "tests/gnoi/bert_tests.h"

#include <random>
#include "absl/container/flat_hash_set.h"
#include "absl/flags/flag.h"

#include "absl/strings/str_cat.h"
#include "absl/strings/str_join.h"
#include "absl/strings/substitute.h"
#include "absl/time/clock.h"
#include "absl/time/time.h"
#include "diag/diag.pb.h"
#include "glog/logging.h"
#include "google/protobuf/text_format.h"
#include "google/protobuf/util/message_differencer.h"
#include "gtest/gtest.h"
#include "gutil/status_matchers.h"
#include "gutil/testing.h"
#include "lib/gnmi/gnmi_helper.h"
#include "lib/validator/validator_lib.h"
#include "thinkit/test_environment.h"

ABSL_FLAG(uint32_t, idx_seed, static_cast<uint32_t>(std::time(nullptr)),
          "Seed to randomly generate interface index.");

ABSL_FLAG(uint32_t, idx_seed, static_cast<uint32_t>(std::time(nullptr)),
          "Seed to randomly generate interface index.");

namespace bert {

using ::google::protobuf::util::MessageDifferencer;
using ::testing::HasSubstr;
using ::testing::SizeIs;

// BERT test duration.
constexpr absl::Duration kTestDuration = absl::Seconds(180);
// Maximum allowed duration for port to sync with its peer.
constexpr absl::Duration kSyncDuration = absl::Minutes(5);
// Maximum allowed BERT delay duration due to setup, sync and recovery
// operations.
constexpr absl::Duration kDelayDuration = absl::Minutes(10);
// Wait duration after requesting BERT to read the oper status of the port.
constexpr absl::Duration kWaitToReadOperStatus = absl::Seconds(30);
// Polling interval.
constexpr absl::Duration kPollInterval = absl::Seconds(30);
// Minimum wait time after the BERT request to read the BERT result.
constexpr absl::Duration kWaitTime = absl::Seconds(30);

constexpr uint8_t kMaxAllowedInterfacesToRunBert = 96;

constexpr char kEnabledFalse[] = "{\"enabled\":false}";
constexpr char kEnabledTrue[] = "{\"enabled\":true}";

const std::string BuildPerPortStartBertRequest(
    absl::string_view interface_name) {
  return absl::Substitute(R"pb(
                            interface {
                              origin: "openconfig"
                              elem { name: "interfaces" }
                              elem {
                                name: "interface"
                                key { key: "name" value: '$0' }
                              }
                            }
                            prbs_polynomial: PRBS_POLYNOMIAL_PRBS23
                            test_duration_in_secs: $1
                          )pb",
                          interface_name, ToInt64Seconds(kTestDuration));
}

const std::string BuildOpenConfigInterface(absl::string_view interface_name) {
  return absl::Substitute(R"pb(
                            origin: "openconfig"
                            elem { name: "interfaces" }
                            elem {
                              name: "interface"
                              key { key: "name" value: '$0' }
                            }
                          )pb",
                          interface_name);
}

absl::StatusOr<std::string> GetInterfaceNameFromOcInterfacePath(
    const gnoi::types::Path& interface) {
  // Validate if interface is in valid format(either in OpenConfig format or
  // SONiC format).
  // Example: openconfig/interfaces/interface[name=Ethernet0] or
  // openconfig-interfaces/interfaces/interface[name=Ethernet0].
  std::stringstream error_stream;
  if ((interface.origin() != "openconfig") &&
      (interface.origin() != "openconfig-interfaces")) {
    error_stream << "Invalid interface origin. Expected: openconfig or "
                    "openconfig-interfaces but received: "
                 << interface.origin() << " in: " << interface.DebugString();
    return absl::InvalidArgumentError(error_stream.str());
  }
  auto elems = interface.elem();
  if (elems.size() != 2) {
    error_stream << "Invalid element path count. Expected: 2 but received: "
                 << elems.size() << " in: " << interface.DebugString();
    return absl::InvalidArgumentError(error_stream.str());
  }
  if ((elems[0].name() != "interfaces") || (elems[0].key_size() > 0)) {
    error_stream << "First interface path element is malformed. Expected "
                    "element name: interfaces but received: "
                 << elems[0].name()
                 << " and expected 0 key but received: " << elems[0].key_size()
                 << " in: " << interface.DebugString();
    return absl::InvalidArgumentError(error_stream.str());
  }
  if ((elems[1].name() != "interface")) {
    error_stream << "Second interface path element is malformed. Expected "
                    "element name: interface but received: "
                 << elems[1].name() << " in: " << interface.DebugString();
    return absl::InvalidArgumentError(error_stream.str());
  }
  auto it = elems[1].key().find("name");
  if (it != elems[1].key().end()) {
    return it->second;
  }
  return absl::InvalidArgumentError(
      absl::StrCat("Interface name is missing in: ", interface.DebugString()));
}

void SetAdminStateOnInterfaceList(gnmi::gNMI::Stub& gnmi_stub,
                                  std::vector<std::string>& interfaces,
                                  absl::string_view value) {
  for (const std::string& interface : interfaces) {
    const std::string if_enabled_config_path = absl::StrCat(
        "interfaces/interface[name=", interface, "]/config/enabled");
    ASSERT_OK(SetGnmiConfigPath(&gnmi_stub, if_enabled_config_path,
                                pins_test::GnmiSetType::kUpdate, value));
  }
}

bool IsInterfaceInList(absl::string_view interface,
                       std::vector<std::string>& interfaces) {
  return std::find(interfaces.begin(), interfaces.end(), interface) !=
         interfaces.end();
}

void VerifyBertResultForSuccess(
    const gnoi::diag::GetBERTResultResponse::PerPortResponse& bert_result,
    absl::string_view op_id, const gnoi::types::Path& interface,
    gnoi::diag::PrbsPolynomial prbs_order) {
  EXPECT_EQ(bert_result.status(), gnoi::diag::BERT_STATUS_OK);
  EXPECT_TRUE(MessageDifferencer::Equals(bert_result.interface(), interface));
  EXPECT_EQ(bert_result.bert_operation_id(), op_id);
  EXPECT_EQ(bert_result.prbs_polynomial(), prbs_order);
  EXPECT_TRUE(bert_result.peer_lock_established());
  EXPECT_FALSE(bert_result.peer_lock_lost());
  // Check the timestamps to verify if time taken for BERT is between test
  // duration and (test duration + 60 seconds).
  EXPECT_GE(bert_result.last_bert_get_result_timestamp() -
                bert_result.last_bert_start_timestamp(),
            absl::ToInt64Microseconds(kTestDuration));
  EXPECT_LE(bert_result.last_bert_get_result_timestamp() -
                bert_result.last_bert_start_timestamp(),
            absl::ToInt64Microseconds(kTestDuration + absl::Seconds(60)));

  EXPECT_THAT(bert_result.error_count_per_minute(),
              SizeIs(absl::ToInt64Minutes(kTestDuration)));
  uint64_t total_errors = 0;
  for (const uint32_t error_count : bert_result.error_count_per_minute()) {
    total_errors += error_count;
  }
  EXPECT_EQ(bert_result.total_errors(), total_errors);
}

// Helps in getting the BERT result on a set of ports and if BERT is running on
// the port, forces admin status down by disabling it. It also modifies the
// list of ports in request by removing the port that was running BERT.
void CheckRunningBertAndForceAdminDownHelper(
    gnoi::diag::Diag::Stub& gnoi_diag_stub, gnmi::gNMI::Stub& gnmi_stub,
    gnoi::diag::GetBERTResultRequest* request) {
  gnoi::diag::GetBERTResultResponse response;
  grpc::ClientContext context;
  ASSERT_OK(gnoi_diag_stub.GetBERTResult(&context, *request, &response));

    ASSERT_THAT(response.per_port_responses(),
              SizeIs(request->per_port_requests_size()));
  request->clear_per_port_requests();
  for (const auto& result : response.per_port_responses()) {
    // Check if BERT is running.
    if ((result.status() == gnoi::diag::BERT_STATUS_OK) &&
        (result.peer_lock_established())) {
      ASSERT_OK_AND_ASSIGN(
          const std::string interface,
          GetInterfaceNameFromOcInterfacePath(result.interface()));
      // Disable the admin status.
      const std::string if_enabled_config_path = absl::StrCat(
          "interfaces/interface[name=", interface, "]/config/enabled");
      ASSERT_OK(SetGnmiConfigPath(&gnmi_stub, if_enabled_config_path,
                                  pins_test::GnmiSetType::kUpdate,
                                  kEnabledFalse));
    } else {
      // Get result for interfaces again that didn't start BERT in last poll.
      *(request->add_per_port_requests()->mutable_interface()) =
          result.interface();
    }
  }
}

// Checks if BERT is running on the ports where we are supposed to force admin
// status DOWN. If BERT is running, force admin status to DOWN on port.
void CheckRunningBertAndForceAdminDown(
    gnoi::diag::Diag::Stub& sut_gnoi_diag_stub,
    gnoi::diag::Diag::Stub& control_switch_gnoi_diag_stub,
    gnmi::gNMI::Stub& sut_gnmi_stub, gnmi::gNMI::Stub& control_switch_gnmi_stub,
    absl::string_view op_id, std::vector<std::string>& sut_interfaces,
    std::vector<std::string>& control_switch_interfaces) {
  gnoi::diag::GetBERTResultRequest sut_request;
  sut_request.set_bert_operation_id(std::string(op_id));
  for (const std::string& interface : sut_interfaces) {
    *(sut_request.add_per_port_requests()->mutable_interface()) =
        gutil::ParseProtoOrDie<gnoi::types::Path>(
            BuildOpenConfigInterface(interface));
  }

  gnoi::diag::GetBERTResultRequest control_switch_request;
  control_switch_request.set_bert_operation_id(std::string(op_id));
  for (const std::string& interface : control_switch_interfaces) {
    *(control_switch_request.add_per_port_requests()->mutable_interface()) =
        gutil::ParseProtoOrDie<gnoi::types::Path>(
            BuildOpenConfigInterface(interface));
  }

  int max_poll_count =
      1 + (absl::ToInt64Seconds(kSyncDuration - absl::Seconds(1)) /
           absl::ToInt64Seconds(kPollInterval));

  while (max_poll_count > 0) {
    absl::SleepFor(kPollInterval);
    if (sut_request.per_port_requests_size() > 0) {
      // Check BERT status on SUT and force admin status down.
      ASSERT_NO_FATAL_FAILURE(CheckRunningBertAndForceAdminDownHelper(
          sut_gnoi_diag_stub, sut_gnmi_stub, &sut_request));
    }

    if (control_switch_request.per_port_requests_size() > 0) {
      // Check BERT status on control switch and force admin status down.
      ASSERT_NO_FATAL_FAILURE(CheckRunningBertAndForceAdminDownHelper(
          control_switch_gnoi_diag_stub, control_switch_gnmi_stub,
          &control_switch_request));
    }
    if (sut_request.per_port_requests().empty() &&
        control_switch_request.per_port_requests().empty()) {
      break;
    }
    --max_poll_count;
  }

   EXPECT_THAT(sut_request.per_port_requests(), testing::IsEmpty());
  EXPECT_THAT(control_switch_request.per_port_requests(), testing::IsEmpty());
}

// Gets the BERT result on all the ports that are running BERT. Verifies BERT
// failure result on ports where admin status was forced to DOWN. Other ports
// are expected to have successful BERT results.
void GetAndVerifyBertResultsWithAdminDownInterfaces(
    gnoi::diag::Diag::Stub& gnoi_diag_stub,
    gnoi::diag::StartBERTRequest& bert_request,
    std::vector<std::string>& sut_admin_down_interfaces,
    std::vector<std::string>& control_switch_admin_down_interfaces) {
  gnoi::diag::GetBERTResultRequest result_request;
  result_request.set_bert_operation_id(bert_request.bert_operation_id());
  for (unsigned idx = 0; idx < bert_request.per_port_requests_size(); ++idx) {
    *(result_request.add_per_port_requests()->mutable_interface()) =
        bert_request.per_port_requests(idx).interface();
  }
  gnoi::diag::GetBERTResultResponse result_response;
  grpc::ClientContext result_context;
  ASSERT_OK(gnoi_diag_stub.GetBERTResult(&result_context, result_request,
                                         &result_response));
  ASSERT_THAT(result_response.per_port_responses(),
              SizeIs(bert_request.per_port_requests_size()));
  for (unsigned idx = 0; idx < result_response.per_port_responses_size();
       ++idx) {
    // Extract interface name from OC interface path.
    ASSERT_OK_AND_ASSIGN(
        const std::string interface_name,
        GetInterfaceNameFromOcInterfacePath(
            result_response.per_port_responses(idx).interface()));
<<<<<<< HEAD
    LOG(INFO) << "Verifying result for interface: " << interface_name;
=======
>>>>>>> 30c9eedd
    // Check if interface is part of list where admin state was disabled.
    if (IsInterfaceInList(interface_name, sut_admin_down_interfaces) ||
        IsInterfaceInList(interface_name,
                          control_switch_admin_down_interfaces)) {
      // Verify BERT failure.
      EXPECT_EQ(result_response.per_port_responses(idx).status(),
                gnoi::diag::BERT_STATUS_PEER_LOCK_LOST);
      EXPECT_TRUE(
          result_response.per_port_responses(idx).peer_lock_established());
      EXPECT_TRUE(result_response.per_port_responses(idx).peer_lock_lost());
      continue;
    }
    // If it is normal BERT running port, verify normal SUCCESS result.
    VerifyBertResultForSuccess(
        result_response.per_port_responses(idx),
        bert_request.bert_operation_id(),
        bert_request.per_port_requests(idx).interface(),
        bert_request.per_port_requests(idx).prbs_polynomial());
  }
}



// Test StartBERT with invalid request parameters.
TEST_P(BertTest, StartBertFailsIfRequestParametersInvalid) {
  GetMirrorTestbed().Environment().SetTestCaseID(
      "c1dcb1cc-4806-45cc-8f8a-676beafde103");
  thinkit::Switch& sut = GetMirrorTestbed().Sut();
  // TODO (b/176913347): Enable the all ports UP check.
  // ASSERT_OK(pins_test::PortsUp(sut));
  ASSERT_OK_AND_ASSIGN(
      std::unique_ptr<gnoi::diag::Diag::StubInterface> sut_gnoi_diag_stub,
      sut.CreateGnoiDiagStub());

  // TODO (b/182417612) : Select one operational state "up" port.
  gnoi::diag::StartBERTRequest valid_request;
  // Create the BERT request.
  valid_request.set_bert_operation_id(
      absl::StrCat("OpId-", absl::ToUnixMillis(absl::Now())));
  *(valid_request.add_per_port_requests()) =
      gutil::ParseProtoOrDie<gnoi::diag::StartBERTRequest::PerPortRequest>(
           BuildPerPortStartBertRequest("Ethernet0"));
  gnoi::diag::StartBERTResponse response;

  // Case 1: BERT test duration is 0 secs.
  {
    gnoi::diag::StartBERTRequest too_short_time_request = valid_request;
    too_short_time_request.mutable_per_port_requests(0)
        ->set_test_duration_in_secs(0);
    grpc::ClientContext context;
    LOG(INFO) << "Sending StartBERT request: "
              << too_short_time_request.ShortDebugString();
    EXPECT_THAT(gutil::GrpcStatusToAbslStatus(sut_gnoi_diag_stub->StartBERT(
                    &context, too_short_time_request, &response)),
                gutil::StatusIs(absl::StatusCode::kInvalidArgument,
                                HasSubstr("is too short")));
  }

  // Case 2: BERT test duration is more than 24 hours: (24 hours + 1 sec).
  {
    gnoi::diag::StartBERTRequest too_long_time_request = valid_request;
    too_long_time_request.mutable_per_port_requests(0)
        ->set_test_duration_in_secs(
            ToInt64Seconds(absl::Hours(24) + absl::Seconds(1)));
    response.Clear();
    grpc::ClientContext context;
    LOG(INFO) << "Sending StartBERT request: "
              << too_long_time_request.ShortDebugString();
    EXPECT_THAT(gutil::GrpcStatusToAbslStatus(sut_gnoi_diag_stub->StartBERT(
                    &context, too_long_time_request, &response)),
                gutil::StatusIs(absl::StatusCode::kInvalidArgument,
                                HasSubstr("is too long")));
  }

  // Case 3: Invalid PRBS polynomial order.
  {
    gnoi::diag::StartBERTRequest unset_prbs_polynomial_request = valid_request;
    unset_prbs_polynomial_request.mutable_per_port_requests(0)
        ->clear_prbs_polynomial();
    response.Clear();
    grpc::ClientContext context;
    LOG(INFO) << "Sending StartBERT request: "
              << unset_prbs_polynomial_request.ShortDebugString();
    EXPECT_THAT(gutil::GrpcStatusToAbslStatus(sut_gnoi_diag_stub->StartBERT(
                    &context, unset_prbs_polynomial_request, &response)),
                gutil::StatusIs(absl::StatusCode::kInvalidArgument,
                                HasSubstr("PRBS polynomial is not set")));
  }

  // Case 4: Invalid interface.
  {
    gnoi::diag::StartBERTRequest invalid_interface_request = valid_request;
    *(invalid_interface_request.mutable_per_port_requests(0)
          ->mutable_interface()) =
        gutil::ParseProtoOrDie<gnoi::types::Path>(
            BuildOpenConfigInterface("InvalidPort"));
    response.Clear();
    grpc::ClientContext context;
    LOG(INFO) << "Sending StartBERT request: "
              << invalid_interface_request.ShortDebugString();
    EXPECT_THAT(gutil::GrpcStatusToAbslStatus(sut_gnoi_diag_stub->StartBERT(
                    &context, invalid_interface_request, &response)),
                gutil::StatusIs(absl::StatusCode::kInvalidArgument,
                                HasSubstr("Interface is invalid")));
  }
  // TODO (b/176913347): Enable the all ports UP check.
  // ASSERT_OK(pins_test::PortsUp(sut));
}

// Test StopBERT RPC with invalid argument in the request.
// 1) If StopBERT RPC is requested on an invalid port, RPC should fail.
// 2) If StopBERT RPC is requested on a port that is not running BERT, RPC
// should fail.
TEST_P(BertTest, StopBertfailsIfRequestParametersInvalid) {
<<<<<<< HEAD
  GetMirrorTestbed().Environment().SetTestCaseID(
      "224db9cf-c709-486d-a0d3-6ab64c1a1e1f");
=======
>>>>>>> 30c9eedd
  thinkit::Switch& sut = GetMirrorTestbed().Sut();
  // TODO (b/176913347): Enable the all ports UP check.
  // ASSERT_OK(pins_test::PortsUp(sut));
  ASSERT_OK_AND_ASSIGN(
      std::unique_ptr<gnoi::diag::Diag::StubInterface> sut_gnoi_diag_stub,
      sut.CreateGnoiDiagStub());

  // Request StopBERT RPC on an invalid port, RPC should fail.
  {
    gnoi::diag::StopBERTRequest request;
    request.set_bert_operation_id(
        absl::StrCat("OpId-", absl::ToUnixMillis(absl::Now())));
    *(request.add_per_port_requests()->mutable_interface()) =
        gutil::ParseProtoOrDie<gnoi::types::Path>(
            BuildOpenConfigInterface("invalidPort"));

    gnoi::diag::StopBERTResponse response;
    grpc::ClientContext context;
    LOG(INFO) << "Sending StopBERT request: " << request.ShortDebugString();
    EXPECT_THAT(
        gutil::GrpcStatusToAbslStatus(
            sut_gnoi_diag_stub->StopBERT(&context, request, &response)),
        gutil::StatusIs(
            absl::StatusCode::kInvalidArgument,
            AllOf(HasSubstr("Interface is invalid"),
                  HasSubstr("Operation ID is not found on interface"))));
  }

  // Request StopBERT RPC on a port that is not running BERT, RPC should fail.
  {
    // TODO (b/182417612) : Select one operational state "up" port.
    constexpr char kInterface[] = "Ethernet0";
    gnoi::diag::StopBERTRequest request;
    request.set_bert_operation_id(
        absl::StrCat("OpId-", absl::ToUnixMillis(absl::Now())));
    *(request.add_per_port_requests()->mutable_interface()) =
        gutil::ParseProtoOrDie<gnoi::types::Path>(
            BuildOpenConfigInterface(kInterface));
    gnoi::diag::StopBERTResponse response;
    grpc::ClientContext context;
    LOG(INFO) << "Sending StopBERT request: " << request.ShortDebugString();
    EXPECT_THAT(
        gutil::GrpcStatusToAbslStatus(
            sut_gnoi_diag_stub->StopBERT(&context, request, &response)),
        gutil::StatusIs(absl::StatusCode::kInvalidArgument,
                        HasSubstr("Operation ID is not found on interface")));
  }

  // TODO (b/176913347): Enable the all ports UP check.
  // ASSERT_OK(pins_test::PortsUp(sut));
}

// Test GetBERTResult RPC with invalid argument in the request.
// 1) If GetBERTResult RPC is requested on an invalid port, RPC should fail.
// 2) If GetBERTResult RPC is requested on a port that never ran BERT before,
// RPC should fail.
TEST_P(BertTest, GetBertResultFailsIfRequestParametersInvalid) {
<<<<<<< HEAD
  GetMirrorTestbed().Environment().SetTestCaseID(
      "4f837d7a-ab44-4694-9ca9-399d576757f4");
=======
>>>>>>> 30c9eedd
  thinkit::Switch& sut = GetMirrorTestbed().Sut();
  // TODO (b/176913347): Enable the all ports UP check.
  // ASSERT_OK(pins_test::PortsUp(sut));
  ASSERT_OK_AND_ASSIGN(
      std::unique_ptr<gnoi::diag::Diag::StubInterface> sut_gnoi_diag_stub,
      sut.CreateGnoiDiagStub());

  // Request GetBERTResult RPC on an invalid port, RPC should fail.
  {
    gnoi::diag::GetBERTResultRequest result_request;
    result_request.set_bert_operation_id(
        absl::StrCat("OpId-", absl::ToUnixMillis(absl::Now())));
    *(result_request.add_per_port_requests()->mutable_interface()) =
        gutil::ParseProtoOrDie<gnoi::types::Path>(
            BuildOpenConfigInterface("InvalidPort"));

    gnoi::diag::GetBERTResultResponse result_response;
    grpc::ClientContext context;
    LOG(INFO) << "Sending GetBERTResult request: "
              << result_request.ShortDebugString();
    EXPECT_THAT(gutil::GrpcStatusToAbslStatus(sut_gnoi_diag_stub->GetBERTResult(
                    &context, result_request, &result_response)),
                gutil::StatusIs(
                    absl::StatusCode::kInvalidArgument,
                    AllOf(HasSubstr("Interface"), HasSubstr("is not valid"))));
  }
  // Request GetBERTResult RPC on a port that never ran BERT before, RPC should
  // fail.
  {
    // TODO (b/182417612) : Select one operational state "up" port.
    constexpr char kInterface[] = "Ethernet0";
    gnoi::diag::GetBERTResultRequest result_request;
    result_request.set_bert_operation_id(
        absl::StrCat("OpId-", absl::ToUnixMillis(absl::Now())));
    *(result_request.add_per_port_requests()->mutable_interface()) =
        gutil::ParseProtoOrDie<gnoi::types::Path>(
            BuildOpenConfigInterface(kInterface));

    gnoi::diag::GetBERTResultResponse result_response;
    grpc::ClientContext context;
    LOG(INFO) << "Sending GetBERTResult request: "
              << result_request.ShortDebugString();
    EXPECT_THAT(gutil::GrpcStatusToAbslStatus(sut_gnoi_diag_stub->GetBERTResult(
                    &context, result_request, &result_response)),
                gutil::StatusIs(absl::StatusCode::kInvalidArgument,
                                AllOf(HasSubstr("Result is not found for intf"),
                                      HasSubstr(kInterface))));
  }

  // TODO (b/176913347): Enable the all ports UP check.
  // ASSERT_OK(pins_test::PortsUp(sut));
}


// Test StartBERT fails if peer port is not running BERT.
TEST_P(BertTest, StartBertfailsIfPeerPortNotRunningBert) {
  GetMirrorTestbed().Environment().SetTestCaseID(
      "37e48922-0616-4d16-8fd3-975897491956");
  thinkit::Switch& sut = GetMirrorTestbed().Sut();
  ASSERT_OK_AND_ASSIGN(std::unique_ptr<gnmi::gNMI::StubInterface> sut_gnmi_stub,
                       sut.CreateGnmiStub());
  // TODO (b/176913347): Enable the all ports UP check.
  // ASSERT_OK(pins_test::PortsUp(sut));
  ASSERT_OK_AND_ASSIGN(
      std::unique_ptr<gnoi::diag::Diag::StubInterface> sut_gnoi_diag_stub,
      sut.CreateGnoiDiagStub());

  // TODO (b/182417612) : Select one operational state "up" port.
  constexpr char kInterface[] = "Ethernet0";
  gnoi::diag::StartBERTRequest bert_request;
  // Create the BERT request.
  bert_request.set_bert_operation_id(
      absl::StrCat("OpId-", absl::ToUnixMillis(absl::Now())));
  *(bert_request.add_per_port_requests()) =
      gutil::ParseProtoOrDie<gnoi::diag::StartBERTRequest::PerPortRequest>(
          BuildPerPortStartBertRequest(kInterface));
  gnoi::diag::StartBERTResponse bert_response;
  grpc::ClientContext context;
  LOG(INFO) << "Sending StartBERT request: " << bert_request.ShortDebugString();

  EXPECT_OK(
      sut_gnoi_diag_stub->StartBERT(&context, bert_request, &bert_response));
  // Poll for allowed BERT delay duration.
  int max_poll_count =
      ceil(ToInt64Seconds(kDelayDuration) / ToInt64Seconds(kPollInterval));
  bool poll_timeout = true;
  for (int count = 0; count < max_poll_count; ++count) {  
    absl::SleepFor(kPollInterval);
    ASSERT_OK_AND_ASSIGN(
        pins_test::OperStatus oper_status,
        pins_test::GetInterfaceOperStatusOverGnmi(*sut_gnmi_stub, kInterface));
    // If port is "UP" and no longer in "TESTING" oper state, BERT has completed
    // on the port and full BERT result is ready for read.
    if (oper_status == pins_test::OperStatus::kUp) {
      poll_timeout = false;
      break;
    }
  }
  if (poll_timeout == true) {
    LOG(WARNING)
        << "BERT is not completed on the port in maximum allowed time.";
  }

  gnoi::diag::GetBERTResultRequest result_request;
  result_request.set_bert_operation_id(bert_request.bert_operation_id());
  *(result_request.add_per_port_requests()->mutable_interface()) =
      bert_request.per_port_requests(0).interface();
  
  gnoi::diag::GetBERTResultResponse result_response;
  grpc::ClientContext result_context;
  EXPECT_OK(sut_gnoi_diag_stub->GetBERTResult(&result_context, result_request,
                                              &result_response));
  LOG(INFO) << "Result: " << result_response.ShortDebugString();
  // TODO (b/176913347): Enable the all ports UP check.
  // ASSERT_OK(pins_test::PortsUp(sut));
  // Verify the response.
  ASSERT_THAT(result_response.per_port_responses(), SizeIs(1));
  EXPECT_EQ(result_response.per_port_responses(0).status(),
            gnoi::diag::BERT_STATUS_PEER_LOCK_FAILURE);
}

// Since BERT test is a time consuming test, we decided to combine few tests
// together to save BERT test run time. This test runs and verifies following
// cases:
// 1) BERT runs successfully on 2 ports.
// 2) While BERT is running on ports, another attempt to start the BERT on these
// same ports should fail.
// 3) Operation id that was used earlier to start the BERT test will fail to
// start BERT if used again.
TEST_P(BertTest, StartBertSucceeds) {
  GetMirrorTestbed().Environment().SetTestCaseID(
      "b31a796a-d078-4d45-b785-f09ec598e05a");
  thinkit::Switch& sut = GetMirrorTestbed().Sut();
  ASSERT_OK_AND_ASSIGN(std::unique_ptr<gnmi::gNMI::StubInterface> sut_gnmi_stub,
                       sut.CreateGnmiStub());
  // TODO (b/176913347): Enable the all ports UP check.
  // ASSERT_OK(pins_test::PortsUp(sut));
  ASSERT_OK_AND_ASSIGN(
      std::unique_ptr<gnoi::diag::Diag::StubInterface> sut_gnoi_diag_stub,
      sut.CreateGnoiDiagStub());

  thinkit::Switch& control_switch = GetMirrorTestbed().ControlSwitch();
  ASSERT_OK_AND_ASSIGN(
      std::unique_ptr<gnmi::gNMI::StubInterface> control_switch_gnmi_stub,
      control_switch.CreateGnmiStub());
  // TODO (b/176913347): Enable the all ports UP check.
  // ASSERT_OK(pins_test::PortsUp(control_switch));
  ASSERT_OK_AND_ASSIGN(
      std::unique_ptr<gnoi::diag::Diag::StubInterface> control_switch_gnoi_diag_stub,
      control_switch.CreateGnoiDiagStub());

  // TODO (b/182417612) : Select 2 operational state "up" ports.
  std::vector<std::string> interfaces = {"Ethernet0", "Ethernet8"};
  gnoi::diag::StartBERTRequest bert_request;
  // Create the BERT request.
  bert_request.set_bert_operation_id(
      absl::StrCat("OpId-", absl::ToUnixMillis(absl::Now())));
  for (const std::string& interface : interfaces) {
    *(bert_request.add_per_port_requests()) =
        gutil::ParseProtoOrDie<gnoi::diag::StartBERTRequest::PerPortRequest>(
            BuildPerPortStartBertRequest(interface));
  }

   // Request StartBert on the SUT switch.
  {
    gnoi::diag::StartBERTResponse bert_response;
    grpc::ClientContext context;
    LOG(INFO) << "Sending StartBERT request: "
              << bert_request.ShortDebugString();
    EXPECT_OK(
        sut_gnoi_diag_stub->StartBERT(&context, bert_request, &bert_response));
  }

  // Request StartBert on the control switch.
  {
    gnoi::diag::StartBERTResponse bert_response;
    grpc::ClientContext context;
    LOG(INFO) << "Sending StartBERT request: "
              << bert_request.ShortDebugString();
    EXPECT_OK(control_switch_gnoi_diag_stub->StartBERT(&context, bert_request,
                                                       &bert_response));
  }
 
  // Get start timestamp.
  absl::Time start_time = absl::Now();
  // Wait before reading the oper status.
  absl::SleepFor(kWaitToReadOperStatus);

  // Verify that ports should be in TESTING mode now.
  for (const std::string& interface : interfaces) {
    SCOPED_TRACE(
        absl::StrCat("Getting operational status for interface: ", interface));
    ASSERT_OK_AND_ASSIGN(
        pins_test::OperStatus oper_status,
        pins_test::GetInterfaceOperStatusOverGnmi(*sut_gnmi_stub, interface));
    ASSERT_EQ(oper_status, pins_test::OperStatus::kTesting);
    ASSERT_OK_AND_ASSIGN(oper_status,
                         pins_test::GetInterfaceOperStatusOverGnmi(
                             *control_switch_gnmi_stub, interface));
    ASSERT_EQ(oper_status, pins_test::OperStatus::kTesting);
  }

  // Request another StartBert on the same ports on SUT and it should fail.
  {
    gnoi::diag::StartBERTRequest second_bert_request = bert_request;
    second_bert_request.set_bert_operation_id(
        absl::StrCat("OpId-", absl::ToUnixMillis(absl::Now())));
    gnoi::diag::StartBERTResponse bert_response;
    grpc::ClientContext context;
    LOG(INFO) << "Sending second StartBERT request: "
              << second_bert_request.ShortDebugString();
    EXPECT_OK(sut_gnoi_diag_stub->StartBERT(&context, second_bert_request,
                                            &bert_response));

    // Wait some time before querying the result.
    absl::SleepFor(kWaitTime);
    gnoi::diag::GetBERTResultRequest result_request;
    result_request.set_bert_operation_id(
        second_bert_request.bert_operation_id());
    for (int idx = 0; idx < interfaces.size(); ++idx) {
      *(result_request.add_per_port_requests()->mutable_interface()) =
          second_bert_request.per_port_requests(idx).interface();
    }

    gnoi::diag::GetBERTResultResponse result_response;
    grpc::ClientContext result_context;
    EXPECT_OK(sut_gnoi_diag_stub->GetBERTResult(&result_context, result_request,
                                                &result_response));
    LOG(INFO) << "Result: " << result_response.ShortDebugString();
    EXPECT_THAT(result_response.per_port_responses(),
                SizeIs(interfaces.size()));
    for (const auto& per_port_result : result_response.per_port_responses()) {
      EXPECT_EQ(per_port_result.status(),
                gnoi::diag::BERT_STATUS_PORT_ALREADY_IN_BERT)
          << "Port result: " << per_port_result.ShortDebugString();
    }
  }


  // Poll for remaining BERT duration.
  int max_poll_count =
      1 + (absl::ToInt64Seconds(kDelayDuration + kTestDuration -
                                (absl::Now() - start_time) - absl::Seconds(1)) /
           ToInt64Seconds(kPollInterval));
  std::vector<std::string> interfaces_in_testing = interfaces;
  for (int count = 0; count < max_poll_count; ++count) {
    absl::SleepFor(kPollInterval);
    // If port is no longer in "TESTING" oper state on both sides of the link,
    // linkqual has completed on the link and full result is ready.
    for (auto it = interfaces_in_testing.begin();
         it != interfaces_in_testing.end();) {
      ASSERT_OK_AND_ASSIGN(
          pins_test::OperStatus oper_status,
          pins_test::GetInterfaceOperStatusOverGnmi(*sut_gnmi_stub, *it));
      if (oper_status != pins_test::OperStatus::kTesting) {
        ASSERT_OK_AND_ASSIGN(oper_status,
                            pins_test::GetInterfaceOperStatusOverGnmi(
                                 *control_switch_gnmi_stub, *it));
        if (oper_status != pins_test::OperStatus::kTesting) {
          it = interfaces_in_testing.erase(it);
          continue;
        }
      }
      ++it;
    }
    if (interfaces_in_testing.empty()) break;
  }

  EXPECT_THAT(interfaces_in_testing, testing::IsEmpty());

  gnoi::diag::GetBERTResultRequest result_request;
  result_request.set_bert_operation_id(bert_request.bert_operation_id());
  for (int idx = 0; idx < interfaces.size(); ++idx) {
    *(result_request.add_per_port_requests()->mutable_interface()) =
        bert_request.per_port_requests(idx).interface();
  }
  // Get the BERT result from the SUT.

  {
    gnoi::diag::GetBERTResultResponse result_response;
    grpc::ClientContext result_context;
    EXPECT_OK(sut_gnoi_diag_stub->GetBERTResult(&result_context, result_request,
                                                &result_response));
    LOG(INFO) << "Result: " << result_response.ShortDebugString();
    ASSERT_THAT(result_response.per_port_responses(),
                SizeIs(bert_request.per_port_requests_size()));
    for (int idx = 0; idx < result_response.per_port_responses_size(); ++idx) {
      VerifyBertResultForSuccess(
          result_response.per_port_responses(idx),
          bert_request.bert_operation_id(),
          bert_request.per_port_requests(idx).interface(),
          bert_request.per_port_requests(idx).prbs_polynomial());
    }
  }
 
  // Get the BERT result from the control switch.
  {
    gnoi::diag::GetBERTResultResponse result_response;
    grpc::ClientContext result_context;
    EXPECT_OK(control_switch_gnoi_diag_stub->GetBERTResult(
        &result_context, result_request, &result_response));
    LOG(INFO) << "Result: " << result_response.ShortDebugString();
    ASSERT_THAT(result_response.per_port_responses(),
                SizeIs(bert_request.per_port_requests_size()));
    for (int idx = 0; idx < result_response.per_port_responses_size(); ++idx) {
      VerifyBertResultForSuccess(
          result_response.per_port_responses(idx),
          bert_request.bert_operation_id(),
          bert_request.per_port_requests(idx).interface(),
          bert_request.per_port_requests(idx).prbs_polynomial());
    }
  }

  // Request another StartBert on the SUT with just used operation id, it should
  // fail.
  {
    gnoi::diag::StartBERTResponse bert_response;
    grpc::ClientContext context;
    LOG(INFO) << "Sending StartBERT request: "
              << bert_request.ShortDebugString();
    EXPECT_THAT(
        gutil::GrpcStatusToAbslStatus(sut_gnoi_diag_stub->StartBERT(
            &context, bert_request, &bert_response)),
        gutil::StatusIs(absl::StatusCode::kInvalidArgument,
                        AllOf(HasSubstr("Invalid request"),
                              HasSubstr(bert_request.bert_operation_id()),
                              HasSubstr("exists"))))
        << "Response: " << bert_response.ShortDebugString();
  }
  // TODO (b/176913347): Enable the all ports UP check.
  // ASSERT_OK(pins_test::PortsUp(sut));
  // ASSERT_OK(pins_test::PortsUp(control_switch));
}

// Runs the BERT test on current maximum allowed number of interfaces. During
// the BERT run:
// 1) Disable admin state of few ports on SUT,
// 2) Disable admin state of few ports on control switch,
// This helps us verify a mix of operation during BERT - unexpected software or
// hardware errors.
TEST_P(BertTest, RunBertOnMaximumAllowedPorts) {
<<<<<<< HEAD
  GetMirrorTestbed().Environment().SetTestCaseID(
      "ce526e97-2a62-4044-9dce-8fc74b232e4b");
=======
>>>>>>> 30c9eedd
  thinkit::Switch& sut = GetMirrorTestbed().Sut();
  ASSERT_OK_AND_ASSIGN(std::unique_ptr<gnmi::gNMI::StubInterface> sut_gnmi_stub,
                       sut.CreateGnmiStub());
  ASSERT_OK(pins_test::PortsUp(sut));
  ASSERT_OK_AND_ASSIGN(
      std::unique_ptr<gnoi::diag::Diag::StubInterface> sut_gnoi_diag_stub,
      sut.CreateGnoiDiagStub());

  thinkit::Switch& control_switch = GetMirrorTestbed().ControlSwitch();
  ASSERT_OK_AND_ASSIGN(
      std::unique_ptr<gnmi::gNMI::StubInterface> control_switch_gnmi_stub,
      control_switch.CreateGnmiStub());
  ASSERT_OK(pins_test::PortsUp(control_switch));
  ASSERT_OK_AND_ASSIGN(
      std::unique_ptr<gnoi::diag::Diag::StubInterface> control_switch_gnoi_diag_stub,
      control_switch.CreateGnoiDiagStub());

  // Get all the interfaces that are operational status "UP".
  ASSERT_OK_AND_ASSIGN(std::vector<std::string> interfaces,
                       pins_test::GetUpInterfacesOverGnmi(*sut_gnmi_stub));
  // For this test, we need at least 5 UP interfaces.
  ASSERT_GE(interfaces.size(), 5);
  // Resize the interface list if UP ports are more than max number of allowed
  // ports.
  if (interfaces.size() > kMaxAllowedInterfacesToRunBert) {
    interfaces.resize(kMaxAllowedInterfacesToRunBert);
  }

  // Select 'N' ports on control switch and 'N' ports on SUT for admin down.
  int num_interfaces_to_disable = 1 + (interfaces.size() / 16);
  // Seed the std::rand().
  LOG(INFO) << "Seeding pseudo-random number generator with seed: "
            << absl::GetFlag(FLAGS_idx_seed);
  // Select SUT interfaces in the range [0..interfaces/2).
  std::vector<std::string> sut_interfaces_for_admin_down;
  std::sample(interfaces.begin(), interfaces.begin() + interfaces.size() / 2,
              std::back_inserter(sut_interfaces_for_admin_down),
              num_interfaces_to_disable,
              std::mt19937(absl::GetFlag(FLAGS_idx_seed)));
  // Select control switch interfaces in the range [interfaces/2..interfaces].
  std::vector<std::string> control_switch_interfaces_for_admin_down;
  std::sample(interfaces.begin() + interfaces.size() / 2, interfaces.end(),
              std::back_inserter(control_switch_interfaces_for_admin_down),
              num_interfaces_to_disable,
              std::mt19937(absl::GetFlag(FLAGS_idx_seed)));

<<<<<<< HEAD
  LOG(INFO) << "Starting BERT on " << interfaces.size()
            << " interfaces: " << absl::StrJoin(interfaces, ",");
  LOG(INFO) << "Interfaces selected on SUT for admin down: "
            << absl::StrJoin(sut_interfaces_for_admin_down, ",");
  LOG(INFO) << "Interfaces selected on control switch for admin down: "
            << absl::StrJoin(control_switch_interfaces_for_admin_down, ",");
=======
  LOG(INFO) << "Starting BERT on " << interfaces.size() << " interfaces.";
>>>>>>> 30c9eedd

    gnoi::diag::StartBERTRequest bert_request;
  // Create the BERT request.
  bert_request.set_bert_operation_id(
      absl::StrCat("OpId-", absl::ToUnixMillis(absl::Now())));
  for (const std::string& interface : interfaces) {
    *(bert_request.add_per_port_requests()) =
        gutil::ParseProtoOrDie<gnoi::diag::StartBERTRequest::PerPortRequest>(
            BuildPerPortStartBertRequest(interface));
  }

  // Request StartBert on the SUT switch.
  {
    gnoi::diag::StartBERTResponse bert_response;
    grpc::ClientContext context;
    EXPECT_OK(
        sut_gnoi_diag_stub->StartBERT(&context, bert_request, &bert_response));
  }

  // Request StartBert on the control switch.
  {
    gnoi::diag::StartBERTResponse bert_response;
    grpc::ClientContext context;
    EXPECT_OK(control_switch_gnoi_diag_stub->StartBERT(&context, bert_request,
                                                       &bert_response));
  }

  absl::Time start_time = absl::Now();
  // Give some time to BERT to move in SYNC state.
  absl::SleepFor(absl::Seconds(90));
  
  absl::Time end_time = absl::Now();
 
  // Poll for remaining BERT duration.
  int max_poll_count =
      1 + (absl::ToInt64Seconds(kDelayDuration + kWaitTime + kSyncDuration +
                                kTestDuration - (end_time - start_time) -
                                absl::Seconds(1)) /
           ToInt64Seconds(kPollInterval));
  std::vector<std::string> interfaces_not_up = interfaces;
  for (int count = 0; count < max_poll_count; ++count) {
    absl::SleepFor(kPollInterval);
    // If port is "UP" and no longer in "TESTING" oper state on both sides of
    // link, BERT has completed on the link and full BERT result is ready.
    for (auto it = interfaces_not_up.begin(); it != interfaces_not_up.end();) {
      ASSERT_OK_AND_ASSIGN(
          pins_test::OperStatus oper_status,
          pins_test::GetInterfaceOperStatusOverGnmi(*sut_gnmi_stub, *it));
      if (oper_status == pins_test::OperStatus::kUp) {
        ASSERT_OK_AND_ASSIGN(oper_status,
                             pins_test::GetInterfaceOperStatusOverGnmi(
                                 *control_switch_gnmi_stub, *it));
        if (oper_status == pins_test::OperStatus::kUp) {
          it = interfaces_not_up.erase(it);
          continue;
        }
      }
      ++it;
    }
    if (interfaces_not_up.empty()) break;
  }

  EXPECT_THAT(interfaces_not_up, testing::IsEmpty()); 

  // Wait for some time before checking the port status.
  absl::SleepFor(absl::Seconds(10));

  ASSERT_OK(pins_test::PortsUp(sut));
  ASSERT_OK(pins_test::PortsUp(control_switch));
}

}  // namespace bert<|MERGE_RESOLUTION|>--- conflicted
+++ resolved
@@ -295,10 +295,7 @@
         const std::string interface_name,
         GetInterfaceNameFromOcInterfacePath(
             result_response.per_port_responses(idx).interface()));
-<<<<<<< HEAD
     LOG(INFO) << "Verifying result for interface: " << interface_name;
-=======
->>>>>>> 30c9eedd
     // Check if interface is part of list where admin state was disabled.
     if (IsInterfaceInList(interface_name, sut_admin_down_interfaces) ||
         IsInterfaceInList(interface_name,
@@ -413,11 +410,8 @@
 // 2) If StopBERT RPC is requested on a port that is not running BERT, RPC
 // should fail.
 TEST_P(BertTest, StopBertfailsIfRequestParametersInvalid) {
-<<<<<<< HEAD
   GetMirrorTestbed().Environment().SetTestCaseID(
       "224db9cf-c709-486d-a0d3-6ab64c1a1e1f");
-=======
->>>>>>> 30c9eedd
   thinkit::Switch& sut = GetMirrorTestbed().Sut();
   // TODO (b/176913347): Enable the all ports UP check.
   // ASSERT_OK(pins_test::PortsUp(sut));
@@ -475,11 +469,8 @@
 // 2) If GetBERTResult RPC is requested on a port that never ran BERT before,
 // RPC should fail.
 TEST_P(BertTest, GetBertResultFailsIfRequestParametersInvalid) {
-<<<<<<< HEAD
   GetMirrorTestbed().Environment().SetTestCaseID(
       "4f837d7a-ab44-4694-9ca9-399d576757f4");
-=======
->>>>>>> 30c9eedd
   thinkit::Switch& sut = GetMirrorTestbed().Sut();
   // TODO (b/176913347): Enable the all ports UP check.
   // ASSERT_OK(pins_test::PortsUp(sut));
@@ -821,11 +812,8 @@
 // This helps us verify a mix of operation during BERT - unexpected software or
 // hardware errors.
 TEST_P(BertTest, RunBertOnMaximumAllowedPorts) {
-<<<<<<< HEAD
   GetMirrorTestbed().Environment().SetTestCaseID(
       "ce526e97-2a62-4044-9dce-8fc74b232e4b");
-=======
->>>>>>> 30c9eedd
   thinkit::Switch& sut = GetMirrorTestbed().Sut();
   ASSERT_OK_AND_ASSIGN(std::unique_ptr<gnmi::gNMI::StubInterface> sut_gnmi_stub,
                        sut.CreateGnmiStub());
@@ -872,16 +860,12 @@
               num_interfaces_to_disable,
               std::mt19937(absl::GetFlag(FLAGS_idx_seed)));
 
-<<<<<<< HEAD
   LOG(INFO) << "Starting BERT on " << interfaces.size()
             << " interfaces: " << absl::StrJoin(interfaces, ",");
   LOG(INFO) << "Interfaces selected on SUT for admin down: "
             << absl::StrJoin(sut_interfaces_for_admin_down, ",");
   LOG(INFO) << "Interfaces selected on control switch for admin down: "
             << absl::StrJoin(control_switch_interfaces_for_admin_down, ",");
-=======
-  LOG(INFO) << "Starting BERT on " << interfaces.size() << " interfaces.";
->>>>>>> 30c9eedd
 
     gnoi::diag::StartBERTRequest bert_request;
   // Create the BERT request.
