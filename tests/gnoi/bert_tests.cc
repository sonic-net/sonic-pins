// Copyright 2024 Google LLC
//
// Licensed under the Apache License, Version 2.0 (the "License");
// you may not use this file except in compliance with the License.
// You may obtain a copy of the License at
//
//     https://www.apache.org/licenses/LICENSE-2.0
//
// Unless required by applicable law or agreed to in writing, software
// distributed under the License is distributed on an "AS IS" BASIS,
// WITHOUT WARRANTIES OR CONDITIONS OF ANY KIND, either express or implied.
// See the License for the specific language governing permissions and
// limitations under the License.

#include "tests/gnoi/bert_tests.h"

#include <random>
#include "absl/container/flat_hash_set.h"
#include "absl/flags/flag.h"

#include "absl/strings/str_cat.h"
#include "absl/strings/str_join.h"
#include "absl/strings/substitute.h"
#include "absl/time/clock.h"
#include "absl/time/time.h"
#include "diag/diag.pb.h"
#include "glog/logging.h"
#include "google/protobuf/text_format.h"
#include "google/protobuf/util/message_differencer.h"
#include "gtest/gtest.h"
#include "gutil/status_matchers.h"
#include "gutil/testing.h"
#include "lib/gnmi/gnmi_helper.h"
#include "lib/validator/validator_lib.h"
#include "thinkit/test_environment.h"

ABSL_FLAG(uint32_t, idx_seed, static_cast<uint32_t>(std::time(nullptr)),
          "Seed to randomly generate interface index.");

ABSL_FLAG(uint32_t, idx_seed, static_cast<uint32_t>(std::time(nullptr)),
          "Seed to randomly generate interface index.");

namespace bert {

using ::google::protobuf::util::MessageDifferencer;
using ::testing::HasSubstr;
using ::testing::SizeIs;

// BERT test duration.
constexpr absl::Duration kTestDuration = absl::Seconds(180);
// Maximum allowed duration for port to sync with its peer.
constexpr absl::Duration kSyncDuration = absl::Minutes(5);
// Maximum allowed BERT delay duration due to setup, sync and recovery
// operations.
constexpr absl::Duration kDelayDuration = absl::Minutes(10);
// Polling interval.
constexpr absl::Duration kPollInterval = absl::Seconds(30);
// Minimum wait time after the BERT request to read the BERT result.
constexpr absl::Duration kWaitTime = absl::Seconds(30);

constexpr uint8_t kMaxAllowedInterfacesToRunBert = 96;

constexpr char kEnabledFalse[] = "{\"enabled\":false}";
constexpr char kEnabledTrue[] = "{\"enabled\":true}";

const std::string BuildPerPortStartBertRequest(
    absl::string_view interface_name) {
  return absl::Substitute(R"pb(
                            interface {
                              origin: "openconfig"
                              elem { name: "interfaces" }
                              elem {
                                name: "interface"
                                key { key: "name" value: '$0' }
                              }
                            }
                            prbs_polynomial: PRBS_POLYNOMIAL_PRBS23
                            test_duration_in_secs: $1
                          )pb",
                          interface_name, ToInt64Seconds(kTestDuration));
}

const std::string BuildOpenConfigInterface(absl::string_view interface_name) {
  return absl::Substitute(R"pb(
                            origin: "openconfig"
                            elem { name: "interfaces" }
                            elem {
                              name: "interface"
                              key { key: "name" value: '$0' }
                            }
                          )pb",
                          interface_name);
}

absl::StatusOr<std::string> GetInterfaceNameFromOcInterfacePath(
    const gnoi::types::Path& interface) {
  // Validate if interface is in valid format(either in OpenConfig format or
  // SONiC format).
  // Example: openconfig/interfaces/interface[name=Ethernet0] or
  // openconfig-interfaces/interfaces/interface[name=Ethernet0].
  std::stringstream error_stream;
  if ((interface.origin() != "openconfig") &&
      (interface.origin() != "openconfig-interfaces")) {
    error_stream << "Invalid interface origin. Expected: openconfig or "
                    "openconfig-interfaces but received: "
                 << interface.origin() << " in: " << interface.DebugString();
    return absl::InvalidArgumentError(error_stream.str());
  }
  auto elems = interface.elem();
  if (elems.size() != 2) {
    error_stream << "Invalid element path count. Expected: 2 but received: "
                 << elems.size() << " in: " << interface.DebugString();
    return absl::InvalidArgumentError(error_stream.str());
  }
  if ((elems[0].name() != "interfaces") || (elems[0].key_size() > 0)) {
    error_stream << "First interface path element is malformed. Expected "
                    "element name: interfaces but received: "
                 << elems[0].name()
                 << " and expected 0 key but received: " << elems[0].key_size()
                 << " in: " << interface.DebugString();
    return absl::InvalidArgumentError(error_stream.str());
  }
  if ((elems[1].name() != "interface")) {
    error_stream << "Second interface path element is malformed. Expected "
                    "element name: interface but received: "
                 << elems[1].name() << " in: " << interface.DebugString();
    return absl::InvalidArgumentError(error_stream.str());
  }
  auto it = elems[1].key().find("name");
  if (it != elems[1].key().end()) {
    return it->second;
  }
  return absl::InvalidArgumentError(
      absl::StrCat("Interface name is missing in: ", interface.DebugString()));
}

void SetAdminStateOnInterfaceList(gnmi::gNMI::Stub& gnmi_stub,
                                  std::vector<std::string>& interfaces,
                                  absl::string_view value) {
  for (const std::string& interface : interfaces) {
    const std::string if_enabled_config_path = absl::StrCat(
        "interfaces/interface[name=", interface, "]/config/enabled");
    ASSERT_OK(SetGnmiConfigPath(&gnmi_stub, if_enabled_config_path,
                                pins_test::GnmiSetType::kUpdate, value));
  }
}

bool IsInterfaceInList(absl::string_view interface,
                       std::vector<std::string>& interfaces) {
  return std::find(interfaces.begin(), interfaces.end(), interface) !=
         interfaces.end();
}

void VerifyBertResultForSuccess(
    const gnoi::diag::GetBERTResultResponse::PerPortResponse& bert_result,
    absl::string_view op_id, const gnoi::types::Path& interface,
    gnoi::diag::PrbsPolynomial prbs_order) {
  EXPECT_EQ(bert_result.status(), gnoi::diag::BERT_STATUS_OK);
  EXPECT_TRUE(MessageDifferencer::Equals(bert_result.interface(), interface));
  EXPECT_EQ(bert_result.bert_operation_id(), op_id);
  EXPECT_EQ(bert_result.prbs_polynomial(), prbs_order);
  EXPECT_TRUE(bert_result.peer_lock_established());
  EXPECT_FALSE(bert_result.peer_lock_lost());
  // Check the timestamps to verify if time taken for BERT is between test
  // duration and (test duration + 60 seconds).
  EXPECT_GE(bert_result.last_bert_get_result_timestamp() -
                bert_result.last_bert_start_timestamp(),
            absl::ToInt64Microseconds(kTestDuration));
  EXPECT_LE(bert_result.last_bert_get_result_timestamp() -
                bert_result.last_bert_start_timestamp(),
            absl::ToInt64Microseconds(kTestDuration + absl::Seconds(60)));

  EXPECT_THAT(bert_result.error_count_per_minute(),
              SizeIs(absl::ToInt64Minutes(kTestDuration)));
  uint64_t total_errors = 0;
  for (const uint32_t error_count : bert_result.error_count_per_minute()) {
    total_errors += error_count;
  }
  EXPECT_EQ(bert_result.total_errors(), total_errors);
}

// Helps in getting the BERT result on a set of ports and if BERT is running on
// the port, forces admin status down by disabling it. It also modifies the
// list of ports in request by removing the port that was running BERT.
void CheckRunningBertAndForceAdminDownHelper(
    gnoi::diag::Diag::Stub& gnoi_diag_stub, gnmi::gNMI::Stub& gnmi_stub,
    gnoi::diag::GetBERTResultRequest* request) {
  gnoi::diag::GetBERTResultResponse response;
  grpc::ClientContext context;
  ASSERT_OK(gnoi_diag_stub.GetBERTResult(&context, *request, &response));

    ASSERT_THAT(response.per_port_responses(),
              SizeIs(request->per_port_requests_size()));
  request->clear_per_port_requests();
  for (const auto& result : response.per_port_responses()) {
    // Check if BERT is running.
    if ((result.status() == gnoi::diag::BERT_STATUS_OK) &&
        (result.peer_lock_established())) {
      ASSERT_OK_AND_ASSIGN(
          const std::string interface,
          GetInterfaceNameFromOcInterfacePath(result.interface()));
      // Disable the admin status.
      const std::string if_enabled_config_path = absl::StrCat(
          "interfaces/interface[name=", interface, "]/config/enabled");
      ASSERT_OK(SetGnmiConfigPath(&gnmi_stub, if_enabled_config_path,
                                  pins_test::GnmiSetType::kUpdate,
                                  kEnabledFalse));
    } else {
      // Get result for interfaces again that didn't start BERT in last poll.
      *(request->add_per_port_requests()->mutable_interface()) =
          result.interface();
    }
  }
}

// Checks if BERT is running on the ports where we are supposed to force admin
// status DOWN. If BERT is running, force admin status to DOWN on port.
void CheckRunningBertAndForceAdminDown(
    gnoi::diag::Diag::Stub& sut_gnoi_diag_stub,
    gnoi::diag::Diag::Stub& control_switch_gnoi_diag_stub,
    gnmi::gNMI::Stub& sut_gnmi_stub, gnmi::gNMI::Stub& control_switch_gnmi_stub,
    absl::string_view op_id, std::vector<std::string>& sut_interfaces,
    std::vector<std::string>& control_switch_interfaces) {
  gnoi::diag::GetBERTResultRequest sut_request;
  sut_request.set_bert_operation_id(std::string(op_id));
  for (const std::string& interface : sut_interfaces) {
    *(sut_request.add_per_port_requests()->mutable_interface()) =
        gutil::ParseProtoOrDie<gnoi::types::Path>(
            BuildOpenConfigInterface(interface));
  }

  gnoi::diag::GetBERTResultRequest control_switch_request;
  control_switch_request.set_bert_operation_id(std::string(op_id));
  for (const std::string& interface : control_switch_interfaces) {
    *(control_switch_request.add_per_port_requests()->mutable_interface()) =
        gutil::ParseProtoOrDie<gnoi::types::Path>(
            BuildOpenConfigInterface(interface));
  }

  int max_poll_count =
      1 + (absl::ToInt64Seconds(kSyncDuration - absl::Seconds(1)) /
           absl::ToInt64Seconds(kPollInterval));

  while (max_poll_count > 0) {
    absl::SleepFor(kPollInterval);
    if (sut_request.per_port_requests_size() > 0) {
      // Check BERT status on SUT and force admin status down.
      ASSERT_NO_FATAL_FAILURE(CheckRunningBertAndForceAdminDownHelper(
          sut_gnoi_diag_stub, sut_gnmi_stub, &sut_request));
    }

    if (control_switch_request.per_port_requests_size() > 0) {
      // Check BERT status on control switch and force admin status down.
      ASSERT_NO_FATAL_FAILURE(CheckRunningBertAndForceAdminDownHelper(
          control_switch_gnoi_diag_stub, control_switch_gnmi_stub,
          &control_switch_request));
    }
    if (sut_request.per_port_requests().empty() &&
        control_switch_request.per_port_requests().empty()) {
      break;
    }
    --max_poll_count;
  }

   EXPECT_THAT(sut_request.per_port_requests(), testing::IsEmpty());
  EXPECT_THAT(control_switch_request.per_port_requests(), testing::IsEmpty());
}

// Gets the BERT result on all the ports that are running BERT. Verifies BERT
// failure result on ports where admin status was forced to DOWN. Other ports
// are expected to have successful BERT results.
void GetAndVerifyBertResultsWithAdminDownInterfaces(
    gnoi::diag::Diag::Stub& gnoi_diag_stub,
    gnoi::diag::StartBERTRequest& bert_request,
    std::vector<std::string>& sut_admin_down_interfaces,
    std::vector<std::string>& control_switch_admin_down_interfaces) {
  gnoi::diag::GetBERTResultRequest result_request;
  result_request.set_bert_operation_id(bert_request.bert_operation_id());
  for (unsigned idx = 0; idx < bert_request.per_port_requests_size(); ++idx) {
    *(result_request.add_per_port_requests()->mutable_interface()) =
        bert_request.per_port_requests(idx).interface();
  }
  gnoi::diag::GetBERTResultResponse result_response;
  grpc::ClientContext result_context;
  ASSERT_OK(gnoi_diag_stub.GetBERTResult(&result_context, result_request,
                                         &result_response));
  ASSERT_THAT(result_response.per_port_responses(),
              SizeIs(bert_request.per_port_requests_size()));
  for (unsigned idx = 0; idx < result_response.per_port_responses_size();
       ++idx) {
    // Extract interface name from OC interface path.
    ASSERT_OK_AND_ASSIGN(
        const std::string interface_name,
        GetInterfaceNameFromOcInterfacePath(
            result_response.per_port_responses(idx).interface()));
    // Check if interface is part of list where admin state was disabled.
    if (IsInterfaceInList(interface_name, sut_admin_down_interfaces) ||
        IsInterfaceInList(interface_name,
                          control_switch_admin_down_interfaces)) {
      // Verify BERT failure.
      EXPECT_EQ(result_response.per_port_responses(idx).status(),
                gnoi::diag::BERT_STATUS_PEER_LOCK_LOST);
      EXPECT_TRUE(
          result_response.per_port_responses(idx).peer_lock_established());
      EXPECT_TRUE(result_response.per_port_responses(idx).peer_lock_lost());
      continue;
    }
    // If it is normal BERT running port, verify normal SUCCESS result.
    VerifyBertResultForSuccess(
        result_response.per_port_responses(idx),
        bert_request.bert_operation_id(),
        bert_request.per_port_requests(idx).interface(),
        bert_request.per_port_requests(idx).prbs_polynomial());
  }
}



// Test StartBERT with invalid request parameters.
TEST_P(BertTest, StartBertFailsIfRequestParametersInvalid) {
  GetMirrorTestbed().Environment().SetTestCaseID(
      "c1dcb1cc-4806-45cc-8f8a-676beafde103");
  thinkit::Switch& sut = GetMirrorTestbed().Sut();
  // TODO (b/176913347): Enable the all ports UP check.
  // ASSERT_OK(pins_test::PortsUp(sut));
  ASSERT_OK_AND_ASSIGN(
      std::unique_ptr<gnoi::diag::Diag::StubInterface> sut_gnoi_diag_stub,
      sut.CreateGnoiDiagStub());

  // TODO (b/182417612) : Select one operational state "up" port.
  gnoi::diag::StartBERTRequest valid_request;
  // Create the BERT request.
  valid_request.set_bert_operation_id(
      absl::StrCat("OpId-", absl::ToUnixMillis(absl::Now())));
  *(valid_request.add_per_port_requests()) =
      gutil::ParseProtoOrDie<gnoi::diag::StartBERTRequest::PerPortRequest>(
           BuildPerPortStartBertRequest("Ethernet0"));
  gnoi::diag::StartBERTResponse response;

  // Case 1: BERT test duration is 0 secs.
  {
    gnoi::diag::StartBERTRequest too_short_time_request = valid_request;
    too_short_time_request.mutable_per_port_requests(0)
        ->set_test_duration_in_secs(0);
    grpc::ClientContext context;
    LOG(INFO) << "Sending StartBERT request: "
              << too_short_time_request.ShortDebugString();
    EXPECT_THAT(gutil::GrpcStatusToAbslStatus(sut_gnoi_diag_stub->StartBERT(
                    &context, too_short_time_request, &response)),
                gutil::StatusIs(absl::StatusCode::kInvalidArgument,
                                HasSubstr("is too short")));
  }

  // Case 2: BERT test duration is more than 24 hours: (24 hours + 1 sec).
  {
    gnoi::diag::StartBERTRequest too_long_time_request = valid_request;
    too_long_time_request.mutable_per_port_requests(0)
        ->set_test_duration_in_secs(
            ToInt64Seconds(absl::Hours(24) + absl::Seconds(1)));
    response.Clear();
    grpc::ClientContext context;
    LOG(INFO) << "Sending StartBERT request: "
              << too_long_time_request.ShortDebugString();
    EXPECT_THAT(gutil::GrpcStatusToAbslStatus(sut_gnoi_diag_stub->StartBERT(
                    &context, too_long_time_request, &response)),
                gutil::StatusIs(absl::StatusCode::kInvalidArgument,
                                HasSubstr("is too long")));
  }

  // Case 3: Invalid PRBS polynomial order.
  {
    gnoi::diag::StartBERTRequest unset_prbs_polynomial_request = valid_request;
    unset_prbs_polynomial_request.mutable_per_port_requests(0)
        ->clear_prbs_polynomial();
    response.Clear();
    grpc::ClientContext context;
    LOG(INFO) << "Sending StartBERT request: "
              << unset_prbs_polynomial_request.ShortDebugString();
    EXPECT_THAT(gutil::GrpcStatusToAbslStatus(sut_gnoi_diag_stub->StartBERT(
                    &context, unset_prbs_polynomial_request, &response)),
                gutil::StatusIs(absl::StatusCode::kInvalidArgument,
                                HasSubstr("PRBS polynomial is not set")));
  }

  // Case 4: Invalid interface.
  {
    gnoi::diag::StartBERTRequest invalid_interface_request = valid_request;
    *(invalid_interface_request.mutable_per_port_requests(0)
          ->mutable_interface()) =
        gutil::ParseProtoOrDie<gnoi::types::Path>(
            BuildOpenConfigInterface("InvalidPort"));
    response.Clear();
    grpc::ClientContext context;
    LOG(INFO) << "Sending StartBERT request: "
              << invalid_interface_request.ShortDebugString();
    EXPECT_THAT(gutil::GrpcStatusToAbslStatus(sut_gnoi_diag_stub->StartBERT(
                    &context, invalid_interface_request, &response)),
                gutil::StatusIs(absl::StatusCode::kInvalidArgument,
                                HasSubstr("Interface is invalid")));
  }
  // TODO (b/176913347): Enable the all ports UP check.
  // ASSERT_OK(pins_test::PortsUp(sut));
}

// Test StopBERT RPC with invalid argument in the request.
// 1) If StopBERT RPC is requested on an invalid port, RPC should fail.
// 2) If StopBERT RPC is requested on a port that is not running BERT, RPC
// should fail.
TEST_P(BertTest, StopBertfailsIfRequestParametersInvalid) {
<<<<<<< HEAD
  GetMirrorTestbed().Environment().SetTestCaseID(
      "224db9cf-c709-486d-a0d3-6ab64c1a1e1f");
=======
>>>>>>> 30c9eedd
  thinkit::Switch& sut = GetMirrorTestbed().Sut();
  // TODO (b/176913347): Enable the all ports UP check.
  // ASSERT_OK(pins_test::PortsUp(sut));
  ASSERT_OK_AND_ASSIGN(
      std::unique_ptr<gnoi::diag::Diag::StubInterface> sut_gnoi_diag_stub,
      sut.CreateGnoiDiagStub());

  // Request StopBERT RPC on an invalid port, RPC should fail.
  {
    gnoi::diag::StopBERTRequest request;
    request.set_bert_operation_id(
        absl::StrCat("OpId-", absl::ToUnixMillis(absl::Now())));
    *(request.add_per_port_requests()->mutable_interface()) =
        gutil::ParseProtoOrDie<gnoi::types::Path>(
            BuildOpenConfigInterface("invalidPort"));

    gnoi::diag::StopBERTResponse response;
    grpc::ClientContext context;
    LOG(INFO) << "Sending StopBERT request: " << request.ShortDebugString();
    EXPECT_THAT(
        gutil::GrpcStatusToAbslStatus(
            sut_gnoi_diag_stub->StopBERT(&context, request, &response)),
        gutil::StatusIs(
            absl::StatusCode::kInvalidArgument,
            AllOf(HasSubstr("Interface is invalid"),
                  HasSubstr("Operation ID is not found on interface"))));
  }

  // Request StopBERT RPC on a port that is not running BERT, RPC should fail.
  {
    // TODO (b/182417612) : Select one operational state "up" port.
    constexpr char kInterface[] = "Ethernet0";
    gnoi::diag::StopBERTRequest request;
    request.set_bert_operation_id(
        absl::StrCat("OpId-", absl::ToUnixMillis(absl::Now())));
    *(request.add_per_port_requests()->mutable_interface()) =
        gutil::ParseProtoOrDie<gnoi::types::Path>(
            BuildOpenConfigInterface(kInterface));
    gnoi::diag::StopBERTResponse response;
    grpc::ClientContext context;
    LOG(INFO) << "Sending StopBERT request: " << request.ShortDebugString();
    EXPECT_THAT(
        gutil::GrpcStatusToAbslStatus(
            sut_gnoi_diag_stub->StopBERT(&context, request, &response)),
        gutil::StatusIs(absl::StatusCode::kInvalidArgument,
                        HasSubstr("Operation ID is not found on interface")));
  }

  // TODO (b/176913347): Enable the all ports UP check.
  // ASSERT_OK(pins_test::PortsUp(sut));
}

// Test GetBERTResult RPC with invalid argument in the request.
// 1) If GetBERTResult RPC is requested on an invalid port, RPC should fail.
// 2) If GetBERTResult RPC is requested on a port that never ran BERT before,
// RPC should fail.
TEST_P(BertTest, GetBertResultFailsIfRequestParametersInvalid) {
<<<<<<< HEAD
  GetMirrorTestbed().Environment().SetTestCaseID(
      "4f837d7a-ab44-4694-9ca9-399d576757f4");
=======
>>>>>>> 30c9eedd
  thinkit::Switch& sut = GetMirrorTestbed().Sut();
  // TODO (b/176913347): Enable the all ports UP check.
  // ASSERT_OK(pins_test::PortsUp(sut));
  ASSERT_OK_AND_ASSIGN(
      std::unique_ptr<gnoi::diag::Diag::StubInterface> sut_gnoi_diag_stub,
      sut.CreateGnoiDiagStub());

  // Request GetBERTResult RPC on an invalid port, RPC should fail.
  {
    gnoi::diag::GetBERTResultRequest result_request;
    result_request.set_bert_operation_id(
        absl::StrCat("OpId-", absl::ToUnixMillis(absl::Now())));
    *(result_request.add_per_port_requests()->mutable_interface()) =
        gutil::ParseProtoOrDie<gnoi::types::Path>(
            BuildOpenConfigInterface("InvalidPort"));

    gnoi::diag::GetBERTResultResponse result_response;
    grpc::ClientContext context;
    LOG(INFO) << "Sending GetBERTResult request: "
              << result_request.ShortDebugString();
    EXPECT_THAT(gutil::GrpcStatusToAbslStatus(sut_gnoi_diag_stub->GetBERTResult(
                    &context, result_request, &result_response)),
                gutil::StatusIs(
                    absl::StatusCode::kInvalidArgument,
                    AllOf(HasSubstr("Interface"), HasSubstr("is not valid"))));
  }
  // Request GetBERTResult RPC on a port that never ran BERT before, RPC should
  // fail.
  {
    // TODO (b/182417612) : Select one operational state "up" port.
    constexpr char kInterface[] = "Ethernet0";
    gnoi::diag::GetBERTResultRequest result_request;
    result_request.set_bert_operation_id(
        absl::StrCat("OpId-", absl::ToUnixMillis(absl::Now())));
    *(result_request.add_per_port_requests()->mutable_interface()) =
        gutil::ParseProtoOrDie<gnoi::types::Path>(
            BuildOpenConfigInterface(kInterface));

    gnoi::diag::GetBERTResultResponse result_response;
    grpc::ClientContext context;
    LOG(INFO) << "Sending GetBERTResult request: "
              << result_request.ShortDebugString();
    EXPECT_THAT(gutil::GrpcStatusToAbslStatus(sut_gnoi_diag_stub->GetBERTResult(
                    &context, result_request, &result_response)),
                gutil::StatusIs(absl::StatusCode::kInvalidArgument,
                                AllOf(HasSubstr("Result is not found for intf"),
                                      HasSubstr(kInterface))));
  }

  // TODO (b/176913347): Enable the all ports UP check.
  // ASSERT_OK(pins_test::PortsUp(sut));
}


// Test StartBERT fails if peer port is not running BERT.
TEST_P(BertTest, StartBertfailsIfPeerPortNotRunningBert) {
  GetMirrorTestbed().Environment().SetTestCaseID(
      "37e48922-0616-4d16-8fd3-975897491956");
  thinkit::Switch& sut = GetMirrorTestbed().Sut();
  ASSERT_OK_AND_ASSIGN(std::unique_ptr<gnmi::gNMI::StubInterface> sut_gnmi_stub,
                       sut.CreateGnmiStub());
  // TODO (b/176913347): Enable the all ports UP check.
  // ASSERT_OK(pins_test::PortsUp(sut));
  ASSERT_OK_AND_ASSIGN(
      std::unique_ptr<gnoi::diag::Diag::StubInterface> sut_gnoi_diag_stub,
      sut.CreateGnoiDiagStub());

  // TODO (b/182417612) : Select one operational state "up" port.
  constexpr char kInterface[] = "Ethernet0";
  gnoi::diag::StartBERTRequest bert_request;
  // Create the BERT request.
  bert_request.set_bert_operation_id(
      absl::StrCat("OpId-", absl::ToUnixMillis(absl::Now())));
  *(bert_request.add_per_port_requests()) =
      gutil::ParseProtoOrDie<gnoi::diag::StartBERTRequest::PerPortRequest>(
          BuildPerPortStartBertRequest(kInterface));
  gnoi::diag::StartBERTResponse bert_response;
  grpc::ClientContext context;
  LOG(INFO) << "Sending StartBERT request: " << bert_request.ShortDebugString();

  EXPECT_OK(
      sut_gnoi_diag_stub->StartBERT(&context, bert_request, &bert_response));
  // Poll for allowed BERT delay duration.
  int max_poll_count =
      ceil(ToInt64Seconds(kDelayDuration) / ToInt64Seconds(kPollInterval));
  bool poll_timeout = true;
  for (int count = 0; count < max_poll_count; ++count) {  
    absl::SleepFor(kPollInterval);
    ASSERT_OK_AND_ASSIGN(
        pins_test::OperStatus oper_status,
        pins_test::GetInterfaceOperStatusOverGnmi(*sut_gnmi_stub, kInterface));
    // If port is "UP" and no longer in "TESTING" oper state, BERT has completed
    // on the port and full BERT result is ready for read.
    if (oper_status == pins_test::OperStatus::kUp) {
      poll_timeout = false;
      break;
    }
  }
  if (poll_timeout == true) {
    LOG(WARNING)
        << "BERT is not completed on the port in maximum allowed time.";
  }

  gnoi::diag::GetBERTResultRequest result_request;
  result_request.set_bert_operation_id(bert_request.bert_operation_id());
  *(result_request.add_per_port_requests()->mutable_interface()) =
      bert_request.per_port_requests(0).interface();
  
  gnoi::diag::GetBERTResultResponse result_response;
  grpc::ClientContext result_context;
  EXPECT_OK(sut_gnoi_diag_stub->GetBERTResult(&result_context, result_request,
                                              &result_response));
  LOG(INFO) << "Result: " << result_response.ShortDebugString();
  // TODO (b/176913347): Enable the all ports UP check.
  // ASSERT_OK(pins_test::PortsUp(sut));
  // Verify the response.
  ASSERT_THAT(result_response.per_port_responses(), SizeIs(1));
  EXPECT_EQ(result_response.per_port_responses(0).status(),
            gnoi::diag::BERT_STATUS_PEER_LOCK_FAILURE);
}

// Since BERT test is a time consuming test, we decided to combine few tests
// together to save BERT test run time. This test runs and verifies following
// cases:
// 1) BERT runs successfully on 2 ports.
// 2) While BERT is running on ports, another attempt to start the BERT on these
// same ports should fail.
// 3) Operation id that was used earlier to start the BERT test will fail to
// start BERT if used again.
TEST_P(BertTest, StartBertSucceeds) {
  GetMirrorTestbed().Environment().SetTestCaseID(
      "b31a796a-d078-4d45-b785-f09ec598e05a");
  thinkit::Switch& sut = GetMirrorTestbed().Sut();
  ASSERT_OK_AND_ASSIGN(std::unique_ptr<gnmi::gNMI::StubInterface> sut_gnmi_stub,
                       sut.CreateGnmiStub());
  // TODO (b/176913347): Enable the all ports UP check.
  // ASSERT_OK(pins_test::PortsUp(sut));
  ASSERT_OK_AND_ASSIGN(
      std::unique_ptr<gnoi::diag::Diag::StubInterface> sut_gnoi_diag_stub,
      sut.CreateGnoiDiagStub());

  thinkit::Switch& control_switch = GetMirrorTestbed().ControlSwitch();
  ASSERT_OK_AND_ASSIGN(
      std::unique_ptr<gnmi::gNMI::StubInterface> control_switch_gnmi_stub,
      control_switch.CreateGnmiStub());
  // TODO (b/176913347): Enable the all ports UP check.
  // ASSERT_OK(pins_test::PortsUp(control_switch));
  ASSERT_OK_AND_ASSIGN(
      std::unique_ptr<gnoi::diag::Diag::StubInterface> control_switch_gnoi_diag_stub,
      control_switch.CreateGnoiDiagStub());

  // TODO (b/182417612) : Select 2 operational state "up" ports.
  std::vector<std::string> interfaces = {"Ethernet0", "Ethernet8"};
  gnoi::diag::StartBERTRequest bert_request;
  // Create the BERT request.
  bert_request.set_bert_operation_id(
      absl::StrCat("OpId-", absl::ToUnixMillis(absl::Now())));
  for (const std::string& interface : interfaces) {
    *(bert_request.add_per_port_requests()) =
        gutil::ParseProtoOrDie<gnoi::diag::StartBERTRequest::PerPortRequest>(
            BuildPerPortStartBertRequest(interface));
  }

   // Request StartBert on the SUT switch.
  {
    gnoi::diag::StartBERTResponse bert_response;
    grpc::ClientContext context;
    LOG(INFO) << "Sending StartBERT request: "
              << bert_request.ShortDebugString();
    EXPECT_OK(
        sut_gnoi_diag_stub->StartBERT(&context, bert_request, &bert_response));
  }

  // Request StartBert on the control switch.
  {
    gnoi::diag::StartBERTResponse bert_response;
    grpc::ClientContext context;
    LOG(INFO) << "Sending StartBERT request: "
              << bert_request.ShortDebugString();
    EXPECT_OK(control_switch_gnoi_diag_stub->StartBERT(&context, bert_request,
                                                       &bert_response));
  }
 
  // Wait for sync duration.
  absl::SleepFor(kSyncDuration);
  // Verify that ports should be in TESTING mode now.
  for (const std::string& interface : interfaces) {
    SCOPED_TRACE(
        absl::StrCat("Getting operational status for interface: ", interface));
    ASSERT_OK_AND_ASSIGN(
        pins_test::OperStatus oper_status,
        pins_test::GetInterfaceOperStatusOverGnmi(*sut_gnmi_stub, interface));
    ASSERT_TRUE(oper_status == pins_test::OperStatus::kTesting);
    ASSERT_OK_AND_ASSIGN(oper_status,
                         pins_test::GetInterfaceOperStatusOverGnmi(
                             *control_switch_gnmi_stub, interface));
    ASSERT_TRUE(oper_status == pins_test::OperStatus::kTesting);
  }

  // Request another StartBert on the same ports on SUT and it should fail.
  {
    gnoi::diag::StartBERTRequest second_bert_request = bert_request;
    second_bert_request.set_bert_operation_id(
        absl::StrCat("OpId-", absl::ToUnixMillis(absl::Now())));
    gnoi::diag::StartBERTResponse bert_response;
    grpc::ClientContext context;
    LOG(INFO) << "Sending second StartBERT request: "
              << second_bert_request.ShortDebugString();
    EXPECT_OK(sut_gnoi_diag_stub->StartBERT(&context, second_bert_request,
                                            &bert_response));

    // Wait some time before querying the result.
    absl::SleepFor(kWaitTime);
    gnoi::diag::GetBERTResultRequest result_request;
    result_request.set_bert_operation_id(
        second_bert_request.bert_operation_id());
    for (int idx = 0; idx < interfaces.size(); ++idx) {
      *(result_request.add_per_port_requests()->mutable_interface()) =
          second_bert_request.per_port_requests(idx).interface();
    }

    gnoi::diag::GetBERTResultResponse result_response;
    grpc::ClientContext result_context;
    EXPECT_OK(sut_gnoi_diag_stub->GetBERTResult(&result_context, result_request,
                                                &result_response));
    LOG(INFO) << "Result: " << result_response.ShortDebugString();
    EXPECT_THAT(result_response.per_port_responses(),
                SizeIs(interfaces.size()));
    for (const auto& per_port_result : result_response.per_port_responses()) {
      EXPECT_EQ(per_port_result.status(),
                gnoi::diag::BERT_STATUS_PORT_ALREADY_IN_BERT)
          << "Port result: " << per_port_result.ShortDebugString();
    }
  }


  // Poll for remaining BERT duration.
  int max_poll_count =
      1 + (absl::ToInt64Seconds(kDelayDuration + kTestDuration - kSyncDuration -
                                kWaitTime - absl::Seconds(1)) /
           ToInt64Seconds(kPollInterval));
  std::vector<std::string> interfaces_not_up = interfaces;
  for (int count = 0; count < max_poll_count; ++count) {
    absl::SleepFor(kPollInterval);
    // If port is "UP" and no longer in "TESTING" oper state on both sides of
    // link, BERT has completed on the link and full BERT result is ready.
    for (auto it = interfaces_not_up.begin(); it != interfaces_not_up.end();) {
      ASSERT_OK_AND_ASSIGN(
          pins_test::OperStatus oper_status,
          pins_test::GetInterfaceOperStatusOverGnmi(*sut_gnmi_stub, *it));
      if (oper_status == pins_test::OperStatus::kUp) {
        ASSERT_OK_AND_ASSIGN(oper_status,
                            pins_test::GetInterfaceOperStatusOverGnmi(
                                 *control_switch_gnmi_stub, *it));
        if (oper_status == pins_test::OperStatus::kUp) {
          it = interfaces_not_up.erase(it);
          continue;
        }
      }
      ++it;
    }
    if (interfaces_not_up.empty()) break;
  }

  EXPECT_THAT(interfaces_not_up, testing::IsEmpty());

  gnoi::diag::GetBERTResultRequest result_request;
  result_request.set_bert_operation_id(bert_request.bert_operation_id());
  for (int idx = 0; idx < interfaces.size(); ++idx) {
    *(result_request.add_per_port_requests()->mutable_interface()) =
        bert_request.per_port_requests(idx).interface();
  }
  // Get the BERT result from the SUT.

  {
    gnoi::diag::GetBERTResultResponse result_response;
    grpc::ClientContext result_context;
    EXPECT_OK(sut_gnoi_diag_stub->GetBERTResult(&result_context, result_request,
                                                &result_response));
    LOG(INFO) << "Result: " << result_response.ShortDebugString();
    ASSERT_THAT(result_response.per_port_responses(),
                SizeIs(bert_request.per_port_requests_size()));
    for (int idx = 0; idx < result_response.per_port_responses_size(); ++idx) {
      VerifyBertResultForSuccess(
          result_response.per_port_responses(idx),
          bert_request.bert_operation_id(),
          bert_request.per_port_requests(idx).interface(),
          bert_request.per_port_requests(idx).prbs_polynomial());
    }
  }
 
  // Get the BERT result from the control switch.
  {
    gnoi::diag::GetBERTResultResponse result_response;
    grpc::ClientContext result_context;
    EXPECT_OK(control_switch_gnoi_diag_stub->GetBERTResult(
        &result_context, result_request, &result_response));
    LOG(INFO) << "Result: " << result_response.ShortDebugString();
    ASSERT_THAT(result_response.per_port_responses(),
                SizeIs(bert_request.per_port_requests_size()));
    for (int idx = 0; idx < result_response.per_port_responses_size(); ++idx) {
      VerifyBertResultForSuccess(
          result_response.per_port_responses(idx),
          bert_request.bert_operation_id(),
          bert_request.per_port_requests(idx).interface(),
          bert_request.per_port_requests(idx).prbs_polynomial());
    }
  }

  // Request another StartBert on the SUT with just used operation id, it should
  // fail.
  {
    gnoi::diag::StartBERTResponse bert_response;
    grpc::ClientContext context;
    LOG(INFO) << "Sending StartBERT request: "
              << bert_request.ShortDebugString();
    EXPECT_THAT(
        gutil::GrpcStatusToAbslStatus(sut_gnoi_diag_stub->StartBERT(
            &context, bert_request, &bert_response)),
        gutil::StatusIs(absl::StatusCode::kInvalidArgument,
                        AllOf(HasSubstr("Invalid request"),
                              HasSubstr(bert_request.bert_operation_id()),
                              HasSubstr("exists"))))
        << "Response: " << bert_response.ShortDebugString();
  }
  // TODO (b/176913347): Enable the all ports UP check.
  // ASSERT_OK(pins_test::PortsUp(sut));
  // ASSERT_OK(pins_test::PortsUp(control_switch));
}

// Runs the BERT test on current maximum allowed number of interfaces. During
// the BERT run:
// 1) Disable admin state of few ports on SUT,
// 2) Disable admin state of few ports on control switch,
// This helps us verify a mix of operation during BERT - unexpected software or
// hardware errors.
TEST_P(BertTest, RunBertOnMaximumAllowedPorts) {
<<<<<<< HEAD
  GetMirrorTestbed().Environment().SetTestCaseID(
      "ce526e97-2a62-4044-9dce-8fc74b232e4b");
=======
>>>>>>> 30c9eedd
  thinkit::Switch& sut = GetMirrorTestbed().Sut();
  ASSERT_OK_AND_ASSIGN(std::unique_ptr<gnmi::gNMI::StubInterface> sut_gnmi_stub,
                       sut.CreateGnmiStub());
  ASSERT_OK(pins_test::PortsUp(sut));
  ASSERT_OK_AND_ASSIGN(
      std::unique_ptr<gnoi::diag::Diag::StubInterface> sut_gnoi_diag_stub,
      sut.CreateGnoiDiagStub());

  thinkit::Switch& control_switch = GetMirrorTestbed().ControlSwitch();
  ASSERT_OK_AND_ASSIGN(
      std::unique_ptr<gnmi::gNMI::StubInterface> control_switch_gnmi_stub,
      control_switch.CreateGnmiStub());
  ASSERT_OK(pins_test::PortsUp(control_switch));
  ASSERT_OK_AND_ASSIGN(
      std::unique_ptr<gnoi::diag::Diag::StubInterface> control_switch_gnoi_diag_stub,
      control_switch.CreateGnoiDiagStub());

  // Get all the interfaces that are operational status "UP".
  ASSERT_OK_AND_ASSIGN(std::vector<std::string> interfaces,
                       pins_test::GetUpInterfacesOverGnmi(*sut_gnmi_stub));
  // For this test, we need at least 5 UP interfaces.
  ASSERT_GE(interfaces.size(), 5);
  // Resize the interface list if UP ports are more than max number of allowed
  // ports.
  if (interfaces.size() > kMaxAllowedInterfacesToRunBert) {
    interfaces.resize(kMaxAllowedInterfacesToRunBert);
  }

  // Select 'N' ports on control switch and 'N' ports on SUT for admin down.
  int num_interfaces_to_disable = 1 + (interfaces.size() / 16);
  // Seed the std::rand().
  LOG(INFO) << "Seeding pseudo-random number generator with seed: "
            << absl::GetFlag(FLAGS_idx_seed);
  // Select SUT interfaces in the range [0..interfaces/2).
  std::vector<std::string> sut_interfaces_for_admin_down;
  std::sample(interfaces.begin(), interfaces.begin() + interfaces.size() / 2,
              std::back_inserter(sut_interfaces_for_admin_down),
              num_interfaces_to_disable,
              std::mt19937(absl::GetFlag(FLAGS_idx_seed)));
  // Select control switch interfaces in the range [interfaces/2..interfaces].
  std::vector<std::string> control_switch_interfaces_for_admin_down;
  std::sample(interfaces.begin() + interfaces.size() / 2, interfaces.end(),
              std::back_inserter(control_switch_interfaces_for_admin_down),
              num_interfaces_to_disable,
              std::mt19937(absl::GetFlag(FLAGS_idx_seed)));

  LOG(INFO) << "Starting BERT on " << interfaces.size() << " interfaces.";

    gnoi::diag::StartBERTRequest bert_request;
  // Create the BERT request.
  bert_request.set_bert_operation_id(
      absl::StrCat("OpId-", absl::ToUnixMillis(absl::Now())));
  for (const std::string& interface : interfaces) {
    *(bert_request.add_per_port_requests()) =
        gutil::ParseProtoOrDie<gnoi::diag::StartBERTRequest::PerPortRequest>(
            BuildPerPortStartBertRequest(interface));
  }

  // Request StartBert on the SUT switch.
  {
    gnoi::diag::StartBERTResponse bert_response;
    grpc::ClientContext context;
    EXPECT_OK(
        sut_gnoi_diag_stub->StartBERT(&context, bert_request, &bert_response));
  }

  // Request StartBert on the control switch.
  {
    gnoi::diag::StartBERTResponse bert_response;
    grpc::ClientContext context;
    EXPECT_OK(control_switch_gnoi_diag_stub->StartBERT(&context, bert_request,
                                                       &bert_response));
  }

  absl::Time start_time = absl::Now();
  // Give some time to BERT to move in SYNC state.
  absl::SleepFor(absl::Seconds(90));
  
  absl::Time end_time = absl::Now();
 
  // Poll for remaining BERT duration.
  int max_poll_count =
      1 + (absl::ToInt64Seconds(kDelayDuration + kWaitTime + kSyncDuration +
                                kTestDuration - (end_time - start_time) -
                                absl::Seconds(1)) /
           ToInt64Seconds(kPollInterval));
  std::vector<std::string> interfaces_not_up = interfaces;
  for (int count = 0; count < max_poll_count; ++count) {
    absl::SleepFor(kPollInterval);
    // If port is "UP" and no longer in "TESTING" oper state on both sides of
    // link, BERT has completed on the link and full BERT result is ready.
    for (auto it = interfaces_not_up.begin(); it != interfaces_not_up.end();) {
      ASSERT_OK_AND_ASSIGN(
          pins_test::OperStatus oper_status,
          pins_test::GetInterfaceOperStatusOverGnmi(*sut_gnmi_stub, *it));
      if (oper_status == pins_test::OperStatus::kUp) {
        ASSERT_OK_AND_ASSIGN(oper_status,
                             pins_test::GetInterfaceOperStatusOverGnmi(
                                 *control_switch_gnmi_stub, *it));
        if (oper_status == pins_test::OperStatus::kUp) {
          it = interfaces_not_up.erase(it);
          continue;
        }
      }
      ++it;
    }
    if (interfaces_not_up.empty()) break;
  }

  EXPECT_THAT(interfaces_not_up, testing::IsEmpty()); 

  // Wait for some time before checking the port status.
  absl::SleepFor(absl::Seconds(10));

  ASSERT_OK(pins_test::PortsUp(sut));
  ASSERT_OK(pins_test::PortsUp(control_switch));
}

}  // namespace bert<|MERGE_RESOLUTION|>--- conflicted
+++ resolved
@@ -407,11 +407,8 @@
 // 2) If StopBERT RPC is requested on a port that is not running BERT, RPC
 // should fail.
 TEST_P(BertTest, StopBertfailsIfRequestParametersInvalid) {
-<<<<<<< HEAD
   GetMirrorTestbed().Environment().SetTestCaseID(
       "224db9cf-c709-486d-a0d3-6ab64c1a1e1f");
-=======
->>>>>>> 30c9eedd
   thinkit::Switch& sut = GetMirrorTestbed().Sut();
   // TODO (b/176913347): Enable the all ports UP check.
   // ASSERT_OK(pins_test::PortsUp(sut));
@@ -469,11 +466,8 @@
 // 2) If GetBERTResult RPC is requested on a port that never ran BERT before,
 // RPC should fail.
 TEST_P(BertTest, GetBertResultFailsIfRequestParametersInvalid) {
-<<<<<<< HEAD
   GetMirrorTestbed().Environment().SetTestCaseID(
       "4f837d7a-ab44-4694-9ca9-399d576757f4");
-=======
->>>>>>> 30c9eedd
   thinkit::Switch& sut = GetMirrorTestbed().Sut();
   // TODO (b/176913347): Enable the all ports UP check.
   // ASSERT_OK(pins_test::PortsUp(sut));
@@ -811,11 +805,8 @@
 // This helps us verify a mix of operation during BERT - unexpected software or
 // hardware errors.
 TEST_P(BertTest, RunBertOnMaximumAllowedPorts) {
-<<<<<<< HEAD
   GetMirrorTestbed().Environment().SetTestCaseID(
       "ce526e97-2a62-4044-9dce-8fc74b232e4b");
-=======
->>>>>>> 30c9eedd
   thinkit::Switch& sut = GetMirrorTestbed().Sut();
   ASSERT_OK_AND_ASSIGN(std::unique_ptr<gnmi::gNMI::StubInterface> sut_gnmi_stub,
                        sut.CreateGnmiStub());
