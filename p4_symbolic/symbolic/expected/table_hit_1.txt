Finding packet for table MyIngress.t_1 and row -1
Cannot find solution!

Finding packet for table MyIngress.t_1 and row 0
	Dropped = 0
<<<<<<< HEAD
	standard_metadata.ingress_port = #b000000000
=======
	standard_metadata.ingress_port = #b000000001
>>>>>>> a58579a3
	standard_metadata.egress_spec = #b000000010

Finding packet for table MyIngress.t_2 and row -1
	Dropped = 0
	standard_metadata.ingress_port = #b000000001
	standard_metadata.egress_spec = #b000000010

Finding packet for table MyIngress.t_2 and row 0
	Dropped = 0
	standard_metadata.ingress_port = #b000000001
	standard_metadata.egress_spec = #b000000011
<|MERGE_RESOLUTION|>--- conflicted
+++ resolved
@@ -3,11 +3,7 @@
 
 Finding packet for table MyIngress.t_1 and row 0
 	Dropped = 0
-<<<<<<< HEAD
 	standard_metadata.ingress_port = #b000000000
-=======
-	standard_metadata.ingress_port = #b000000001
->>>>>>> a58579a3
 	standard_metadata.egress_spec = #b000000010
 
 Finding packet for table MyIngress.t_2 and row -1
