// Copyright 2022 Google LLC
//
// Licensed under the Apache License, Version 2.0 (the "License");
// you may not use this file except in compliance with the License.
// You may obtain a copy of the License at
//
//      http://www.apache.org/licenses/LICENSE-2.0
//
// Unless required by applicable law or agreed to in writing, software
// distributed under the License is distributed on an "AS IS" BASIS,
// WITHOUT WARRANTIES OR CONDITIONS OF ANY KIND, either express or implied.
// See the License for the specific language governing permissions and
// limitations under the License.

#include <fstream>
#include <memory>
#include <sstream>
#include <stdexcept>
#include <string>
#include <thread>  // NOLINT

#include "absl/flags/parse.h"
#include "absl/status/status.h"
#include "absl/status/statusor.h"
#include "absl/strings/str_cat.h"
#include "absl/strings/str_format.h"
#include "absl/synchronization/notification.h"
#include "absl/time/clock.h"
#include "absl/time/time.h"
#include "gflags/gflags.h"
#include "glog/logging.h"
#include "google/protobuf/descriptor.h"
#include "google/protobuf/text_format.h"
#include "grpc/impl/codegen/grpc_types.h"
#include "grpcpp/security/authorization_policy_provider.h"
#include "grpcpp/security/server_credentials.h"
#include "grpcpp/security/tls_certificate_provider.h"
#include "grpcpp/security/tls_credentials_options.h"
#include "grpcpp/server.h"
#include "grpcpp/server_builder.h"
#include "grpcpp/support/channel_arguments.h"
#include "gutil/status.h"
#include "p4/config/v1/p4info.pb.h"
#include "p4rt_app/event_monitoring/app_state_db_port_table_event.h"
#include "p4rt_app/event_monitoring/config_db_node_cfg_table_event.h"
#include "p4rt_app/event_monitoring/config_db_port_table_event.h"
#include "p4rt_app/event_monitoring/state_event_monitor.h"
#include "p4rt_app/event_monitoring/state_verification_events.h"
#include "p4rt_app/p4runtime/p4runtime_impl.h"
#include "p4rt_app/sonic/adapters/consumer_notifier_adapter.h"
#include "p4rt_app/sonic/adapters/notification_producer_adapter.h"
#include "p4rt_app/sonic/adapters/producer_state_table_adapter.h"
#include "p4rt_app/sonic/adapters/system_call_adapter.h"
#include "p4rt_app/sonic/adapters/table_adapter.h"
#include "p4rt_app/sonic/packetio_impl.h"
#include "p4rt_app/sonic/redis_connections.h"
#include "swss/dbconnector.h"
#include "swss/schema.h"

using ::grpc::Server;
using ::grpc::ServerBuilder;
using ::grpc::ServerCredentials;

#define APP_P4RT_CHANNEL_NAME "P4rt_Channel"
// By default the P4RT App will run on TCP port 9559. Which is the IANA port
// reserved for P4Runtime.
// https://www.iana.org/assignments/service-names-port-numbers/service-names-port-numbers.xhtml?search=9559
DEFINE_int32(p4rt_grpc_port, 9559, "gRPC port for the P4Runtime Server");

// Optionally, the P4RT App can be run on a unix socket, but the connection will
// be insecure.
DEFINE_string(
    p4rt_unix_socket, "",
    "Unix socket file for internal insecure connections. Disabled if empty.");

// Runtime flags to configure any server credentials for secure conections.
DEFINE_bool(use_insecure_server_credentials, false, "Insecure gRPC.");
DEFINE_string(ca_certificate_file, "",
              "CA root certificate file, in PEM format. If set, p4rt will "
              "require and verify client certificate.");
DEFINE_string(server_certificate_file, "",
              "Server certificate file, in PEM format.");
DEFINE_string(server_key_file, "", "Server key file, in PEM format.");
DEFINE_bool(
    authz_policy_enabled, false,
    "Enable authz policy. Only take effect if use_insecure_server_credentials "
    "is false and mTLS is configured.");
DEFINE_string(authorization_policy_file, "/keys/authorization_policy.json",
              "File name of the JSON authorization policy file.");
DEFINE_string(cert_crl_dir, "", "Path to the CRL directory. Disable if empty");

// P4Runtime options:
DEFINE_bool(use_genetlink, false,
            "Enable Generic Netlink model for Packet Receive");
DEFINE_bool(use_port_ids, false,
            "Controller will use Port ID values configured over gNMI instead "
            "of the SONiC interface names.");
DEFINE_string(save_forwarding_config_file,
              "/etc/sonic/p4rt_forwarding_config.pb.txt",
              "Saves the forwarding pipeline config to a file so it can be "
              "reloaded after reboot.");

// We expect to run in the SONiC enviornment so the RedisDb connections are
// fixed, and connot be set by a flag.
constexpr char kRedisDbHost[] = "localhost";
constexpr int kRedisDbPort = 6379;

absl::StatusOr<std::shared_ptr<ServerCredentials>> BuildServerCredentials() {
  constexpr int kCertRefreshIntervalSec = 5;
  constexpr char kRootCertName[] = "root_cert";
  constexpr char kIdentityCertName[] = "switch_cert";

  std::shared_ptr<ServerCredentials> creds;
  if (FLAGS_use_insecure_server_credentials || FLAGS_server_key_file.empty() ||
      FLAGS_server_certificate_file.empty()) {
    creds = grpc::InsecureServerCredentials();
    if (creds == nullptr) {
      return gutil::InternalErrorBuilder()
             << "nullptr returned from grpc::InsecureServerCredentials";
    }
  } else {
    // If CA certificate is not provided, client certificate is not required.
    if (FLAGS_ca_certificate_file.empty()) {
      auto certificate_provider =
          std::make_shared<grpc::experimental::FileWatcherCertificateProvider>(
              FLAGS_server_key_file, FLAGS_server_certificate_file,
              kCertRefreshIntervalSec);
      grpc::experimental::TlsServerCredentialsOptions opts(
          certificate_provider);
      opts.watch_identity_key_cert_pairs();
      opts.set_identity_cert_name(kIdentityCertName);
      opts.set_cert_request_type(GRPC_SSL_DONT_REQUEST_CLIENT_CERTIFICATE);
      creds = grpc::experimental::TlsServerCredentials(opts);
    } else {
      auto certificate_provider =
          std::make_shared<grpc::experimental::FileWatcherCertificateProvider>(
              FLAGS_server_key_file, FLAGS_server_certificate_file,
              FLAGS_ca_certificate_file, kCertRefreshIntervalSec);
      grpc::experimental::TlsServerCredentialsOptions opts(
          certificate_provider);
      opts.watch_root_certs();
      opts.set_root_cert_name(kRootCertName);
      opts.watch_identity_key_cert_pairs();
      opts.set_identity_cert_name(kIdentityCertName);
      opts.set_cert_request_type(
          GRPC_SSL_REQUEST_AND_REQUIRE_CLIENT_CERTIFICATE_AND_VERIFY);

      // Set CRL Directory if it's not empty
      if (!FLAGS_cert_crl_dir.empty()) {
        opts.set_crl_directory(FLAGS_cert_crl_dir);
        LOG(INFO) << "CRL directory has been set";
      }
      creds = grpc::experimental::TlsServerCredentials(opts);
    }
    if (creds == nullptr) {
      return gutil::InternalErrorBuilder()
             << "nullptr returned from grpc::SslServerCredentials";
    }
  }
  return creds;
}

std::shared_ptr<grpc::experimental::AuthorizationPolicyProviderInterface>
CreateAuthzPolicyProvider() {
  constexpr int kAuthzRefreshIntervalSec = 5;
  grpc::Status status;
  auto provider =
      grpc::experimental::FileWatcherAuthorizationPolicyProvider::Create(
          FLAGS_authorization_policy_file, kAuthzRefreshIntervalSec, &status);
  if (!status.ok()) {
    LOG(ERROR) << "Failed to create authorization provider: "
               << gutil::GrpcStatusToAbslStatus(status);
    return nullptr;
  }
  return provider;
}

namespace p4rt_app {
namespace {

sonic::P4rtTable CreateP4rtTable(swss::DBConnector* app_db,
                                 swss::DBConnector* counters_db) {
  const std::string kP4rtResponseChannel =
      std::string("APPL_DB_") + APP_P4RT_TABLE_NAME + "_RESPONSE_CHANNEL";

  return sonic::P4rtTable{
      .notification_producer =
          absl::make_unique<sonic::NotificationProducerAdapter>(
              app_db, APP_P4RT_CHANNEL_NAME),
      .notification_consumer =
          absl::make_unique<sonic::ConsumerNotifierAdapter>(
              kP4rtResponseChannel, app_db),
<<<<<<< HEAD
<<<<<<< HEAD
      .app_db = absl::make_unique<p4rt_app::sonic::TableAdapter>(
          app_db, APP_P4RT_TABLE_NAME),
=======
      .app_state_db = absl::make_unique<p4rt_app::sonic::TableAdapter>(
          app_state_db, APP_P4RT_TABLE_NAME),
>>>>>>> 2fec2e89 (rename 'notifier' to 'notification_consumer')
=======
      .app_db = absl::make_unique<p4rt_app::sonic::TableAdapter>(
          app_db, APP_P4RT_TABLE_NAME),
>>>>>>> f7ecb36e
      .counter_db = absl::make_unique<p4rt_app::sonic::TableAdapter>(
          counters_db, COUNTERS_TABLE),
  };
}

sonic::VrfTable CreateVrfTable(swss::DBConnector* app_db,
                               swss::DBConnector* app_state_db) {
  const std::string kVrfResponseChannel = "APPL_DB_VRF_TABLE_RESPONSE_CHANNEL";

  return sonic::VrfTable{
      .producer_state = absl::make_unique<sonic::ProducerStateTableAdapter>(
          app_db, APP_VRF_TABLE_NAME),
      .notification_consumer =
          absl::make_unique<sonic::ConsumerNotifierAdapter>(
              kVrfResponseChannel, app_db),
      .app_db = absl::make_unique<p4rt_app::sonic::TableAdapter>(
          app_db, APP_VRF_TABLE_NAME),
      .app_state_db = absl::make_unique<p4rt_app::sonic::TableAdapter>(
          app_state_db, APP_VRF_TABLE_NAME),
  };
}

sonic::HashTable CreateHashTable(swss::DBConnector* app_db,
                                 swss::DBConnector* app_state_db) {
  const std::string kAppHashTableName = "HASH_TABLE";
  const std::string kHashResponseChannel =
      "APPL_DB_HASH_TABLE_RESPONSE_CHANNEL";

  return sonic::HashTable{
      .producer_state = absl::make_unique<sonic::ProducerStateTableAdapter>(
          app_db, kAppHashTableName),
      .notification_consumer =
          absl::make_unique<sonic::ConsumerNotifierAdapter>(
              kHashResponseChannel, app_db),
      .app_db = absl::make_unique<p4rt_app::sonic::TableAdapter>(
          app_db, kAppHashTableName),
      .app_state_db = absl::make_unique<p4rt_app::sonic::TableAdapter>(
          app_state_db, kAppHashTableName),
  };
}

sonic::SwitchTable CreateSwitchTable(swss::DBConnector* app_db,
                                     swss::DBConnector* app_state_db) {
  const std::string kAppSwitchTableName = "SWITCH_TABLE";
  const std::string kSwitchResponseChannel =
      "APPL_DB_SWITCH_TABLE_RESPONSE_CHANNEL";

  return sonic::SwitchTable{
      .producer_state = absl::make_unique<sonic::ProducerStateTableAdapter>(
          app_db, kAppSwitchTableName),
      .notification_consumer =
          absl::make_unique<sonic::ConsumerNotifierAdapter>(
              kSwitchResponseChannel, app_db),
      .app_db = absl::make_unique<p4rt_app::sonic::TableAdapter>(
          app_db, kAppSwitchTableName),
      .app_state_db = absl::make_unique<p4rt_app::sonic::TableAdapter>(
          app_state_db, kAppSwitchTableName),
  };
}

void WaitForPortInitDone() {
  // Open a RedisDB connection to the AppDB.
  swss::DBConnector app_db(APPL_DB, kRedisDbHost, kRedisDbPort, /*timeout=*/0);

  // Wait for the ports to be initialized.
  while (!app_db.exists("PORT_TABLE:PortInitDone")) {
    // Prints once every 5 minutes.
    LOG_EVERY_N(WARNING, 60)
        << "Waiting for PortInitDone to be set before P4RT App will start.";
    absl::SleepFor(absl::Seconds(5));
  }
}

void LogStatsEveryMinute(absl::Notification* stop,
                         p4rt_app::P4RuntimeImpl* p4runtime) {
  while (!stop->HasBeenNotified()) {
    absl::SleepFor(absl::Minutes(1));

    auto stats = p4runtime->GetFlowProgrammingStatistics();
    if (!stats.ok()) {
      LOG(ERROR) << "Failed to get P4Runtime statistics: " << stats.status();
      continue;
    }

    // Reads and writes happen independently, but the controller will read every
    // few seconds to verify correctness. To avoid being spammy we will only log
    // performance when changes are made to the swtich (i.e. when we see a
    // write).
    if (stats->write_batch_count > 0) {
      LOG(INFO) << absl::StreamFormat(
          "Handled %d write requests from %d batches in: %dus (max: %dus)",
          stats->write_requests_count, stats->write_batch_count,
          absl::ToInt64Microseconds(stats->write_time),
          absl::ToInt64Microseconds(stats->max_write_time));

      if (stats->read_request_count > 0) {
        LOG(INFO) << absl::StreamFormat(
            "Handled %d read requests in: %dus", stats->read_request_count,
            absl::ToInt64Microseconds(stats->read_time));
      }
    }
  }
}

}  // namespace
}  // namespace p4rt_app

int main(int argc, char** argv) {
  google::InitGoogleLogging(argv[0]);
  gflags::ParseCommandLineFlags(&argc, &argv, true);

  // Open a database connection into the SONiC AppDb.
  swss::DBConnector app_db(APPL_DB, kRedisDbHost, kRedisDbPort, /*timeout=*/0);
  swss::DBConnector app_state_db(APPL_STATE_DB, kRedisDbHost, kRedisDbPort,
                                 /*timeout=*/0);
  swss::DBConnector counters_db(COUNTERS_DB, kRedisDbHost, kRedisDbPort,
                                /*timeout=*/0);

  // Create interfaces to interact with the P4RT_TABLE entries.
  p4rt_app::sonic::P4rtTable p4rt_table =
      p4rt_app::CreateP4rtTable(&app_db, &counters_db);
  p4rt_app::sonic::VrfTable vrf_table =
      p4rt_app::CreateVrfTable(&app_db, &app_state_db);
  p4rt_app::sonic::HashTable hash_table =
      p4rt_app::CreateHashTable(&app_db, &app_state_db);
  p4rt_app::sonic::SwitchTable switch_table =
      p4rt_app::CreateSwitchTable(&app_db, &app_state_db);

  // Create PacketIoImpl for Packet I/O.
  auto packetio_impl = std::make_unique<p4rt_app::sonic::PacketIoImpl>(
      std::make_unique<p4rt_app::sonic::SystemCallAdapter>(),
      p4rt_app::sonic::PacketIoOptions{});

  // Wait for PortInitDone to be done.
  p4rt_app::WaitForPortInitDone();

  // Configure the P4RT options.
  p4rt_app::P4RuntimeImplOptions p4rt_options{
      .use_genetlink = FLAGS_use_genetlink,
      .translate_port_ids = FLAGS_use_port_ids,
  };

  std::string save_forwarding_config_file = FLAGS_save_forwarding_config_file;
  if (!save_forwarding_config_file.empty()) {
    p4rt_options.forwarding_config_full_path = save_forwarding_config_file;
  }

  // Create the P4RT server.
  p4rt_app::P4RuntimeImpl p4runtime_server(
      std::move(p4rt_table), std::move(vrf_table), std::move(hash_table),
      std::move(switch_table), std::move(packetio_impl), p4rt_options);

  // Create a server to listen on the unix socket port.
  std::thread internal_server_thread;
  if (!FLAGS_p4rt_unix_socket.empty()) {
    internal_server_thread = std::thread(
        [](p4rt_app::P4RuntimeImpl* p4rt_server) {
          ServerBuilder builder;
          builder.AddListeningPort(
              absl::StrCat("unix:", FLAGS_p4rt_unix_socket),
              grpc::InsecureServerCredentials());
          builder.RegisterService(p4rt_server);
          std::unique_ptr<Server> server(builder.BuildAndStart());
          LOG(INFO) << "Started unix socket server listening on "
                    << FLAGS_p4rt_unix_socket << ".";
          server->Wait();
        },
        &p4runtime_server);
  }

  // Spawn a separate thread that can react to AppStateDb changes.
  bool monitor_app_state_db_events = true;
  auto app_state_db_event_loop =
      std::thread([&p4runtime_server, &monitor_app_state_db_events]() {
        swss::DBConnector app_state_db("APPL_STATE_DB", /*timeout=*/0);
        p4rt_app::AppStateDbPortTableEventHandler port_table_handler(
            p4runtime_server);

        p4rt_app::sonic::StateEventMonitor port_state_monitor(app_state_db);
        auto status = port_state_monitor.RegisterTableHandler(
            "PORT_TABLE", port_table_handler);
        if (!status.ok()) {
          LOG(FATAL)  // Crash OK: only fails on startup.
              << "APPL_STATE_DB event monitor could not register 'PORT_TABLE': "
              << status;
        }

        while (monitor_app_state_db_events) {
          absl::Status status = port_state_monitor.WaitForNextEventAndHandle();
          if (!status.ok()) {
            LOG(ERROR)
                << "APPL_STATE_DB event monitor failed waiting for an event: "
                << status;
          }
        }
      });

  // Spawn a separate thread that can react to ConfigDb changes.
  bool monitor_config_db_events = true;
  auto config_db_event_loop = std::thread([&p4runtime_server,
                                           &monitor_config_db_events]() {
    swss::DBConnector config_db("CONFIG_DB", /*timeout=*/0);
    p4rt_app::sonic::StateEventMonitor config_db_monitor(config_db);

    p4rt_app::ConfigDbNodeCfgTableEventHandler node_table_handler(
        &p4runtime_server);
    auto node_table_status =
        config_db_monitor.RegisterTableHandler("NODE_CFG", node_table_handler);
    if (!node_table_status.ok()) {
      LOG(FATAL)  // Crash OK: only fails on startup.
          << "CONFIG_DB event monitor could not register 'NODE_CFG': "
          << node_table_status;
    }

    swss::DBConnector port_events_app_db("APPL_DB", /*timeout=*/0);
    swss::DBConnector port_events_app_state_db("APPL_STATE_DB", /*timeout=*/0);
    p4rt_app::ConfigDbPortTableEventHandler port_table_handler(
        &p4runtime_server,
        std::make_unique<p4rt_app::sonic::TableAdapter>(&port_events_app_db,
                                                        "P4RT_PORT_ID_TABLE"),
        std::make_unique<p4rt_app::sonic::TableAdapter>(
            &port_events_app_state_db, "P4RT_PORT_ID_TABLE"));
    auto port_table_status =
        config_db_monitor.RegisterTableHandler("PORT", port_table_handler);
    if (!port_table_status.ok()) {
      LOG(FATAL)  // Crash OK: only fails on startup.
          << "CONFIG_DB event monitor could not register 'PORT': "
          << port_table_status;
    }

    auto port_channel_table_status = config_db_monitor.RegisterTableHandler(
        "PORTCHANNEL", port_table_handler);
    if (!port_channel_table_status.ok()) {
      LOG(FATAL)  // Crash OK: only fails on startup.
          << "CONFIG_DB event monitor could not register 'PORTCHANNEL': "
          << port_channel_table_status;
    }

    while (monitor_config_db_events) {
      absl::Status status = config_db_monitor.WaitForNextEventAndHandle();
      if (!status.ok()) {
        LOG(ERROR) << "CONFIG_DB event monitor failed waiting for an event: "
                   << status;
      }
    }
  });

  // Start listening for state verification events, and update StateDb for P4RT.
  swss::DBConnector state_verification_db(STATE_DB, kRedisDbHost, kRedisDbPort,
                                          /*timeout=*/0);
  p4rt_app::sonic::TableAdapter state_verification_table_adapter(
      &state_verification_db, "VERIFY_STATE_RESP_TABLE");
  p4rt_app::sonic::ConsumerNotifierAdapter state_verification_notifier(
      "VERIFY_STATE_REQ_CHANNEL", &state_verification_db);
  p4rt_app::StateVerificationEvents state_verification_event_monitor(
      p4runtime_server, state_verification_notifier,
      state_verification_table_adapter);
  state_verification_event_monitor.Start();

  // Report performance statistics every minute.
  absl::Notification stop_stats_logging;
  std::thread stats_logging_loop(p4rt_app::LogStatsEveryMinute,
                                 &stop_stats_logging, &p4runtime_server);

  // Start a P4 runtime server
  ServerBuilder builder;
  auto server_cred = BuildServerCredentials();
  if (!server_cred.ok()) {
    LOG(ERROR) << "Failed to build server credentials, error "
               << server_cred.status();
    return -1;
  }

  std::string server_addr = absl::StrCat("[::]:", FLAGS_p4rt_grpc_port);
  builder.AddListeningPort(server_addr, *server_cred);

  // Set authorization policy.
  if (FLAGS_authz_policy_enabled && !FLAGS_ca_certificate_file.empty()) {
    auto provider = CreateAuthzPolicyProvider();
    if (provider == nullptr) {
      LOG(ERROR) << "Error in creating authz policy provider";
      return -1;
    }
    builder.experimental().SetAuthorizationPolicyProvider(std::move(provider));
  }

  builder.RegisterService(&p4runtime_server);

  std::unique_ptr<Server> server(builder.BuildAndStart());
  LOG(INFO) << "Server listening on " << server_addr << ".";
  server->Wait();

  LOG(INFO) << "Stopping the P4RT service.";
  monitor_app_state_db_events = false;
  monitor_config_db_events = false;
  stop_stats_logging.Notify();
  app_state_db_event_loop.join();
  config_db_event_loop.join();
  stats_logging_loop.join();

  return 0;
}<|MERGE_RESOLUTION|>--- conflicted
+++ resolved
@@ -190,18 +190,8 @@
       .notification_consumer =
           absl::make_unique<sonic::ConsumerNotifierAdapter>(
               kP4rtResponseChannel, app_db),
-<<<<<<< HEAD
-<<<<<<< HEAD
       .app_db = absl::make_unique<p4rt_app::sonic::TableAdapter>(
           app_db, APP_P4RT_TABLE_NAME),
-=======
-      .app_state_db = absl::make_unique<p4rt_app::sonic::TableAdapter>(
-          app_state_db, APP_P4RT_TABLE_NAME),
->>>>>>> 2fec2e89 (rename 'notifier' to 'notification_consumer')
-=======
-      .app_db = absl::make_unique<p4rt_app::sonic::TableAdapter>(
-          app_db, APP_P4RT_TABLE_NAME),
->>>>>>> f7ecb36e
       .counter_db = absl::make_unique<p4rt_app::sonic::TableAdapter>(
           counters_db, COUNTERS_TABLE),
   };
