--- conflicted
+++ resolved
@@ -314,11 +314,7 @@
       p4rt_app::sonic::PacketIoOptions{});
 
   // TODO(PINS): Create a netdev translator for P4Runtime's PacketIo handling.
-<<<<<<< HEAD
-  // swss::IntfTranslator netdev_translator(&packetio_config_db);
-=======
   //  swss::IntfTranslator netdev_translator(&packetio_config_db);
->>>>>>> 80470ca0
 
   // Configure the P4RT options.
   p4rt_app::P4RuntimeImplOptions p4rt_options{
