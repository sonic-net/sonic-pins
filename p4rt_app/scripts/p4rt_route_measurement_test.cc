--- conflicted
+++ resolved
@@ -32,10 +32,7 @@
 #include "absl/status/statusor.h"
 #include "absl/strings/numbers.h"
 #include "absl/strings/str_cat.h"
-<<<<<<< HEAD
 #include "absl/strings/str_format.h"
-=======
->>>>>>> 892d9180
 #include "absl/strings/str_split.h"
 #include "absl/strings/string_view.h"
 #include "absl/strings/substitute.h"
@@ -58,10 +55,7 @@
 #include "p4_pdpi/ir.h"
 #include "p4_pdpi/ir.pb.h"
 #include "p4_pdpi/netaddr/ipv4_address.h"
-<<<<<<< HEAD
 #include "p4_pdpi/netaddr/ipv6_address.h"
-=======
->>>>>>> 892d9180
 #include "p4_pdpi/netaddr/mac_address.h"
 #include "p4_pdpi/p4_runtime_session.h"
 #include "sai_p4/instantiations/google/instantiations.h"
@@ -431,7 +425,6 @@
   for (const int32_t address : addresses) {
     if (requests.empty() || requests.back().updates_size() == batch_size) {
       requests.push_back(p4::v1::WriteRequest{});
-<<<<<<< HEAD
     }
 
     netaddr::Ipv4Address ip(address);
@@ -508,27 +501,9 @@
                        gpins::WcmpGroupTableUpdate(
                            ir_p4info, p4::v1::Update::INSERT,
                            absl::StrCat("group-", ++group_id), actions));
-=======
->>>>>>> 892d9180
-    }
-
-    netaddr::Ipv4Address ip(address);
-    std::string vrf = vrfs[absl::Uniform<size_t>(bitgen, 0, vrfs.size())];
-    std::string nexthop =
-        nexthops[absl::Uniform<size_t>(bitgen, 0, nexthops.size())];
-    ASSIGN_OR_RETURN(
-        *requests.back().add_updates(),
-        gpins::Ipv4TableUpdate(
-            ir_p4info, p4::v1::Update::INSERT,
-            gpins::IpTableOptions{
-                .vrf_id = vrf,
-                .dst_addr_lpm = std::make_pair(ip.ToString(), 32),
-                .action = gpins::IpTableOptions::Action::kSetNextHopId,
-                .nexthop_id = nexthop,
-            }));
-  }
-
-<<<<<<< HEAD
+    }
+  }
+
   // Verify that we generated the correct number of members and their weights.
   // We do not verify that those values make sense (i.e. we could generate more
   // weights than a device supports).
@@ -585,17 +560,6 @@
   return requests;
 }
 
-=======
-  // Sanity checks.
-  if (requests.size() != number_batches) {
-    return absl::UnknownError(
-        absl::StrCat("Failed to generate enough batches: want=", number_batches,
-                     " got=", requests.size()));
-  }
-  return requests;
-}
-
->>>>>>> 892d9180
 TEST_F(P4rtRouteTest, MeasureWriteLatency) {
   int32_t number_of_batches = FLAGS_number_batches;
   int32_t requests_per_batch = FLAGS_batch_size;
@@ -626,7 +590,6 @@
   UpdateRequestMetadata(premeasurement_requests);
   ASSERT_OK(SendBatchRequest(premeasurement_requests).status());
 
-<<<<<<< HEAD
   if (FLAGS_run_ipv4) {
     // Pre-compute all the IPv4 requests so they can be sent as quickly as
     // possible to the switch under test.
@@ -693,7 +656,6 @@
                absl::ToInt64Milliseconds(execution_time))
         << std::endl;
   }
-=======
   // Pre-compute all the IPv4 requests so they can be sent as quickly as
   // possible to the switch under test.
   ASSERT_OK_AND_ASSIGN(
@@ -708,7 +670,6 @@
                        SendBatchRequest(requests));
   std::cout << "Successfully wrote IpTable entries to the switch, time: "
             << ToInt64Milliseconds(execution_time) << "(msecs)" << std::endl;
->>>>>>> 892d9180
 }
 
 }  // namespace
