// Copyright 2020 Google LLC
//
// Licensed under the Apache License, Version 2.0 (the "License");
// you may not use this file except in compliance with the License.
// You may obtain a copy of the License at
//
//      http://www.apache.org/licenses/LICENSE-2.0
//
// Unless required by applicable law or agreed to in writing, software
// distributed under the License is distributed on an "AS IS" BASIS,
// WITHOUT WARRANTIES OR CONDITIONS OF ANY KIND, either express or implied.
// See the License for the specific language governing permissions and
// limitations under the License.
#include "p4rt_app/sonic/app_db_manager.h"

#include <memory>
#include <type_traits>
#include <utility>
#include <vector>

#include "absl/container/btree_map.h"
#include "absl/container/flat_hash_set.h"
#include "absl/status/status.h"
#include "absl/status/statusor.h"
#include "absl/strings/numbers.h"
#include "absl/strings/str_format.h"
#include "absl/strings/str_split.h"
#include "glog/logging.h"
#include "gutil/collections.h"
#include "gutil/status.h"
#include "p4/v1/p4runtime.pb.h"
#include "p4_pdpi/ir.pb.h"
#include "p4rt_app/sonic/app_db_to_pdpi_ir_translator.h"
#include "p4rt_app/sonic/redis_connections.h"
#include "p4rt_app/sonic/response_handler.h"
#include "p4rt_app/sonic/vrf_entry_translation.h"
#include "p4rt_app/utils/status_utility.h"
#include "p4rt_app/utils/table_utility.h"
<<<<<<< HEAD
#include "swss/rediscommand.h"
=======
#include "swss/json.h"
#include <nlohmann/json.hpp>
#include "swss/rediscommand.h"
#include "swss/schema.h"
>>>>>>> 6f6b3cbc
#include "swss/table.h"

namespace p4rt_app {
namespace sonic {
namespace {

absl::StatusOr<std::string> GetP4rtTableKey(const pdpi::IrTableEntry& entry,
                                            const pdpi::IrP4Info& p4_info) {
  // Determine the table type.
  const pdpi::IrTableDefinition* ir_table_def =
      gutil::FindOrNull(p4_info.tables_by_name(), entry.table_name());
  if (ir_table_def == nullptr) {
    return gutil::InternalErrorBuilder()
           << "Table name '" << entry.table_name() << "' does not exist";
  }
  ASSIGN_OR_RETURN(auto table_type, GetTableType(*ir_table_def));

  // Determine the AppDb match key.
  ASSIGN_OR_RETURN(const std::string json_key, IrTableEntryToAppDbKey(entry));

  // The final AppDb Key format is: <table_type>_<table_name>:<json_key>
  return absl::StrCat(
      absl::AsciiStrToUpper(absl::Substitute(
          "$0_$1:", table::TypeName(table_type), entry.table_name())),
      json_key);
}

absl::flat_hash_set<std::string> FindDuplicateKeys(
    const AppDbUpdates& updates, const pdpi::IrP4Info& p4_info) {
  absl::flat_hash_set<std::string> duplicates;
  absl::flat_hash_set<std::string> keys;

  for (const auto& entry : updates.entries) {
    auto key = GetP4rtTableKey(entry.entry, p4_info);
    if (key.ok()) {
      if (keys.count(*key) > 0) duplicates.insert(*key);
      keys.insert(*key);
    }
  }

  return duplicates;
}

// Translates the IR entry into a format understood by the OA layer. Also
// verifies that the entry can be deleted (i.e. alreay exist). On success the
// P4RT key is returned.
absl::StatusOr<std::string> CreateEntryForDelete(
    P4rtTable& p4rt_table, const pdpi::IrTableEntry& entry,
    const pdpi::IrP4Info& p4_info,
    const absl::flat_hash_set<std::string>& duplicate_keys,
    std::vector<swss::KeyOpFieldsValuesTuple>& p4rt_deletes) {
  VLOG(2) << "Delete PDPI IR entry: " << entry.ShortDebugString();

  ASSIGN_OR_RETURN(std::string key, GetP4rtTableKey(entry, p4_info));

  // Verify key has not been duplicated in this batch request.
  if (duplicate_keys.count(key) > 0) {
    return gutil::InvalidArgumentErrorBuilder()
           << "[P4RT App] Found duplicated key in the same batch request.";
  }

  // Check that key exists in the table.
  if (!p4rt_table.app_db->exists(key)) {
    LOG(WARNING) << "Could not delete missing entry: " << key;
    return gutil::NotFoundErrorBuilder()
           << "[P4RT App] Table entry with the given key does not exist in '"
           << entry.table_name() << "'.";
  }

  // Get table entry from the AppDB (before delete) instead of the one from the
  // request.
  ASSIGN_OR_RETURN(auto ir_table_entry,
                   AppDbKeyAndValuesToIrTableEntry(
                       p4_info, key, p4rt_table.app_db->get(key)));

  VLOG(1) << "Delete AppDb entry: " << key;
  swss::KeyOpFieldsValuesTuple key_value;
  kfvKey(key_value) = key;
  kfvOp(key_value) = "DEL";
  p4rt_deletes.push_back(key_value);
  return key;
}

// Translates the IR entry into a format understood by the OA layer. Also
// verifies that the entry can be inserted (i.e. doesn't alreay exist). On
// success the P4RT key is returned.
absl::StatusOr<std::string> CreateEntryForInsert(
    P4rtTable& p4rt_table, const pdpi::IrTableEntry& entry,
    const pdpi::IrP4Info& p4_info,
    const absl::flat_hash_set<std::string>& duplicate_keys,
    std::vector<swss::KeyOpFieldsValuesTuple>& p4rt_inserts) {
  VLOG(2) << "Insert PDPI IR entry: " << entry.ShortDebugString();

  ASSIGN_OR_RETURN(std::string key, GetP4rtTableKey(entry, p4_info));

  // Verify key has not been duplicated in this batch request.
  if (duplicate_keys.count(key) > 0) {
    return gutil::InvalidArgumentErrorBuilder()
           << "[P4RT App] Found duplicated key in the same batch request.";
  }

  // Check that key does not already exist in the table.
  if (p4rt_table.app_db->exists(key)) {
    LOG(WARNING) << "Could not insert duplicate entry: " << key;
    return gutil::AlreadyExistsErrorBuilder()
           << "[P4RT App] Table entry with the given key already exist in '"
           << entry.table_name() << "'.";
  }

  VLOG(1) << "Insert AppDb entry: " << key;
  swss::KeyOpFieldsValuesTuple key_value;
  kfvKey(key_value) = key;
  kfvOp(key_value) = "SET";
  ASSIGN_OR_RETURN(kfvFieldsValues(key_value),
                   IrTableEntryToAppDbValues(entry));
  p4rt_inserts.push_back(std::move(key_value));
  return key;
}

// Translates the IR entry into a format understood by the OA layer. Also
// verifies that the entry can be modified (i.e. alreay exist). On success the
// P4RT key is returned.
absl::StatusOr<std::string> CreateEntryForModify(
    P4rtTable& p4rt_table, const pdpi::IrTableEntry& entry,
    const pdpi::IrP4Info& p4_info,
    const absl::flat_hash_set<std::string>& duplicate_keys,
    std::vector<swss::KeyOpFieldsValuesTuple>& p4rt_modifies) {
  VLOG(2) << "Modify PDPI IR entry: " << entry.ShortDebugString();

  ASSIGN_OR_RETURN(std::string key, GetP4rtTableKey(entry, p4_info));

  // Verify key has not been duplicated in this batch request.
  if (duplicate_keys.count(key) > 0) {
    return gutil::InvalidArgumentErrorBuilder()
           << "[P4RT App] Found duplicated key in the same batch request.";
  }

  // Check that key already exist in the table.
  if (!p4rt_table.app_db->exists(key)) {
    LOG(WARNING) << "Could not modify missing entry: " << key;
    return gutil::NotFoundErrorBuilder()
           << "[P4RT App] Table entry with the given key does not exist in '"
           << entry.table_name() << "'.";
  }

  VLOG(1) << "Modify AppDb entry: " << key;
  swss::KeyOpFieldsValuesTuple key_value;
  kfvKey(key_value) = key;
  kfvOp(key_value) = "SET";
  ASSIGN_OR_RETURN(kfvFieldsValues(key_value),
                   IrTableEntryToAppDbValues(entry));
  p4rt_modifies.push_back(std::move(key_value));
  return key;
}

absl::Status AppendCounterData(
    pdpi::IrTableEntry& table_entry,
    const std::vector<std::pair<std::string, std::string>>& counter_data) {
  for (const auto& [field, data] : counter_data) {
    // Update packet count only if data is present.
    if (field == "packets") {
      uint64_t packets = 0;
      if (absl::SimpleAtoi(data, &packets)) {
        table_entry.mutable_counter_data()->set_packet_count(packets);
      } else {
        LOG(ERROR) << "Unexpected packets value '" << data
                   << "' in CountersDB for table entry: "
                   << table_entry.ShortDebugString();
      }
    }

    // Update byte count only if data is present.
    if (field == "bytes") {
      uint64_t bytes = 0;
      if (absl::SimpleAtoi(data, &bytes)) {
        table_entry.mutable_counter_data()->set_byte_count(bytes);
      } else {
        LOG(ERROR) << "Unexpected bytes value '" << data
                   << "' in CountersDB for table entry: "
                   << table_entry.ShortDebugString();
      }
    }
  }

  return absl::OkStatus();
}

}  // namespace

// Generates the table definition in json format
//
//{
//  "tables": [
//      {
//        "id": <value>,
//        "name": "table-name 1",
//        "alias": "table-alias 1",
//        "matchfields": [
//          {
//              "id": <value>,
//              "name": "match-field 1",
//              "bitwidth": <value>,
//              "format": <value>,
//              "references": [
//                  {
//                      "table": "reference table",
//                      "match": "reference match"
//                  }
//              ]
//          },
//          {
//              "id": <value>,
//              "name": "match-field 2",
//              ....
//              ....
//          }
//        ],
//        "actions": [
//          {
//              "id": <value>,
//              "name": "action-name 1",
//              "alias": "action-alias 1",
//              "params": [
//                  {
//                      "id": <value>,
//                      "name": "param-name 1",
//                      "bitwidth": <value>,
//                      "format": <value>,
//                      "references": [
//                          {
//                              "table": "reference table",
//                              "match": "reference match"
//                          }
//                      ]
//                  },
//                  {
//                      "id": <value>,
//                      "name": "param-name 2",
//                      ....
//                      ....
//                  }
//              ]
//          },
//          {
//              "id": <value>,
//              "name": "action-name 2",
//              "alias": "action-alias 2",
//              ....
//              ....
//          }
//        ],
//        "counter/unit": <value>
//      },
//      {
//        "id": <value>,
//        "name": "table-name 2",
//        "alias": "table-alias 2",
//        ....
//        ....
//      }
//  ]
//}
//
//
absl::Status AppendExtTableDefinition(
    nlohmann::json &tables,
    const pdpi::IrTableDefinition& ir_table) {

  nlohmann::json table_json = nlohmann::json({});

  table_json["id"] = ir_table.preamble().id();
  table_json["name"] = ir_table.preamble().name();
  table_json["alias"] = ir_table.preamble().alias();

  nlohmann::json matchfields_json = {};
  for (const auto& match_pair : ir_table.match_fields_by_name()) {
    nlohmann::json match_json = nlohmann::json({});
    pdpi::IrMatchFieldDefinition ir_match = match_pair.second;

    match_json["id"] = ir_match.match_field().id();
    match_json["name"] = ir_match.match_field().name();
    match_json["bitwidth"] = ir_match.match_field().bitwidth();
    match_json["format"] = pdpi::Format_Name(ir_match.format());
    nlohmann::json references_json = {};
    for (const auto& ref_pair : ir_match.references()) {
      nlohmann::json ref_json = nlohmann::json({});
      ref_json["table"] = ref_pair.table();
      ref_json["match"] = ref_pair.match_field();
      references_json.push_back(ref_json);
    }
    match_json.push_back(
         nlohmann::json::object_t::value_type("references", references_json));
    matchfields_json.push_back(match_json);
  }
  table_json.push_back(
       nlohmann::json::object_t::value_type("matchFields", matchfields_json));

  nlohmann::json actions_json = {};
  for (const auto& action : ir_table.entry_actions()) {
    nlohmann::json action_json = nlohmann::json({});
    pdpi::IrActionDefinition ir_action = action.action();

    action_json["id"] = ir_action.preamble().id();
    action_json["name"] = ir_action.preamble().name();
    action_json["alias"] = ir_action.preamble().alias();
    nlohmann::json params_json = {};
    for (const auto& param : ir_action.params_by_name()) {
      nlohmann::json param_json = nlohmann::json({});
      pdpi::IrActionDefinition::IrActionParamDefinition ir_param = param.second;

      param_json["id"] = ir_param.param().id();
      param_json["name"] = ir_param.param().name();
      param_json["bitwidth"] = ir_param.param().bitwidth();
      param_json["format"] = pdpi::Format_Name(ir_param.format());
      nlohmann::json references_json = {};
      for (const auto& ref_pair : ir_param.references()) {
        nlohmann::json ref_json = nlohmann::json({});
        ref_json["table"] = ref_pair.table();
        ref_json["match"] = ref_pair.match_field();
        references_json.push_back(ref_json);
      }
      param_json.push_back(
           nlohmann::json::object_t::value_type("references", references_json));
      params_json.push_back(param_json);
    }
    action_json.push_back(
          nlohmann::json::object_t::value_type("params", params_json));
    actions_json.push_back(action_json);
  }
  table_json.push_back(
       nlohmann::json::object_t::value_type("actions", actions_json));

  if (ir_table.counter().unit() != p4::config::v1::CounterSpec::UNSPECIFIED) {
    // Counter units: BYTES, PACKETS, BOTH
    table_json.push_back(nlohmann::json::object_t::value_type("counter/unit",
         p4::config::v1::CounterSpec::Unit_Name(ir_table.counter().unit())));
  }

  tables.push_back(table_json);

  return absl::OkStatus();
}

<<<<<<< HEAD
=======
// Publish set of tables in json formatted string to AppDb
absl::StatusOr<std::string> PublishExtTablesDefinitionToAppDb(
    const nlohmann::json &tables_json,
    uint64_t cookie,
    P4rtTable& p4rt_table) {

  nlohmann::json json_key;
  std::ostringstream oss;
  swss::KeyOpFieldsValuesTuple kfv;
  oss << cookie;

  json_key["context"] = oss.str();

  std::string key = absl::Substitute("$0:$1",
                          table::TypeName(table::Type::kTblsDefinitionSet),
                          json_key.dump());

  nlohmann::json info_json = nlohmann::json({});
  info_json.push_back(
        nlohmann::json::object_t::value_type("tables", tables_json));
  std::vector<swss::FieldValueTuple> values;
  values.push_back(std::make_pair("info", info_json.dump()));
  kfvKey(kfv) = key;
  kfvOp(kfv) = "SET";
  kfvFieldsValues(kfv) = values;
  p4rt_table.notification_producer->send({kfv});

  return key;

}

>>>>>>> 6f6b3cbc
absl::StatusOr<pdpi::IrTableEntry> ReadP4TableEntry(
    P4rtTable& p4rt_table, const pdpi::IrP4Info& p4info,
    const std::string& key) {
  VLOG(1) << "Read AppDb entry: " << key;
  ASSIGN_OR_RETURN(pdpi::IrTableEntry table_entry,
                   AppDbKeyAndValuesToIrTableEntry(
                       p4info, key, p4rt_table.app_db->get(key)));

<<<<<<< HEAD
  // Counters should only exist for ACL table entries.
  if (absl::StartsWith(key, table::TypeName(table::Type::kAcl))) {
    // CounterDb entries will include the full AppDb entry key.
    RETURN_IF_ERROR(AppendCounterData(
        table_entry, p4rt_table.counter_db->get(absl::StrCat(
                         p4rt_table.app_db->getTablePrefix(), key))));
  }
=======
  // CounterDb entries will include the full AppDb entry key.
  RETURN_IF_ERROR(AppendCounterData(
      table_entry, p4rt_table.counter_db->get(absl::StrCat(
                       p4rt_table.app_db->getTablePrefix(), key))));
>>>>>>> 6f6b3cbc
  return table_entry;
}

absl::Status AppendCounterDataForTableEntry(pdpi::IrTableEntry& ir_table_entry,
                                            P4rtTable& p4rt_table,
                                            const pdpi::IrP4Info& p4info) {
  ASSIGN_OR_RETURN(std::string key, GetP4rtTableKey(ir_table_entry, p4info));
  return AppendCounterData(ir_table_entry,
                           p4rt_table.counter_db->get(absl::StrCat(
                               p4rt_table.app_db->getTablePrefix(), key)));
}

std::vector<std::string> GetAllP4TableEntryKeys(P4rtTable& p4rt_table) {
  std::vector<std::string> p4rt_keys;

  for (const auto& key : p4rt_table.app_db->keys()) {
    const std::vector<std::string> split = absl::StrSplit(key, ':');

    // The DEFINITION sub-table does not hold any P4RT_TABLE entries, and should
    // be ignored.
    if (split.size() > 1 &&
                ((split[0] == APP_P4RT_ACL_TABLE_DEFINITION_NAME) ||
                 (split[0] == APP_P4RT_TABLES_DEFINITION_TABLE_NAME))) {
      continue;
    }

    p4rt_keys.push_back(key);
  }
  return p4rt_keys;
}

absl::Status UpdateAppDb(P4rtTable& p4rt_table, VrfTable& vrf_table,
                         const AppDbUpdates& updates,
                         const pdpi::IrP4Info& p4_info,
                         pdpi::IrWriteResponse* response) {
  // We keep a temporary cache of any keys that are duplicated in the batch
  // request so the flow can be rejected.
  absl::flat_hash_set<std::string> duplicate_keys =
      FindDuplicateKeys(updates, p4_info);

  std::vector<swss::KeyOpFieldsValuesTuple> kfv_updates;
  absl::btree_map<std::string, pdpi::IrUpdateStatus*> app_db_status;

  for (const auto& entry : updates.entries) {
    if (entry.appdb_table == AppDbTableType::UNKNOWN) {
      // If we cannot determine the table type then something went wrong with
      // the IR translation, and we should not continue with this request.
      return gutil::InternalErrorBuilder()
             << "Could not determine AppDb table type for entry: "
             << entry.entry.ShortDebugString();
    } else if (entry.appdb_table == AppDbTableType::VRF_TABLE) {
      // Update non AppDb:P4RT entries (e.g. VRF_TABLE).
      RETURN_IF_ERROR(UpdateAppDbVrfTable(vrf_table, entry.update_type,
                                          entry.rpc_index, entry.entry,
                                          *response));
      continue;
    }

    // Otherwise we default to updating the P4RT table.
    absl::StatusOr<std::string> key;
    switch (entry.update_type) {
      case p4::v1::Update::INSERT:
        key = CreateEntryForInsert(p4rt_table, entry.entry, p4_info,
                                   duplicate_keys, kfv_updates);
        break;
      case p4::v1::Update::MODIFY:
        key = CreateEntryForModify(p4rt_table, entry.entry, p4_info,
                                   duplicate_keys, kfv_updates);
        break;
      case p4::v1::Update::DELETE:
        key = CreateEntryForDelete(p4rt_table, entry.entry, p4_info,
                                   duplicate_keys, kfv_updates);
        break;
      default:
        key = gutil::InvalidArgumentErrorBuilder()
              << "Unsupported update type: " << entry.update_type;
    }

    if (!key.ok()) {
      LOG(WARNING) << "Could not update in AppDb: " << key.status();
      *response->mutable_statuses(entry.rpc_index) =
          GetIrUpdateStatus(key.status());
      continue;
    }

    app_db_status[*key] = response->mutable_statuses(entry.rpc_index);
  }

  // Send all the P4RT_TABLE updates as one batch.
  p4rt_table.notification_producer->send(kfv_updates);
  RETURN_IF_ERROR(GetAndProcessResponseNotificationWithoutRevertingState(
      *p4rt_table.notification_consumer, app_db_status));

  return absl::OkStatus();
}

}  // namespace sonic
}  // namespace p4rt_app<|MERGE_RESOLUTION|>--- conflicted
+++ resolved
@@ -36,14 +36,10 @@
 #include "p4rt_app/sonic/vrf_entry_translation.h"
 #include "p4rt_app/utils/status_utility.h"
 #include "p4rt_app/utils/table_utility.h"
-<<<<<<< HEAD
-#include "swss/rediscommand.h"
-=======
 #include "swss/json.h"
 #include <nlohmann/json.hpp>
 #include "swss/rediscommand.h"
 #include "swss/schema.h"
->>>>>>> 6f6b3cbc
 #include "swss/table.h"
 
 namespace p4rt_app {
@@ -387,8 +383,6 @@
   return absl::OkStatus();
 }
 
-<<<<<<< HEAD
-=======
 // Publish set of tables in json formatted string to AppDb
 absl::StatusOr<std::string> PublishExtTablesDefinitionToAppDb(
     const nlohmann::json &tables_json,
@@ -420,7 +414,6 @@
 
 }
 
->>>>>>> 6f6b3cbc
 absl::StatusOr<pdpi::IrTableEntry> ReadP4TableEntry(
     P4rtTable& p4rt_table, const pdpi::IrP4Info& p4info,
     const std::string& key) {
@@ -429,7 +422,6 @@
                    AppDbKeyAndValuesToIrTableEntry(
                        p4info, key, p4rt_table.app_db->get(key)));
 
-<<<<<<< HEAD
   // Counters should only exist for ACL table entries.
   if (absl::StartsWith(key, table::TypeName(table::Type::kAcl))) {
     // CounterDb entries will include the full AppDb entry key.
@@ -437,12 +429,6 @@
         table_entry, p4rt_table.counter_db->get(absl::StrCat(
                          p4rt_table.app_db->getTablePrefix(), key))));
   }
-=======
-  // CounterDb entries will include the full AppDb entry key.
-  RETURN_IF_ERROR(AppendCounterData(
-      table_entry, p4rt_table.counter_db->get(absl::StrCat(
-                       p4rt_table.app_db->getTablePrefix(), key))));
->>>>>>> 6f6b3cbc
   return table_entry;
 }
 
