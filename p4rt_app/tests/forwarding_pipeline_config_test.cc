// Copyright 2020 Google LLC
//
// Licensed under the Apache License, Version 2.0 (the "License");
// you may not use this file except in compliance with the License.
// You may obtain a copy of the License at
//
//      http://www.apache.org/licenses/LICENSE-2.0
//
// Unless required by applicable law or agreed to in writing, software
// distributed under the License is distributed on an "AS IS" BASIS,
// WITHOUT WARRANTIES OR CONDITIONS OF ANY KIND, either express or implied.
// See the License for the specific language governing permissions and
// limitations under the License.
#include <cstdlib>
#include <memory>
#include <optional>
#include <string>
#include <utility>

#include "absl/status/status.h"
#include "absl/status/statusor.h"
#include "absl/strings/ascii.h"
#include "absl/strings/str_cat.h"
#include "glog/logging.h"
#include "gmock/gmock.h"
#include "google/protobuf/repeated_field.h"
#include "grpcpp/client_context.h"
#include "grpcpp/security/credentials.h"
#include "grpcpp/support/status.h"
#include "gtest/gtest.h"
#include "gutil/proto.h"
#include "gutil/proto_matchers.h"
#include "gutil/status.h"
#include "gutil/status_matchers.h"
#include "p4/config/v1/p4info.pb.h"
#include "p4/v1/p4runtime.grpc.pb.h"
#include "p4/v1/p4runtime.pb.h"
#include "p4_pdpi/p4_runtime_session.h"
#include "p4rt_app/p4runtime/p4runtime_impl.h"
#include "p4rt_app/tests/lib/p4runtime_grpc_service.h"
#include "p4rt_app/tests/lib/p4runtime_request_helpers.h"
#include "sai_p4/instantiations/google/instantiations.h"
#include "sai_p4/instantiations/google/sai_p4info.h"
#include "sai_p4/instantiations/google/sai_p4info_fetcher.h"

namespace p4rt_app {
namespace {

using ::gutil::EqualsProto;
using ::gutil::IsOkAndHolds;
using ::gutil::StatusIs;
using ::p4::v1::GetForwardingPipelineConfigRequest;
using ::p4::v1::GetForwardingPipelineConfigResponse;
using ::p4::v1::SetForwardingPipelineConfigRequest;
using ::testing::IsEmpty;
using ::testing::Not;

// Get a writeable directory where bazel tests can save output files to.
// https://docs.bazel.build/versions/main/test-encyclopedia.html#initial-conditions
absl::StatusOr<std::string> GetTestTmpDir() {
  char* test_tmpdir = std::getenv("TEST_TMPDIR");
  if (test_tmpdir == nullptr) {
    return gutil::InternalErrorBuilder()
           << "Could not find environment variable ${TEST_TMPDIR}. Is this a "
              "bazel test run?";
  }
  return test_tmpdir;
}

class ForwardingPipelineConfigTest : public testing::Test {
 protected:
  void SetUp() override {
    // Configure the P4RT session to save the P4Info to a file.
    ASSERT_OK_AND_ASSIGN(std::string test_tmpdir, GetTestTmpDir());
    config_save_path_ = absl::StrCat(test_tmpdir, "/forwarding_config.pb.txt");

    // The config file should not exist before running a test. We expect all
    // tests to cleanup their state.
    ASSERT_NE(GetSavedConfig().status(), absl::OkStatus());

    ASSERT_OK(ResetGrpcServerAndClient());
  }

  void TearDown() override {
    // If a test created a config file we try to clean it up at teardown.
    if (GetSavedConfig().status().ok() &&
        std::remove(config_save_path_->c_str()) != 0) {
      FAIL() << "Could not remove file: " << *config_save_path_;
    }
  }

  absl::Status ResetGrpcServerAndClient() {
    uint64_t device_id = 100500;

    // The P4RT service will wait for the client to close before stopping.
    // Therefore, we need to close the client connection first if it exists.
    if (p4rt_session_ != nullptr) RETURN_IF_ERROR(p4rt_session_->Finish());

    // Restart a new P4RT service.
    p4rt_service_ =
        std::make_unique<test_lib::P4RuntimeGrpcService>(P4RuntimeImplOptions{
            .forwarding_config_full_path = config_save_path_,
        });
    RETURN_IF_ERROR(p4rt_service_->GetP4rtServer().UpdateDeviceId(device_id));

    // Reset the P4RT client.
    std::string address = absl::StrCat("localhost:", p4rt_service_->GrpcPort());
    LOG(INFO) << "Opening P4RT connection to " << address << ".";
    auto stub =
        pdpi::CreateP4RuntimeStub(address, grpc::InsecureChannelCredentials());
    ASSIGN_OR_RETURN(p4rt_session_, pdpi::P4RuntimeSession::Create(
                                        std::move(stub), device_id));

    return absl::OkStatus();
  }

  absl::Status SaveConfigFile(const p4::v1::ForwardingPipelineConfig& config) {
    if (!config_save_path_.has_value()) {
      return gutil::FailedPreconditionErrorBuilder()
             << "Save path is not set for the config.";
    }
    return gutil::SaveProtoToFile(*config_save_path_, config);
  }

  absl::StatusOr<p4::v1::ForwardingPipelineConfig> GetSavedConfig() {
    if (!config_save_path_.has_value()) {
      return gutil::FailedPreconditionErrorBuilder()
             << "Save path is not set for the config.";
    }

    p4::v1::ForwardingPipelineConfig config;
    RETURN_IF_ERROR(gutil::ReadProtoFromFile(*config_save_path_, &config));
    return config;
  }

  // SetForwardingPipelineConfig will reject any flow that doesn't have an
  // expected 'device ID', 'role', or 'election ID'. Since this information is
  // irrelevant to these test we use a helper function to simplify setup.
  SetForwardingPipelineConfigRequest GetBasicForwardingRequest() {
    SetForwardingPipelineConfigRequest request;
    request.set_device_id(p4rt_session_->DeviceId());
    request.set_role(p4rt_session_->Role());
    *request.mutable_election_id() = p4rt_session_->ElectionId();
    return request;
  }

  // File path for where the forwarding config is saved.
  std::optional<std::string> config_save_path_;

  // A fake P4RT gRPC service to run tests against.
  std::unique_ptr<test_lib::P4RuntimeGrpcService> p4rt_service_;

  // A gRPC client session to send and receive gRPC calls.
  std::unique_ptr<pdpi::P4RuntimeSession> p4rt_session_;
};

using VerifyTest = ForwardingPipelineConfigTest;

TEST_F(VerifyTest, DoesNotUpdateAppDbState) {
  // By using the "middleblock" config we expect the ACL table definitions to
  // be written into the AppDb during a config push.
  auto request = GetBasicForwardingRequest();
  request.set_action(SetForwardingPipelineConfigRequest::VERIFY);
  *request.mutable_config()->mutable_p4info() =
      sai::GetP4Info(sai::Instantiation::kMiddleblock);

  // However, since we're only verifying the config we should not see anything
  // being written to the AppDb tables. This is the first test that runs verify
  // against the P4info so it's the most visible failure. Therefore, annotate
  // this failure with suggestions for fixing verification issues.
  EXPECT_OK(p4rt_session_->SetForwardingPipelineConfig(request))
      << "Is the p4info_verification_schema updated? If not, run: "
      << "p4rt_app/scripts/"
      << "update_p4info_verification_schema.sh";
  EXPECT_THAT(p4rt_service_->GetP4rtAppStateDbTable().GetAllKeys(), IsEmpty());
}

TEST_F(VerifyTest, FailsWhenNoConfigIsSet) {
  auto request = GetBasicForwardingRequest();
  request.set_action(SetForwardingPipelineConfigRequest::VERIFY);

  EXPECT_THAT(p4rt_session_->SetForwardingPipelineConfig(request),
              StatusIs(absl::StatusCode::kInvalidArgument));
}

TEST_F(VerifyTest, FailsWhenVerifyFails) {
  auto request = GetBasicForwardingRequest();
  request.set_action(SetForwardingPipelineConfigRequest::VERIFY);
  *request.mutable_config()->mutable_p4info() =
      sai::GetP4Info(sai::Instantiation::kMiddleblock);
  request.mutable_config()->mutable_p4info()->clear_actions();

  EXPECT_THAT(p4rt_session_->SetForwardingPipelineConfig(request),
              StatusIs(absl::StatusCode::kInvalidArgument));
}

using VerifyAndCommitTest = ForwardingPipelineConfigTest;

TEST_F(VerifyAndCommitTest, UpdatesAppDbState) {
  // By using the "middleblock" config we expect the ACL table definitionss to
  // be written into the AppDb during a config push.
  auto request = GetBasicForwardingRequest();
  request.set_action(SetForwardingPipelineConfigRequest::VERIFY_AND_COMMIT);
  *request.mutable_config()->mutable_p4info() =
      sai::GetP4Info(sai::Instantiation::kMiddleblock);

  // Since we're both verifying and committing the config we expect to see
  // changes to the AppDb tables.
<<<<<<< HEAD
  
  SetForwardingPipelineConfigResponse response;
  grpc::ClientContext context;
  EXPECT_OK(p4rt_session_->Stub().SetForwardingPipelineConfig(&context, request,
                                                              &response));
  EXPECT_THAT(p4rt_service_->GetP4rtAppStateDbTable().GetAllKeys(),
              Not(IsEmpty()));
=======
  EXPECT_OK(p4rt_session_->SetForwardingPipelineConfig(request));
  EXPECT_THAT(p4rt_service_->GetP4rtAppDbTable().GetAllKeys(), Not(IsEmpty()));
>>>>>>> 6bab4afd
}

TEST_F(VerifyAndCommitTest, FailsWhenNoConfigIsSet) {
  auto request = GetBasicForwardingRequest();
  request.set_action(SetForwardingPipelineConfigRequest::VERIFY_AND_COMMIT);

  EXPECT_THAT(p4rt_session_->SetForwardingPipelineConfig(request),
              StatusIs(absl::StatusCode::kInvalidArgument));
}

// This is not expected P4Runtime behavior. We simply haven't implemented it
// today, and currently have no plans to.
TEST_F(VerifyAndCommitTest, CannotClearForwardingState) {
  auto request = GetBasicForwardingRequest();
  request.set_action(SetForwardingPipelineConfigRequest::VERIFY_AND_COMMIT);
  *request.mutable_config()->mutable_p4info() =
      sai::GetP4Info(sai::Instantiation::kMiddleblock);

  // For the first config push we expect everything to pass since the switch is
  // in a clean state.
  ASSERT_OK(p4rt_session_->SetForwardingPipelineConfig(request));

  // Because we don't support it today we fail when trying to push the same
  // config a second time.
  EXPECT_THAT(p4rt_session_->SetForwardingPipelineConfig(request),
              StatusIs(absl::StatusCode::kUnimplemented));
}

using CommitTest = ForwardingPipelineConfigTest;

TEST_F(CommitTest, LoadsLastSavedConfig) {
  // First we need to save the config.
  p4::v1::ForwardingPipelineConfig expected_config;
  *expected_config.mutable_p4info() =
      sai::GetP4Info(sai::Instantiation::kMiddleblock);
  ASSERT_OK(SaveConfigFile(expected_config));

  // Then we'll load the saved config with the COMMIT action.
  SetForwardingPipelineConfigRequest load_request = GetBasicForwardingRequest();
  load_request.set_action(SetForwardingPipelineConfigRequest::COMMIT);

  // Finally we'll verify we can read back the saved request.
  GetForwardingPipelineConfigRequest get_request;
  get_request.set_device_id(p4rt_session_->DeviceId());

  ASSERT_OK(p4rt_session_->SetForwardingPipelineConfig(load_request));

  ASSERT_OK_AND_ASSIGN(GetForwardingPipelineConfigResponse get_response,
                       p4rt_session_->GetForwardingPipelineConfig(get_request));
  EXPECT_THAT(get_response.config(), EqualsProto(expected_config));
}

TEST_F(CommitTest, FailsIfNoConfigHasBeenSaved) {
  // If the file exists before this test for any reason then this test is
  // pointless.
  ASSERT_EQ(GetSavedConfig().status().code(),
            absl::StatusCode::kInvalidArgument)
      << "This test requires the config file to not be saved before running.";

  auto request = GetBasicForwardingRequest();
  request.set_action(SetForwardingPipelineConfigRequest::COMMIT);

  EXPECT_THAT(p4rt_session_->SetForwardingPipelineConfig(request),
              StatusIs(absl::StatusCode::kInvalidArgument));
}

TEST_F(CommitTest, FailsIfAConfigIsSet) {
  auto request = GetBasicForwardingRequest();
  request.set_action(SetForwardingPipelineConfigRequest::COMMIT);
  *request.mutable_config()->mutable_p4info() =
      sai::GetP4Info(sai::Instantiation::kMiddleblock);

  EXPECT_THAT(p4rt_session_->SetForwardingPipelineConfig(request),
              StatusIs(absl::StatusCode::kInvalidArgument));
}

using ReconcileAndCommitTest = ForwardingPipelineConfigTest;

TEST_F(ReconcileAndCommitTest, SetForwardingPipelineConfig) {
  SetForwardingPipelineConfigRequest commit_request =
      GetBasicForwardingRequest();
  commit_request.set_action(
      SetForwardingPipelineConfigRequest::RECONCILE_AND_COMMIT);
  *commit_request.mutable_config()->mutable_p4info() =
      sai::GetP4Info(sai::Instantiation::kMiddleblock);

  GetForwardingPipelineConfigRequest get_request;
  get_request.set_device_id(p4rt_session_->DeviceId());

  EXPECT_OK(p4rt_session_->SetForwardingPipelineConfig(commit_request));

  ASSERT_OK_AND_ASSIGN(GetForwardingPipelineConfigResponse get_response,
                       p4rt_session_->GetForwardingPipelineConfig(get_request));
  EXPECT_THAT(get_response.config(), EqualsProto(commit_request.config()));
}

TEST_F(ReconcileAndCommitTest, WritesConfigToAFile) {
  SetForwardingPipelineConfigRequest request = GetBasicForwardingRequest();
  request.set_action(SetForwardingPipelineConfigRequest::RECONCILE_AND_COMMIT);
  *request.mutable_config()->mutable_p4info() =
      sai::GetP4Info(sai::Instantiation::kMiddleblock);

  ASSERT_OK(p4rt_session_->SetForwardingPipelineConfig(request));

  EXPECT_THAT(GetSavedConfig(), IsOkAndHolds(EqualsProto(request.config())));
}

TEST_F(ReconcileAndCommitTest, FailsWhenNoConfigIsSet) {
  auto request = GetBasicForwardingRequest();
  request.set_action(SetForwardingPipelineConfigRequest::RECONCILE_AND_COMMIT);

  EXPECT_THAT(p4rt_session_->SetForwardingPipelineConfig(request),
              StatusIs(absl::StatusCode::kInvalidArgument));
}

TEST_F(ReconcileAndCommitTest, SetDuplicateForwardingPipelineConfig) {
  auto request = GetBasicForwardingRequest();
  request.set_action(SetForwardingPipelineConfigRequest::RECONCILE_AND_COMMIT);
  *request.mutable_config()->mutable_p4info() =
      sai::GetP4Info(sai::Instantiation::kMiddleblock);

  ASSERT_OK(p4rt_session_->SetForwardingPipelineConfig(request));
  EXPECT_OK(p4rt_session_->SetForwardingPipelineConfig(request));
}

TEST_F(ReconcileAndCommitTest, FailsIfAModifiedConfigIsPushed) {
  auto request = GetBasicForwardingRequest();
  request.set_action(SetForwardingPipelineConfigRequest::RECONCILE_AND_COMMIT);
  *request.mutable_config()->mutable_p4info() =
      sai::GetP4Info(sai::Instantiation::kMiddleblock);

  ASSERT_OK(p4rt_session_->SetForwardingPipelineConfig(request));

  // Remove the last table from the P4Info, and try pushing again.
  request.mutable_config()->mutable_p4info()->mutable_tables()->RemoveLast();
  EXPECT_THAT(p4rt_session_->SetForwardingPipelineConfig(request),
              StatusIs(absl::StatusCode::kUnimplemented));
}

using GetForwardingConfigTest = ForwardingPipelineConfigTest;

TEST_F(GetForwardingConfigTest, ReturnsNothingIfConfigHasNotBeenSet) {
  GetForwardingPipelineConfigRequest get_request;
  get_request.set_device_id(p4rt_session_->DeviceId());
  get_request.set_response_type(GetForwardingPipelineConfigRequest::ALL);

  ASSERT_OK_AND_ASSIGN(GetForwardingPipelineConfigResponse get_response,
                       p4rt_session_->GetForwardingPipelineConfig(get_request));
  EXPECT_THAT(get_response.config(),
              EqualsProto(p4::v1::ForwardingPipelineConfig{}));
}

TEST_F(GetForwardingConfigTest, CanReadBackAllTheConfig) {
  auto set_request = GetBasicForwardingRequest();
  set_request.set_action(
      SetForwardingPipelineConfigRequest::RECONCILE_AND_COMMIT);
  set_request.mutable_config()->mutable_cookie()->set_cookie(123);
  *set_request.mutable_config()->mutable_p4_device_config() = "abc";
  *set_request.mutable_config()->mutable_p4info() =
      sai::GetP4Info(sai::Instantiation::kMiddleblock);

  // Read back all parts of the forwarding config.
  GetForwardingPipelineConfigRequest get_request;
  get_request.set_device_id(p4rt_session_->DeviceId());
  get_request.set_response_type(GetForwardingPipelineConfigRequest::ALL);

  ASSERT_OK(p4rt_session_->SetForwardingPipelineConfig(set_request));

  ASSERT_OK_AND_ASSIGN(GetForwardingPipelineConfigResponse get_response,
                       p4rt_session_->GetForwardingPipelineConfig(get_request));
  EXPECT_THAT(get_response.config(), EqualsProto(set_request.config()));
}

TEST_F(GetForwardingConfigTest, CanReadBackCookieOnly) {
  auto set_request = GetBasicForwardingRequest();
  set_request.set_action(
      SetForwardingPipelineConfigRequest::RECONCILE_AND_COMMIT);
  set_request.mutable_config()->mutable_cookie()->set_cookie(123);
  *set_request.mutable_config()->mutable_p4_device_config() = "abc";
  *set_request.mutable_config()->mutable_p4info() =
      sai::GetP4Info(sai::Instantiation::kMiddleblock);

  // Read back just the cookie value.
  GetForwardingPipelineConfigRequest get_request;
  get_request.set_device_id(p4rt_session_->DeviceId());
  get_request.set_response_type(
      GetForwardingPipelineConfigRequest::COOKIE_ONLY);

  // Expect to see just the cookie being set.
  p4::v1::ForwardingPipelineConfig expected_config;
  expected_config.mutable_cookie()->set_cookie(123);

  ASSERT_OK(p4rt_session_->SetForwardingPipelineConfig(set_request));

  ASSERT_OK_AND_ASSIGN(GetForwardingPipelineConfigResponse get_response,
                       p4rt_session_->GetForwardingPipelineConfig(get_request));
  EXPECT_THAT(get_response.config(), EqualsProto(expected_config));
}

TEST_F(GetForwardingConfigTest, CanReadBackP4InfoAndCookie) {
  auto set_request = GetBasicForwardingRequest();
  set_request.set_action(
      SetForwardingPipelineConfigRequest::RECONCILE_AND_COMMIT);
  set_request.mutable_config()->mutable_cookie()->set_cookie(123);
  *set_request.mutable_config()->mutable_p4_device_config() = "abc";
  *set_request.mutable_config()->mutable_p4info() =
      sai::GetP4Info(sai::Instantiation::kMiddleblock);

  // Read back just the p4info and the cookie values.
  GetForwardingPipelineConfigRequest get_request;
  get_request.set_device_id(p4rt_session_->DeviceId());
  get_request.set_response_type(
      GetForwardingPipelineConfigRequest::P4INFO_AND_COOKIE);

  // Expect to see just the cookie and the p4info being set.
  p4::v1::ForwardingPipelineConfig expected_config;
  *expected_config.mutable_cookie() = set_request.config().cookie();
  *expected_config.mutable_p4info() = set_request.config().p4info();

  ASSERT_OK(p4rt_session_->SetForwardingPipelineConfig(set_request));

  ASSERT_OK_AND_ASSIGN(GetForwardingPipelineConfigResponse get_response,
                       p4rt_session_->GetForwardingPipelineConfig(get_request));
  EXPECT_THAT(get_response.config(), EqualsProto(expected_config));
}

TEST_F(GetForwardingConfigTest, CanReadBackDeviceConfigAndCookie) {
  auto set_request = GetBasicForwardingRequest();
  set_request.set_action(
      SetForwardingPipelineConfigRequest::RECONCILE_AND_COMMIT);
  set_request.mutable_config()->mutable_cookie()->set_cookie(123);
  *set_request.mutable_config()->mutable_p4_device_config() = "abc";
  *set_request.mutable_config()->mutable_p4info() =
      sai::GetP4Info(sai::Instantiation::kMiddleblock);

  // Read back just the device config and the cookie values.
  GetForwardingPipelineConfigRequest get_request;
  get_request.set_device_id(p4rt_session_->DeviceId());
  get_request.set_response_type(
      GetForwardingPipelineConfigRequest::DEVICE_CONFIG_AND_COOKIE);

  // Expect to see just the device config and the cookie set.
  p4::v1::ForwardingPipelineConfig expected_config;
  *expected_config.mutable_cookie() = set_request.config().cookie();
  *expected_config.mutable_p4_device_config() =
      set_request.config().p4_device_config();

  ASSERT_OK(p4rt_session_->SetForwardingPipelineConfig(set_request));

  ASSERT_OK_AND_ASSIGN(GetForwardingPipelineConfigResponse get_response,
                       p4rt_session_->GetForwardingPipelineConfig(get_request));
  EXPECT_THAT(get_response.config(), EqualsProto(expected_config));
}

TEST_F(GetForwardingConfigTest, CanUpdateTheConfigAndReadItBack) {
  auto set_request = GetBasicForwardingRequest();
  set_request.set_action(
      SetForwardingPipelineConfigRequest::RECONCILE_AND_COMMIT);
  set_request.mutable_config()->mutable_cookie()->set_cookie(123);
  *set_request.mutable_config()->mutable_p4info() =
      sai::GetP4Info(sai::Instantiation::kMiddleblock);

  // Set the forwarding pipeline.
  ASSERT_OK(p4rt_session_->SetForwardingPipelineConfig(set_request));

  // Verify we can read the same forwarding config back.
  {
    GetForwardingPipelineConfigRequest get_request;
    get_request.set_device_id(p4rt_session_->DeviceId());
    ASSERT_OK_AND_ASSIGN(
        GetForwardingPipelineConfigResponse get_response,
        p4rt_session_->GetForwardingPipelineConfig(get_request));
    EXPECT_THAT(get_response.config(), EqualsProto(set_request.config()));
  }

  // Update the forwarding config's cookie, and reset it.
  set_request.mutable_config()->mutable_cookie()->set_cookie(456);
  ASSERT_OK(p4rt_session_->SetForwardingPipelineConfig(set_request));

  // Verify we can read back the new forwarding config.
  {
    GetForwardingPipelineConfigRequest get_request;
    get_request.set_device_id(p4rt_session_->DeviceId());
    ASSERT_OK_AND_ASSIGN(
        GetForwardingPipelineConfigResponse get_response,
        p4rt_session_->GetForwardingPipelineConfig(get_request));
    EXPECT_THAT(get_response.config(), EqualsProto(set_request.config()));
  }
}

TEST_F(ForwardingPipelineConfigTest,
       DISABLED_RejectWriteRequestsIfForwardingPipelineConfigFails) {
  auto p4_info = sai::GetP4Info(sai::Instantiation::kMiddleblock);
  auto ir_p4_info = sai::GetIrP4Info(sai::Instantiation::kMiddleblock);

  // Generate error from the OrchAgent layer when programming the PRE_INGRESS
  // ACL table.
  p4rt_service_->GetP4rtAppDbTable().SetResponseForKey(
      "DEFINITION:ACL_ACL_PRE_INGRESS_TABLE", "SWSS_RC_INVALID_PARAM",
      "my error message");
  ASSERT_THAT(pdpi::SetMetadataAndSetForwardingPipelineConfig(
                  p4rt_session_.get(),
                  SetForwardingPipelineConfigRequest::RECONCILE_AND_COMMIT,
                  sai::GetP4Info(sai::Instantiation::kMiddleblock)),
              StatusIs(absl::StatusCode::kInternal));

  // Because we failed to program the forwarding pipeline config we should not
  // be able to write to the table.
  p4::v1::WriteRequest request;
  EXPECT_THAT(
      pdpi::SetMetadataAndSendPiWriteRequest(p4rt_session_.get(), request),
      StatusIs(absl::StatusCode::kInternal));
}

class PerConfigTest : public ForwardingPipelineConfigTest,
                      public testing::WithParamInterface<
                          std::tuple<sai::Instantiation, sai::ClosStage> > {};

TEST_P(PerConfigTest, VerifySucceeds) {
  auto request = GetBasicForwardingRequest();
  request.set_action(SetForwardingPipelineConfigRequest::VERIFY);
  *request.mutable_config()->mutable_p4info() =
      sai::FetchP4Info(std::get<0>(GetParam()), std::get<1>(GetParam()));

  EXPECT_OK(p4rt_session_->SetForwardingPipelineConfig(request));
}

TEST_P(PerConfigTest, VerifyAndCommitSucceeds) {
  auto request = GetBasicForwardingRequest();
  request.set_action(SetForwardingPipelineConfigRequest::VERIFY_AND_COMMIT);
  *request.mutable_config()->mutable_p4info() =
      sai::FetchP4Info(std::get<0>(GetParam()), std::get<1>(GetParam()));

<<<<<<< HEAD
  SetForwardingPipelineConfigResponse response;
  grpc::ClientContext context;
  EXPECT_OK(p4rt_session_->Stub().SetForwardingPipelineConfig(&context, request,
                                                              &response));
  EXPECT_THAT(p4rt_service_->GetP4rtAppStateDbTable().GetAllKeys(),
              Not(IsEmpty()));
=======
  EXPECT_OK(p4rt_session_->SetForwardingPipelineConfig(request));
  EXPECT_THAT(p4rt_service_->GetP4rtAppDbTable().GetAllKeys(), Not(IsEmpty()));
>>>>>>> 6bab4afd
}

TEST_P(PerConfigTest, ReconcileAndCommitSucceeds) {
  auto request = GetBasicForwardingRequest();
  request.set_action(SetForwardingPipelineConfigRequest::RECONCILE_AND_COMMIT);
  *request.mutable_config()->mutable_p4info() =
      sai::FetchP4Info(std::get<0>(GetParam()), std::get<1>(GetParam()));

<<<<<<< HEAD
  SetForwardingPipelineConfigResponse response;
  {
    grpc::ClientContext context;
    EXPECT_OK(p4rt_session_->Stub().SetForwardingPipelineConfig(
        &context, request, &response));
  }
  EXPECT_THAT(p4rt_service_->GetP4rtAppStateDbTable().GetAllKeys(),
               Not(IsEmpty()));
  {
    grpc::ClientContext context;
    EXPECT_OK(p4rt_session_->Stub().SetForwardingPipelineConfig(
        &context, request, &response))
        << "Failed second commit (expected no-op)";
  }
  EXPECT_THAT(p4rt_service_->GetP4rtAppStateDbTable().GetAllKeys(),
              Not(IsEmpty()));
=======
  EXPECT_OK(p4rt_session_->SetForwardingPipelineConfig(request));
  EXPECT_THAT(p4rt_service_->GetP4rtAppDbTable().GetAllKeys(), Not(IsEmpty()));
  EXPECT_OK(p4rt_session_->SetForwardingPipelineConfig(request))
      << "Failed second commit (expected no-op)";
  EXPECT_THAT(p4rt_service_->GetP4rtAppDbTable().GetAllKeys(), Not(IsEmpty()));
>>>>>>> 6bab4afd
}

// Generate the test case name for an <Instantiation, ClosStage> tuple.
// The generated test name is in CamelCase.
// Example: FabricBorderRouterStage3
std::string PerConfigTestCaseName(
    testing::TestParamInfo<PerConfigTest::ParamType> param_info) {
  bool to_upper = true;
  std::string test_name;

  // InstantiationToString returns strings with underscore. Swap to CamelCase.
  // Example: fabric_border_router -> FabricBorderRouter
  for (char c : sai::InstantiationToString(std::get<0>(param_info.param))) {
    if (c == '_') {
      to_upper = true;
    } else {
      test_name.push_back(to_upper ? absl::ascii_toupper(c) : c);
      to_upper = false;
    }
  }
  test_name.append(sai::ClosStageToString(std::get<1>(param_info.param)));
  return test_name;
}

INSTANTIATE_TEST_SUITE_P(
    ForwardingPipelineConfig, PerConfigTest,
    testing::Combine(testing::ValuesIn(sai::AllInstantiations()),
                     testing::ValuesIn(sai::AllStages())),
    PerConfigTestCaseName);

}  // namespace
}  // namespace p4rt_app<|MERGE_RESOLUTION|>--- conflicted
+++ resolved
@@ -206,18 +206,13 @@
 
   // Since we're both verifying and committing the config we expect to see
   // changes to the AppDb tables.
-<<<<<<< HEAD
-  
+
   SetForwardingPipelineConfigResponse response;
   grpc::ClientContext context;
   EXPECT_OK(p4rt_session_->Stub().SetForwardingPipelineConfig(&context, request,
                                                               &response));
   EXPECT_THAT(p4rt_service_->GetP4rtAppStateDbTable().GetAllKeys(),
               Not(IsEmpty()));
-=======
-  EXPECT_OK(p4rt_session_->SetForwardingPipelineConfig(request));
-  EXPECT_THAT(p4rt_service_->GetP4rtAppDbTable().GetAllKeys(), Not(IsEmpty()));
->>>>>>> 6bab4afd
 }
 
 TEST_F(VerifyAndCommitTest, FailsWhenNoConfigIsSet) {
@@ -551,17 +546,13 @@
   *request.mutable_config()->mutable_p4info() =
       sai::FetchP4Info(std::get<0>(GetParam()), std::get<1>(GetParam()));
 
-<<<<<<< HEAD
+
   SetForwardingPipelineConfigResponse response;
   grpc::ClientContext context;
   EXPECT_OK(p4rt_session_->Stub().SetForwardingPipelineConfig(&context, request,
                                                               &response));
   EXPECT_THAT(p4rt_service_->GetP4rtAppStateDbTable().GetAllKeys(),
               Not(IsEmpty()));
-=======
-  EXPECT_OK(p4rt_session_->SetForwardingPipelineConfig(request));
-  EXPECT_THAT(p4rt_service_->GetP4rtAppDbTable().GetAllKeys(), Not(IsEmpty()));
->>>>>>> 6bab4afd
 }
 
 TEST_P(PerConfigTest, ReconcileAndCommitSucceeds) {
@@ -570,7 +561,6 @@
   *request.mutable_config()->mutable_p4info() =
       sai::FetchP4Info(std::get<0>(GetParam()), std::get<1>(GetParam()));
 
-<<<<<<< HEAD
   SetForwardingPipelineConfigResponse response;
   {
     grpc::ClientContext context;
@@ -587,13 +577,6 @@
   }
   EXPECT_THAT(p4rt_service_->GetP4rtAppStateDbTable().GetAllKeys(),
               Not(IsEmpty()));
-=======
-  EXPECT_OK(p4rt_session_->SetForwardingPipelineConfig(request));
-  EXPECT_THAT(p4rt_service_->GetP4rtAppDbTable().GetAllKeys(), Not(IsEmpty()));
-  EXPECT_OK(p4rt_session_->SetForwardingPipelineConfig(request))
-      << "Failed second commit (expected no-op)";
-  EXPECT_THAT(p4rt_service_->GetP4rtAppDbTable().GetAllKeys(), Not(IsEmpty()));
->>>>>>> 6bab4afd
 }
 
 // Generate the test case name for an <Instantiation, ClosStage> tuple.
