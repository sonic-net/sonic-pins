// Copyright 2020 Google LLC
//
// Licensed under the Apache License, Version 2.0 (the "License");
// you may not use this file except in compliance with the License.
// You may obtain a copy of the License at
//
//      http://www.apache.org/licenses/LICENSE-2.0
//
// Unless required by applicable law or agreed to in writing, software
// distributed under the License is distributed on an "AS IS" BASIS,
// WITHOUT WARRANTIES OR CONDITIONS OF ANY KIND, either express or implied.
// See the License for the specific language governing permissions and
// limitations under the License.
#include <cstdint>
#include <memory>
#include <string>
#include <utility>
#include <vector>

#include "absl/status/status.h"
#include "absl/status/statusor.h"
#include "absl/strings/str_cat.h"
#include "absl/strings/string_view.h"
#include "absl/time/clock.h"
#include "absl/time/time.h"
#include "gmock/gmock.h"
#include "grpcpp/client_context.h"
#include "grpcpp/create_channel.h"
#include "grpcpp/security/credentials.h"
#include "grpcpp/support/status.h"
#include "grpcpp/support/sync_stream.h"
#include "gtest/gtest.h"
#include "gutil/proto_matchers.h"
#include "gutil/status.h"
#include "gutil/status_matchers.h"
#include "p4/v1/p4runtime.grpc.pb.h"
#include "p4/v1/p4runtime.pb.h"
#include "p4_pdpi/ir.pb.h"
#include "p4_pdpi/p4_runtime_session.h"
#include "p4_pdpi/pd.h"
#include "p4_pdpi/string_encodings/hex_string.h"
#include "p4rt_app/p4runtime/p4runtime_impl.h"
#include "p4rt_app/sonic/fake_packetio_interface.h"
#include "p4rt_app/sonic/packetio_interface.h"
#include "p4rt_app/tests/lib/p4runtime_grpc_service.h"
#include "sai_p4/instantiations/google/instantiations.h"
#include "sai_p4/instantiations/google/sai_p4info.h"
#include "sai_p4/instantiations/google/sai_pd.pb.h"

namespace p4rt_app {
namespace {

using ::gutil::EqualsProto;
using ::gutil::IsOkAndHolds;
using ::gutil::StatusIs;
using ::p4::v1::P4Runtime;
using ::testing::Eq;
using ::testing::HasSubstr;
using ::testing::UnorderedElementsAre;

// Test class for PacketIo component tests.
class FakePacketIoTest : public testing::Test {
 protected:
  void SetUp() override {
    ASSERT_OK(p4rt_service_.GetP4rtServer().UpdateDeviceId(device_id_));
    const std::string address =
        absl::StrCat("localhost:", p4rt_service_.GrpcPort());
    auto stub =
        pdpi::CreateP4RuntimeStub(address, grpc::InsecureChannelCredentials());
    ASSERT_OK_AND_ASSIGN(p4rt_session_, pdpi::P4RuntimeSession::Create(
                                            std::move(stub), device_id_));
  }

  // For PacketIO to work correctly it requires both creating a port, and adding
  // a port translation.
  absl::Status AddPacketIoPort(const std::string& port_name,
                               const std::string& port_id) {
    RETURN_IF_ERROR(p4rt_service_.GetP4rtServer().AddPacketIoPort(port_name));
    RETURN_IF_ERROR(
        p4rt_service_.GetP4rtServer().AddPortTranslation(port_name, port_id));
    return absl::OkStatus();
  }

  absl::Status RemovePacketIoPort(const std::string& port_name) {
    RETURN_IF_ERROR(
        p4rt_service_.GetP4rtServer().RemovePortTranslation(port_name));
    RETURN_IF_ERROR(
        p4rt_service_.GetP4rtServer().RemovePacketIoPort(port_name));
    return absl::OkStatus();
  }

  // Form PacketOut message and write to stream channel.
  absl::Status SendPacketOut(int port, absl::string_view data,
                             const pdpi::IrP4Info& p4info) {
    // Assemble PacketOut protobuf message.
    sai::PacketOut packet_out;
    packet_out.set_payload(std::string(data));
    sai::PacketOut::Metadata& metadata = *packet_out.mutable_metadata();
    metadata.set_egress_port(absl::StrCat(port));
    metadata.set_submit_to_ingress(pdpi::BitsetToHexString<1>(0));
    metadata.set_unused_pad(pdpi::BitsetToHexString<7>(0));

    // Assemble PacketOut request and write to stream channel.
    p4::v1::StreamMessageRequest request;
    ASSIGN_OR_RETURN(*request.mutable_packet(),
                     pdpi::PdPacketOutToPi(p4info, packet_out));
    RET_CHECK(p4rt_session_->StreamChannelWrite(request));
    return absl::OkStatus();
  }

  test_lib::P4RuntimeGrpcService p4rt_service_ =
      test_lib::P4RuntimeGrpcService(P4RuntimeImplOptions{});
  std::unique_ptr<pdpi::P4RuntimeSession> p4rt_session_;
  uint64_t device_id_ = 100406;
};

TEST_F(FakePacketIoTest, VerifyPacketIn) {
  ASSERT_OK(pdpi::SetMetadataAndSetForwardingPipelineConfig(
      p4rt_session_.get(),
      p4::v1::SetForwardingPipelineConfigRequest::RECONCILE_AND_COMMIT,
      sai::GetP4Info(sai::Instantiation::kMiddleblock)));
  ASSERT_OK(AddPacketIoPort("Ethernet1/1/0", "0"));
  ASSERT_OK(AddPacketIoPort("Ethernet1/1/1", "1"));

  // Push the expected PacketIn.
  EXPECT_OK(p4rt_service_.GetFakePacketIoInterface().PushPacketIn(
      "Ethernet1/1/0", "Ethernet1/1/1", "test packet1"));
  EXPECT_OK(p4rt_service_.GetFakePacketIoInterface().PushPacketIn(
      "Ethernet1/1/1", "Ethernet1/1/0", "test packet2"));

<<<<<<< HEAD
  // Wait for a max timeout, close the session and verify responses.
  got_responses.WaitForNotificationWithTimeout(absl::Seconds(10));
  ASSERT_OK(p4rt_session_->Finish());
  EXPECT_THAT(actual_responses,
              UnorderedElementsAre(EqualsProto(R"pb(
                                     packet {
                                       payload: "test packet1"
                                       metadata { metadata_id: 1 value: "0" }
                                       metadata { metadata_id: 2 value: "1" }
                                     }
                                   )pb"),
                                   EqualsProto(R"pb(
                                     packet {
                                       payload: "test packet2"
                                       metadata { metadata_id: 1 value: "1" }
                                       metadata { metadata_id: 2 value: "0" }
                                     }
                                   )pb")));
=======
  // Close the session and verify responses.
  EXPECT_THAT(p4rt_session_->ReadStreamChannelResponsesAndFinish(),
              IsOkAndHolds(UnorderedElementsAre(
                  EqualsProto(R"pb(
                    packet {
                      payload: "test packet1"
                      metadata { metadata_id: 1 value: "0" }
                      metadata { metadata_id: 2 value: "1" }
                    }
                  )pb"),
                  EqualsProto(R"pb(
                    packet {
                      payload: "test packet2"
                      metadata { metadata_id: 1 value: "1" }
                      metadata { metadata_id: 2 value: "0" }
                    }
                  )pb"))));
>>>>>>> 94862c79

  sonic::PacketIoCounters counters =
      p4rt_service_.GetP4rtServer().GetPacketIoCounters();
  EXPECT_EQ(counters.packet_in_received, 2);
  EXPECT_EQ(counters.packet_in_errors, 0);
}

TEST_F(FakePacketIoTest, VerifyPacketInFailAfterPortRemove) {
  ASSERT_OK(pdpi::SetMetadataAndSetForwardingPipelineConfig(
      p4rt_session_.get(),
      p4::v1::SetForwardingPipelineConfigRequest::RECONCILE_AND_COMMIT,
      sai::GetP4Info(sai::Instantiation::kMiddleblock)));

  // Add and remove a port and verify packet In fails.
  ASSERT_OK(AddPacketIoPort("Ethernet1/1/0", "0"));
  ASSERT_OK(RemovePacketIoPort("Ethernet1/1/0"));
  EXPECT_THAT(p4rt_service_.GetFakePacketIoInterface().PushPacketIn(
                  "Ethernet1/1/0", "Ethernet1/1/0", "test packet1"),
              StatusIs(absl::StatusCode::kInvalidArgument));

  sonic::PacketIoCounters counters =
      p4rt_service_.GetP4rtServer().GetPacketIoCounters();
  EXPECT_EQ(counters.packet_in_received, 0);
  EXPECT_EQ(counters.packet_in_errors, 1);
}

TEST_F(FakePacketIoTest, PacketInFailsWithoutPortTranslation) {
  ASSERT_OK(pdpi::SetMetadataAndSetForwardingPipelineConfig(
      p4rt_session_.get(),
      p4::v1::SetForwardingPipelineConfigRequest::RECONCILE_AND_COMMIT,
      sai::GetP4Info(sai::Instantiation::kMiddleblock)));

  // Only add the PacketIO port, but not the port translation for that port.
  ASSERT_OK(p4rt_service_.GetP4rtServer().AddPacketIoPort("Ethernet1/1/0"));
  EXPECT_THAT(p4rt_service_.GetFakePacketIoInterface().PushPacketIn(
                  "Ethernet1/1/0", "Ethernet1/1/0", "test packet1"),
              StatusIs(absl::StatusCode::kInvalidArgument));

  sonic::PacketIoCounters counters =
      p4rt_service_.GetP4rtServer().GetPacketIoCounters();
  EXPECT_EQ(counters.packet_in_received, 0);
  EXPECT_EQ(counters.packet_in_errors, 1);
}

TEST_F(FakePacketIoTest, PacketOutFailsWithoutPortTranslation) {
  ASSERT_OK(p4rt_service_.GetP4rtServer().AddPacketIoPort("Ethernet1/1/0"));
  EXPECT_OK(SendPacketOut(0, "test packet1",
                          sai::GetIrP4Info(sai::Instantiation::kMiddleblock)));

  // Close the session and verify responses.
  ASSERT_OK_AND_ASSIGN(
      std::vector<p4::v1::StreamMessageResponse> actual_responses,
      p4rt_session_->ReadStreamChannelResponsesAndFinish());
  ASSERT_EQ(actual_responses.size(), 1);
  ASSERT_TRUE(actual_responses[0].has_error());
  ASSERT_EQ(actual_responses[0].error().canonical_code(),
            grpc::StatusCode::FAILED_PRECONDITION);

  sonic::PacketIoCounters counters =
      p4rt_service_.GetP4rtServer().GetPacketIoCounters();
  EXPECT_EQ(counters.packet_out_sent, 0);
  EXPECT_EQ(counters.packet_out_errors, 1);
}

TEST_F(FakePacketIoTest, PacketOutFailBeforeP4InfoPush) {
  ASSERT_OK(AddPacketIoPort("Ethernet1/1/0", "0"));
  EXPECT_OK(SendPacketOut(0, "test packet1",
                          sai::GetIrP4Info(sai::Instantiation::kMiddleblock)));

  // Close the session and verify responses.
  ASSERT_OK_AND_ASSIGN(
      std::vector<p4::v1::StreamMessageResponse> actual_responses,
      p4rt_session_->ReadStreamChannelResponsesAndFinish());
  ASSERT_EQ(actual_responses.size(), 1);
  ASSERT_TRUE(actual_responses[0].has_error());
  ASSERT_EQ(actual_responses[0].error().canonical_code(),
            grpc::StatusCode::FAILED_PRECONDITION);

  sonic::PacketIoCounters counters =
      p4rt_service_.GetP4rtServer().GetPacketIoCounters();
  EXPECT_EQ(counters.packet_out_sent, 0);
  EXPECT_EQ(counters.packet_out_errors, 1);
}

TEST_F(FakePacketIoTest, PacketOutFailAfterPortRemoval) {
  ASSERT_OK(pdpi::SetMetadataAndSetForwardingPipelineConfig(
      p4rt_session_.get(),
      p4::v1::SetForwardingPipelineConfigRequest::RECONCILE_AND_COMMIT,
      sai::GetP4Info(sai::Instantiation::kMiddleblock)));

  // Add and remove a port and verify packet out fails.
  ASSERT_OK(AddPacketIoPort("Ethernet1/1/0", "0"));
  ASSERT_OK(
      p4rt_service_.GetP4rtServer().RemovePortTranslation("Ethernet1/1/0"));

  EXPECT_OK(SendPacketOut(0, "test packet1",
                          sai::GetIrP4Info(sai::Instantiation::kMiddleblock)));

  // Close the session and verify responses.
  ASSERT_OK_AND_ASSIGN(
      std::vector<p4::v1::StreamMessageResponse> actual_responses,
      p4rt_session_->ReadStreamChannelResponsesAndFinish());
  ASSERT_EQ(actual_responses.size(), 1);
  ASSERT_TRUE(actual_responses[0].has_error());
  ASSERT_EQ(actual_responses[0].error().canonical_code(),
            grpc::StatusCode::INVALID_ARGUMENT);

  sonic::PacketIoCounters counters =
      p4rt_service_.GetP4rtServer().GetPacketIoCounters();
  EXPECT_EQ(counters.packet_out_sent, 0);
  EXPECT_EQ(counters.packet_out_errors, 1);
}

TEST_F(FakePacketIoTest, PacketOutFailForSecondary) {
  // Assemble PacketOut protobuf message.
  sai::PacketOut packet_out;
  packet_out.set_payload(std::string("test packet"));
  sai::PacketOut::Metadata& metadata = *packet_out.mutable_metadata();
  metadata.set_egress_port(pdpi::BitsetToHexString<9>(/*bitset=*/0));
  metadata.set_submit_to_ingress(pdpi::BitsetToHexString<1>(0));
  metadata.set_unused_pad(pdpi::BitsetToHexString<7>(0));

  // Assemble PacketOut request and write to stream channel.
  p4::v1::StreamMessageRequest request;
  ASSERT_OK_AND_ASSIGN(
      *request.mutable_packet(),
      pdpi::PdPacketOutToPi(sai::GetIrP4Info(sai::Instantiation::kMiddleblock),
                            packet_out));
  std::string address = absl::StrCat("localhost:", p4rt_service_.GrpcPort());
  auto channel =
      grpc::CreateChannel(address, grpc::InsecureChannelCredentials());
  auto stub = P4Runtime::NewStub(channel);
  grpc::ClientContext context;
  std::unique_ptr<::grpc::ClientReaderWriter<p4::v1::StreamMessageRequest,
                                             p4::v1::StreamMessageResponse>>
      stream = stub->StreamChannel(&context);
  ASSERT_TRUE(stream->Write(request));
  // Wait for a response.
  p4::v1::StreamMessageResponse response;
  ASSERT_TRUE(stream->Read(&response)) << "Did not receive stream response: "
                                       << stream->Finish().error_message();

  ASSERT_TRUE(response.has_error());
  ASSERT_THAT(response.error().canonical_code(),
              Eq(grpc::StatusCode::PERMISSION_DENIED));

  sonic::PacketIoCounters counters =
      p4rt_service_.GetP4rtServer().GetPacketIoCounters();
  EXPECT_EQ(counters.packet_out_sent, 0);
  EXPECT_EQ(counters.packet_out_errors, 1);
}

TEST_F(FakePacketIoTest, VerifyPacketOut) {
  // Needed for PacketOut.
  ASSERT_OK(pdpi::SetMetadataAndSetForwardingPipelineConfig(
      p4rt_session_.get(),
      p4::v1::SetForwardingPipelineConfigRequest::RECONCILE_AND_COMMIT,
      sai::GetP4Info(sai::Instantiation::kMiddleblock)));
  ASSERT_OK(AddPacketIoPort("Ethernet1/1/0", "0"));
  EXPECT_OK(SendPacketOut(0, "test packet1",
                          sai::GetIrP4Info(sai::Instantiation::kMiddleblock)));
  EXPECT_OK(SendPacketOut(0, "test packet2",
                          sai::GetIrP4Info(sai::Instantiation::kMiddleblock)));

  absl::StatusOr<std::vector<std::string>> packets_or;
  // Retry for a few times with delay since it takes a few msecs for Write
  // rpc call to reach the P4RT server and the write request processed.
  for (int i = 0; i < 10; i++) {
    packets_or = p4rt_service_.GetFakePacketIoInterface().VerifyPacketOut(
        "Ethernet1/1/0");
    if (!packets_or.ok() || (*packets_or).size() != 2) {
      absl::SleepFor(absl::Seconds(2));
    } else {
      break;
    }
  }
  ASSERT_OK(packets_or);
  EXPECT_EQ(*packets_or,
            std::vector<std::string>({"test packet1", "test packet2"}));

  sonic::PacketIoCounters counters =
      p4rt_service_.GetP4rtServer().GetPacketIoCounters();
  EXPECT_EQ(counters.packet_out_sent, 2);
  EXPECT_EQ(counters.packet_out_errors, 0);
}

TEST_F(FakePacketIoTest, VerifyPacketInWithPortNames) {
  ASSERT_OK(pdpi::SetMetadataAndSetForwardingPipelineConfig(
      p4rt_session_.get(),
      p4::v1::SetForwardingPipelineConfigRequest::RECONCILE_AND_COMMIT,
      sai::GetP4Info(sai::Instantiation::kMiddleblock)));
  ASSERT_OK(AddPacketIoPort("Ethernet1/1/0", "0"));

  // Push the expected PacketIn.
  EXPECT_OK(p4rt_service_.GetFakePacketIoInterface().PushPacketIn(
      "Ethernet1/1/0", "Ethernet1/1/0", "test packet1"));

  // Close the session and verify responses.
  EXPECT_THAT(p4rt_session_->ReadStreamChannelResponsesAndFinish(),
              IsOkAndHolds(UnorderedElementsAre(EqualsProto(R"pb(
                packet {
                  payload: "test packet1"
                  metadata { metadata_id: 1 value: "0" }
                  metadata { metadata_id: 2 value: "0" }
                }
<<<<<<< HEAD
              )pb")));
=======
              )pb"))));
>>>>>>> 94862c79

  sonic::PacketIoCounters counters =
      p4rt_service_.GetP4rtServer().GetPacketIoCounters();
  EXPECT_EQ(counters.packet_in_received, 1);
  EXPECT_EQ(counters.packet_in_errors, 0);
}

TEST_F(FakePacketIoTest, PacketInMessageFailsWhenNoPrimaryExists) {
  // Close the existing primary connection.
  ASSERT_OK(p4rt_session_->Finish());

  // Push a dummy PacketIn message.
  ASSERT_OK(AddPacketIoPort("Ethernet1/1/0", "0"));
  EXPECT_THAT(p4rt_service_.GetFakePacketIoInterface().PushPacketIn(
                  "Ethernet1/1/0", "Ethernet1/1/0", "test packet1"),
              StatusIs(absl::StatusCode::kFailedPrecondition,
                       HasSubstr("No active role has a primary connection")));

  sonic::PacketIoCounters counters =
      p4rt_service_.GetP4rtServer().GetPacketIoCounters();
  EXPECT_EQ(counters.packet_in_received, 0);
  EXPECT_EQ(counters.packet_in_errors, 1);
}

TEST_F(FakePacketIoTest, PacketInCanBeSentToMultiplePrimaries) {
  // p4rt_session_ is a primary client with role: "sdn_controller".
  // Use that client to push the pipeline config.
  ASSERT_OK(pdpi::SetMetadataAndSetForwardingPipelineConfig(
      p4rt_session_.get(),
      p4::v1::SetForwardingPipelineConfigRequest::RECONCILE_AND_COMMIT,
      sai::GetP4Info(sai::Instantiation::kMiddleblock)));
  ASSERT_OK(AddPacketIoPort("Ethernet1/1/0", "0"));

  // Create a second primary client with the default role ("").
  const std::string address =
      absl::StrCat("localhost:", p4rt_service_.GrpcPort());
  ASSERT_OK_AND_ASSIGN(
      auto default_role,
      pdpi::P4RuntimeSession::Create(
          address, grpc::InsecureChannelCredentials(), device_id_,
          pdpi::P4RuntimeSessionOptionalArgs{.role = ""}));

  // Push the expected PacketIn.
  EXPECT_OK(p4rt_service_.GetFakePacketIoInterface().PushPacketIn(
      "Ethernet1/1/0", "Ethernet1/1/0", "test packet1"));

  // Close the session and verify responses.
  EXPECT_THAT(p4rt_session_->ReadStreamChannelResponsesAndFinish(),
              IsOkAndHolds(UnorderedElementsAre(EqualsProto(R"pb(
                packet {
                  payload: "test packet1"
                  metadata { metadata_id: 1 value: "0" }
                  metadata { metadata_id: 2 value: "0" }
                }
              )pb"))));
  EXPECT_THAT(default_role->ReadStreamChannelResponsesAndFinish(),
              IsOkAndHolds(UnorderedElementsAre(EqualsProto(R"pb(
                packet {
                  payload: "test packet1"
                  metadata { metadata_id: 1 value: "0" }
                  metadata { metadata_id: 2 value: "0" }
                }
<<<<<<< HEAD
              )pb")));
=======
              )pb"))));
>>>>>>> 94862c79

  sonic::PacketIoCounters counters =
      p4rt_service_.GetP4rtServer().GetPacketIoCounters();
  EXPECT_EQ(counters.packet_in_received, 1);
  EXPECT_EQ(counters.packet_in_errors, 0);
}

TEST_F(FakePacketIoTest, PacketInMessageFailsWhenPrimaryHasNonAuthorizeRole) {
  // Close the existing primary connection.
  ASSERT_OK(p4rt_session_->Finish());

  const std::string address =
      absl::StrCat("localhost:", p4rt_service_.GrpcPort());
  ASSERT_OK_AND_ASSIGN(
      auto default_role,
      pdpi::P4RuntimeSession::Create(
          address, grpc::InsecureChannelCredentials(), device_id_,
          pdpi::P4RuntimeSessionOptionalArgs{.role = "NonAuthorized"}));

  // Push a dummy PacketIn message.
  ASSERT_OK(AddPacketIoPort("Ethernet1/1/0", "0"));
  EXPECT_THAT(p4rt_service_.GetFakePacketIoInterface().PushPacketIn(
                  "Ethernet1/1/0", "Ethernet1/1/0", "test packet1"),
              StatusIs(absl::StatusCode::kFailedPrecondition,
                       HasSubstr("No active role has a primary connection")));

  sonic::PacketIoCounters counters =
      p4rt_service_.GetP4rtServer().GetPacketIoCounters();
  EXPECT_EQ(counters.packet_in_received, 0);
  EXPECT_EQ(counters.packet_in_errors, 1);
}

TEST(PacketIoTest, PacketInMessageFailsWhenNoPrimaryIsEstablished) {
  // Start a P4Runtime service and do not establish any connection.
  test_lib::P4RuntimeGrpcService p4rt_service = test_lib::P4RuntimeGrpcService(
      P4RuntimeImplOptions{.translate_port_ids = false});

  // Push a dummy PacketIn message.
  ASSERT_OK(p4rt_service.GetP4rtServer().AddPacketIoPort("Ethernet1/1/0"));
  ASSERT_OK(
      p4rt_service.GetP4rtServer().AddPortTranslation("Ethernet1/1/0", "0"));
  EXPECT_THAT(p4rt_service.GetFakePacketIoInterface().PushPacketIn(
                  "Ethernet1/1/0", "Ethernet1/1/0", "test packet1"),
              StatusIs(absl::StatusCode::kFailedPrecondition,
                       HasSubstr("No active role has a primary connection")));

  sonic::PacketIoCounters counters =
      p4rt_service.GetP4rtServer().GetPacketIoCounters();
  EXPECT_EQ(counters.packet_in_received, 0);
  EXPECT_EQ(counters.packet_in_errors, 1);
}

}  // namespace
}  // namespace p4rt_app<|MERGE_RESOLUTION|>--- conflicted
+++ resolved
@@ -128,26 +128,6 @@
   EXPECT_OK(p4rt_service_.GetFakePacketIoInterface().PushPacketIn(
       "Ethernet1/1/1", "Ethernet1/1/0", "test packet2"));
 
-<<<<<<< HEAD
-  // Wait for a max timeout, close the session and verify responses.
-  got_responses.WaitForNotificationWithTimeout(absl::Seconds(10));
-  ASSERT_OK(p4rt_session_->Finish());
-  EXPECT_THAT(actual_responses,
-              UnorderedElementsAre(EqualsProto(R"pb(
-                                     packet {
-                                       payload: "test packet1"
-                                       metadata { metadata_id: 1 value: "0" }
-                                       metadata { metadata_id: 2 value: "1" }
-                                     }
-                                   )pb"),
-                                   EqualsProto(R"pb(
-                                     packet {
-                                       payload: "test packet2"
-                                       metadata { metadata_id: 1 value: "1" }
-                                       metadata { metadata_id: 2 value: "0" }
-                                     }
-                                   )pb")));
-=======
   // Close the session and verify responses.
   EXPECT_THAT(p4rt_session_->ReadStreamChannelResponsesAndFinish(),
               IsOkAndHolds(UnorderedElementsAre(
@@ -165,7 +145,6 @@
                       metadata { metadata_id: 2 value: "0" }
                     }
                   )pb"))));
->>>>>>> 94862c79
 
   sonic::PacketIoCounters counters =
       p4rt_service_.GetP4rtServer().GetPacketIoCounters();
@@ -371,11 +350,7 @@
                   metadata { metadata_id: 1 value: "0" }
                   metadata { metadata_id: 2 value: "0" }
                 }
-<<<<<<< HEAD
-              )pb")));
-=======
               )pb"))));
->>>>>>> 94862c79
 
   sonic::PacketIoCounters counters =
       p4rt_service_.GetP4rtServer().GetPacketIoCounters();
@@ -438,11 +413,7 @@
                   metadata { metadata_id: 1 value: "0" }
                   metadata { metadata_id: 2 value: "0" }
                 }
-<<<<<<< HEAD
-              )pb")));
-=======
               )pb"))));
->>>>>>> 94862c79
 
   sonic::PacketIoCounters counters =
       p4rt_service_.GetP4rtServer().GetPacketIoCounters();
