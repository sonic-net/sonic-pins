// Copyright 2020 Google LLC
//
// Licensed under the Apache License, Version 2.0 (the "License");
// you may not use this file except in compliance with the License.
// You may obtain a copy of the License at
//
//      http://www.apache.org/licenses/LICENSE-2.0
//
// Unless required by applicable law or agreed to in writing, software
// distributed under the License is distributed on an "AS IS" BASIS,
// WITHOUT WARRANTIES OR CONDITIONS OF ANY KIND, either express or implied.
// See the License for the specific language governing permissions and
// limitations under the License.
#include "p4rt_app/tests/lib/p4runtime_grpc_service.h"

#include <memory>
#include <string>
#include <utility>

#include "absl/memory/memory.h"
#include "absl/random/distributions.h"
#include "absl/random/random.h"
#include "absl/strings/str_cat.h"
#include "glog/logging.h"
#include "grpcpp/security/server_credentials.h"
#include "grpcpp/server.h"
#include "grpcpp/server_builder.h"
#include "p4rt_app/p4runtime/p4runtime_impl.h"
#include "p4rt_app/sonic/adapters/fake_consumer_notifier_adapter.h"
#include "p4rt_app/sonic/adapters/fake_notification_producer_adapter.h"
#include "p4rt_app/sonic/adapters/fake_producer_state_table_adapter.h"
#include "p4rt_app/sonic/adapters/fake_sonic_db_table.h"
#include "p4rt_app/sonic/adapters/fake_table_adapter.h"
#include "p4rt_app/sonic/fake_packetio_interface.h"
#include "p4rt_app/sonic/redis_connections.h"
//TODO(PINS): Add Component/System state Translator
// #include "swss/fakes/fake_component_state_helper.h"
// #include "swss/fakes/fake_system_state_helper.h"

namespace p4rt_app {
namespace test_lib {

P4RuntimeGrpcService::P4RuntimeGrpcService(const P4RuntimeImplOptions& options)
    : fake_vrf_state_table_("AppStateDb:VRF_TABLE"),
      fake_hash_state_table_("AppStateDb:HASH_TABLE"),
      fake_switch_state_table_("AppStateDb:SWITCH_TABLE"),
      fake_port_state_table_("AppStateDb:PORT_TABLE"),
      fake_p4rt_table_("AppDb:P4RT_TABLE"),
      fake_vrf_table_("AppDb:VRF_TABLE", &fake_vrf_state_table_),
      fake_hash_table_("AppDb:HASH_TABLE", &fake_hash_state_table_),
      fake_switch_table_("AppDb:SWITCH_TABLE", &fake_switch_state_table_),
      fake_port_table_("AppDb:PORT_TABLE", &fake_port_state_table_),
      fake_host_stats_table_("StateDb:HOST") {
  LOG(INFO) << "Starting the P4 runtime gRPC service.";
  const std::string kP4rtTableName = "P4RT_TABLE";
  const std::string kPortTableName = "PORT_TABLE";
  const std::string kVrfTableName = "VRF_TABLE";
  const std::string kHashTableName = "HASH_TABLE";
  const std::string kSwitchTableName = "SWITCH_TABLE";
  const std::string kHostStatsTableName = "HOST_STATS_TABLE";

  // Choose a random gRPC port. While not strictly necessary each test brings up
  // a new gRPC service, and randomly choosing a TCP port will minimize issues.
  absl::BitGen gen;
  grpc_port_ = absl::Uniform<int>(gen, 49152, 65535);

  // Create interfaces to access P4RT_TABLE entries.
  sonic::P4rtTable p4rt_table{
      .notification_producer =
          std::make_unique<sonic::FakeNotificationProducerAdapter>(
              &fake_p4rt_table_),
      .notification_consumer =
          absl::make_unique<sonic::FakeConsumerNotifierAdapter>(
              &fake_p4rt_table_),
      .app_db = absl::make_unique<sonic::FakeTableAdapter>(&fake_p4rt_table_,
                                                           kP4rtTableName),
      .counter_db = absl::make_unique<sonic::FakeTableAdapter>(
          &fake_p4rt_counters_table_, kP4rtTableName),
  };

  // Create interfaces to access VRF_TABLE entries.
  sonic::VrfTable vrf_table{
      .producer_state = std::make_unique<sonic::FakeProducerStateTableAdapter>(
          &fake_vrf_table_),
      .notification_consumer =
          absl::make_unique<sonic::FakeConsumerNotifierAdapter>(
              &fake_vrf_table_),
      .app_db = absl::make_unique<sonic::FakeTableAdapter>(&fake_vrf_table_,
                                                           kVrfTableName),
      .app_state_db = absl::make_unique<sonic::FakeTableAdapter>(
          &fake_vrf_state_table_, kVrfTableName),
  };

  // Create interfaces to access HASH_TABLE entries.
  sonic::HashTable hash_table{
      .producer_state = std::make_unique<sonic::FakeProducerStateTableAdapter>(
          &fake_hash_table_),
      .notification_consumer =
          absl::make_unique<sonic::FakeConsumerNotifierAdapter>(
              &fake_hash_table_),
      .app_db = absl::make_unique<sonic::FakeTableAdapter>(&fake_hash_table_,
                                                           kHashTableName),
      .app_state_db = absl::make_unique<sonic::FakeTableAdapter>(
          &fake_hash_state_table_, kHashTableName),
  };

  // Create interfaces to access SWITCH_TABLE entries.
  sonic::SwitchTable switch_table{
      .producer_state = std::make_unique<sonic::FakeProducerStateTableAdapter>(
          &fake_switch_table_),
      .notification_consumer =
          absl::make_unique<sonic::FakeConsumerNotifierAdapter>(
              &fake_switch_table_),
      .app_db = absl::make_unique<sonic::FakeTableAdapter>(&fake_switch_table_,
                                                           kSwitchTableName),
      .app_state_db = absl::make_unique<sonic::FakeTableAdapter>(
          &fake_switch_state_table_, kSwitchTableName),
  };

  // Create interfaces to access SWITCH_TABLE entries.
  sonic::PortTable port_table{
      .app_db = absl::make_unique<sonic::FakeTableAdapter>(&fake_port_table_,
                                                           kPortTableName),
      .app_state_db = absl::make_unique<sonic::FakeTableAdapter>(
          &fake_port_state_table_, kPortTableName),
  };

  sonic::HostStatsTable host_stats_table{
      .state_db = absl::make_unique<sonic::FakeTableAdapter>(
          &fake_host_stats_table_, kHostStatsTableName),
  };

  // Create FakePacketIoInterface and save the pointer.
  auto fake_packetio_interface =
      absl::make_unique<sonic::FakePacketIoInterface>();
  fake_packetio_interface_ = fake_packetio_interface.get();

  // TODO(PINS): Add the P4RT component helper into the system state helper so they can
  // interact around critical state handling.
  // fake_system_state_helper_.AddComponent(/*name=*/"p4rt-con",
  //                                     fake_component_state_helper_);

  // Create the P4RT server.
  p4runtime_server_ = absl::make_unique<P4RuntimeImpl>(
      std::move(p4rt_table), std::move(vrf_table), std::move(hash_table),
      std::move(switch_table), std::move(port_table),
      std::move(host_stats_table), std::move(fake_packetio_interface),
<<<<<<< HEAD
     // TODO(PINS): To add fake component state, system state & netdev translator
=======
     // TODO(PINS): To add fake component_state_helper, system_state_helper and netdev_translator.
>>>>>>> 94862c79
     // fake_component_state_helper_, fake_system_state_helper_, fake_netdev_translator_, 
      options);

  // Component tests will use an insecure connection for the service.
  std::string server_address = absl::StrCat("localhost:", GrpcPort());
  std::shared_ptr<grpc::ServerCredentials> creds =
      grpc::InsecureServerCredentials();

  // Finally start the gRPC service.
  grpc::ServerBuilder builder;
  builder.AddListeningPort(server_address, creds);
  builder.RegisterService(p4runtime_server_.get());
  std::unique_ptr<grpc::Server> server(builder.BuildAndStart());

  LOG(INFO) << "Server listening on " << server_address;
  server_ = std::move(server);
}

P4RuntimeGrpcService::~P4RuntimeGrpcService() {
  LOG(INFO) << "Stopping the P4 runtime gRPC service.";
  if (server_) server_->Shutdown();
}

int P4RuntimeGrpcService::GrpcPort() const { return grpc_port_; }

absl::Status P4RuntimeGrpcService::VerifyState() {
  return p4runtime_server_->VerifyState();
}

sonic::FakeSonicDbTable& P4RuntimeGrpcService::GetP4rtAppDbTable() {
  return fake_p4rt_table_;
}

sonic::FakeSonicDbTable& P4RuntimeGrpcService::GetVrfAppDbTable() {
  return fake_vrf_table_;
}

sonic::FakeSonicDbTable& P4RuntimeGrpcService::GetHashAppDbTable() {
  return fake_hash_table_;
}

sonic::FakeSonicDbTable& P4RuntimeGrpcService::GetSwitchAppDbTable() {
  return fake_switch_table_;
}

sonic::FakeSonicDbTable& P4RuntimeGrpcService::GetPortAppDbTable() {
  return fake_port_table_;
}

sonic::FakeSonicDbTable& P4RuntimeGrpcService::GetVrfAppStateDbTable() {
  return fake_vrf_state_table_;
}

sonic::FakeSonicDbTable& P4RuntimeGrpcService::GetHashAppStateDbTable() {
  return fake_hash_state_table_;
}

sonic::FakeSonicDbTable& P4RuntimeGrpcService::GetSwitchAppStateDbTable() {
  return fake_switch_state_table_;
}

sonic::FakeSonicDbTable& P4RuntimeGrpcService::GetPortAppStateDbTable() {
  return fake_port_state_table_;
}

sonic::FakeSonicDbTable& P4RuntimeGrpcService::GetP4rtCountersDbTable() {
  return fake_p4rt_counters_table_;
}

sonic::FakeSonicDbTable& P4RuntimeGrpcService::GetP4rtStateDbTable() {
  return fake_p4rt_state_table_;
}

sonic::FakeSonicDbTable& P4RuntimeGrpcService::GetHostStatsStateDbTable() {
  return fake_host_stats_table_;
}

sonic::FakePacketIoInterface& P4RuntimeGrpcService::GetFakePacketIoInterface() {
  return *fake_packetio_interface_;
}

<<<<<<< HEAD
/*TODO(PINS): To add Component/System state Translator 
=======
/*TODO(PINS): Add Component/System State Translator
>>>>>>> 94862c79
swss::FakeSystemStateHelper& P4RuntimeGrpcService::GetSystemStateHelper() {
  return fake_system_state_helper_;
}

swss::FakeComponentStateHelper&
P4RuntimeGrpcService::GetComponentStateHelper() {
  return fake_component_state_helper_;
} */

P4RuntimeImpl& P4RuntimeGrpcService::GetP4rtServer() {
  return *p4runtime_server_;
}

}  // namespace test_lib
}  // namespace p4rt_app<|MERGE_RESOLUTION|>--- conflicted
+++ resolved
@@ -145,11 +145,7 @@
       std::move(p4rt_table), std::move(vrf_table), std::move(hash_table),
       std::move(switch_table), std::move(port_table),
       std::move(host_stats_table), std::move(fake_packetio_interface),
-<<<<<<< HEAD
-     // TODO(PINS): To add fake component state, system state & netdev translator
-=======
      // TODO(PINS): To add fake component_state_helper, system_state_helper and netdev_translator.
->>>>>>> 94862c79
      // fake_component_state_helper_, fake_system_state_helper_, fake_netdev_translator_, 
       options);
 
@@ -231,11 +227,7 @@
   return *fake_packetio_interface_;
 }
 
-<<<<<<< HEAD
-/*TODO(PINS): To add Component/System state Translator 
-=======
 /*TODO(PINS): Add Component/System State Translator
->>>>>>> 94862c79
 swss::FakeSystemStateHelper& P4RuntimeGrpcService::GetSystemStateHelper() {
   return fake_system_state_helper_;
 }
