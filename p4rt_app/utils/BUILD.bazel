# Copyright 2020 Google LLC
#
# Licensed under the Apache License, Version 2.0 (the "License");
# you may not use this file except in compliance with the License.
# You may obtain a copy of the License at
#
#      http://www.apache.org/licenses/LICENSE-2.0
#
# Unless required by applicable law or agreed to in writing, software
# distributed under the License is distributed on an "AS IS" BASIS,
# WITHOUT WARRANTIES OR CONDITIONS OF ANY KIND, either express or implied.
# See the License for the specific language governing permissions and
# limitations under the License.
package(
    default_visibility = ["//visibility:public"],
    licenses = ["notice"],
)

cc_library(
    name = "table_utility",
    srcs = ["table_utility.cc"],
    hdrs = ["table_utility.h"],
    deps = [
        "//gutil:status",
        "//p4_pdpi:ir_cc_proto",
        "//p4_pdpi/utils:annotation_parser",
        "@com_google_absl//absl/status",
        "@com_google_absl//absl/strings",
        "@sonic_swss_common//:libswsscommon",
    ],
)

cc_test(
    name = "table_utility_test",
    srcs = ["table_utility_test.cc"],
    deps = [
        ":table_utility",
        "//p4_pdpi:ir_cc_proto",
        "@com_github_google_glog//:glog",
        "@com_google_googletest//:gtest_main",
        "@com_google_protobuf//:protobuf",
    ],
)

cc_library(
    name = "status_utility",
    srcs = ["status_utility.cc"],
    hdrs = ["status_utility.h"],
    deps = [
        "//p4_pdpi:ir_cc_proto",
        "@com_google_absl//absl/status",
        "@com_google_absl//absl/strings",
        "@com_google_absl//absl/strings:cord",
    ],
)

cc_library(
    name = "ir_builder",
    testonly = 1,
    hdrs = ["ir_builder.h"],
    deps = [
        "//p4_pdpi:ir_cc_proto",
        "@com_google_absl//absl/strings",
        "@com_google_protobuf//:protobuf",
    ],
)

cc_library(
    name = "event_data_tracker",
    hdrs = ["event_data_tracker.h"],
)

cc_test(
    name = "event_data_tracker_test",
    srcs = ["event_data_tracker_test.cc"],
    deps = [
        ":event_data_tracker",
        "@com_google_absl//absl/time",
        "@com_google_googletest//:gtest_main",
    ],
)
<<<<<<< HEAD
=======

cc_library(
    name = "event_data_tracker",
    hdrs = ["event_data_tracker.h"],
)

cc_test(
    name = "event_data_tracker_test",
    srcs = ["event_data_tracker_test.cc"],
    deps = [
        ":event_data_tracker",
        "@com_google_absl//absl/time",
        "@com_google_googletest//:gtest_main",
    ],
)
>>>>>>> 93c73290
<|MERGE_RESOLUTION|>--- conflicted
+++ resolved
@@ -78,22 +78,4 @@
         "@com_google_absl//absl/time",
         "@com_google_googletest//:gtest_main",
     ],
-)
-<<<<<<< HEAD
-=======
-
-cc_library(
-    name = "event_data_tracker",
-    hdrs = ["event_data_tracker.h"],
-)
-
-cc_test(
-    name = "event_data_tracker_test",
-    srcs = ["event_data_tracker_test.cc"],
-    deps = [
-        ":event_data_tracker",
-        "@com_google_absl//absl/time",
-        "@com_google_googletest//:gtest_main",
-    ],
-)
->>>>>>> 93c73290
+)