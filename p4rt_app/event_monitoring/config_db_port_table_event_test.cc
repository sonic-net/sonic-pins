--- conflicted
+++ resolved
@@ -22,11 +22,6 @@
 #include "gtest/gtest.h"
 #include "gutil/status_matchers.h"
 #include "p4rt_app/p4runtime/mock_p4runtime_impl.h"
-<<<<<<< HEAD
-=======
-#include "p4rt_app/sonic/adapters/mock_table_adapter.h"
-#include "p4rt_app/sonic/redis_connections.h"
->>>>>>> ec938142
 
 namespace p4rt_app {
 namespace {
@@ -42,176 +37,47 @@
 
 TEST(PortTableIdEventTest, AcceptEthernetPortIds) {
   MockP4RuntimeImpl mock_p4runtime_impl;
-<<<<<<< HEAD
   EXPECT_CALL(mock_p4runtime_impl, AddPortTranslation("Ethernet1/1/1", "1"))
       .WillOnce(Return(absl::OkStatus()));
   ConfigDbPortTableEventHandler event_handler(&mock_p4runtime_impl);
-=======
-  sonic::PortTable mock_port_table{
-      .app_db = std::make_unique<sonic::MockTableAdapter>(),
-      .app_state_db = std::make_unique<sonic::MockTableAdapter>(),
-  };
-  auto mock_app_db =
-      static_cast<sonic::MockTableAdapter*>(mock_port_table.app_db.get());
-  auto mock_app_state_db =
-      static_cast<sonic::MockTableAdapter*>(mock_port_table.app_state_db.get());
-
-  EXPECT_CALL(mock_p4runtime_impl, AddPortTranslation("Ethernet1/1/1", "1"))
-      .WillOnce(Return(absl::OkStatus()));
-  EXPECT_CALL(*mock_app_db, set("Ethernet1/1/1", IdValueEntry("1"))).Times(1);
-  EXPECT_CALL(*mock_app_state_db, set("Ethernet1/1/1", IdValueEntry("1")))
-      .Times(1);
-
-  ConfigDbPortTableEventHandler event_handler(&mock_p4runtime_impl,
-                                              &mock_port_table);
->>>>>>> ec938142
   EXPECT_OK(
       event_handler.HandleEvent(kSetCommand, "Ethernet1/1/1", {{"id", "1"}}));
 }
 
 TEST(PortTableIdEventTest, AcceptPortChannelPortIds) {
   MockP4RuntimeImpl mock_p4runtime_impl;
-<<<<<<< HEAD
   EXPECT_CALL(mock_p4runtime_impl, AddPortTranslation("PortChannel11", "2001"))
       .WillOnce(Return(absl::OkStatus()));
   ConfigDbPortTableEventHandler event_handler(&mock_p4runtime_impl);
-=======
-  sonic::PortTable mock_port_table{
-      .app_db = std::make_unique<sonic::MockTableAdapter>(),
-      .app_state_db = std::make_unique<sonic::MockTableAdapter>(),
-  };
-  auto mock_app_db =
-      static_cast<sonic::MockTableAdapter*>(mock_port_table.app_db.get());
-  auto mock_app_state_db =
-      static_cast<sonic::MockTableAdapter*>(mock_port_table.app_state_db.get());
-
-  EXPECT_CALL(mock_p4runtime_impl, AddPortTranslation("PortChannel11", "2001"))
-      .WillOnce(Return(absl::OkStatus()));
-  EXPECT_CALL(*mock_app_db, set("PortChannel11", IdValueEntry("2001")))
-      .Times(1);
-  EXPECT_CALL(*mock_app_state_db, set("PortChannel11", IdValueEntry("2001")))
-      .Times(1);
-
-  ConfigDbPortTableEventHandler event_handler(&mock_p4runtime_impl,
-                                              &mock_port_table);
->>>>>>> ec938142
   EXPECT_OK(event_handler.HandleEvent(kSetCommand, "PortChannel11",
                                       {{"id", "2001"}}));
 }
 
 TEST(PortTableIdEventTest, IgnoreUnexpectedPortNames) {
-<<<<<<< HEAD
   StrictMock<MockP4RuntimeImpl> mock_p4runtime_impl;  // Expect no calls.
   ConfigDbPortTableEventHandler event_handler(&mock_p4runtime_impl);
-=======
-  MockP4RuntimeImpl mock_p4runtime_impl;
-  sonic::PortTable mock_port_table{
-      .app_db = std::make_unique<sonic::MockTableAdapter>(),
-      .app_state_db = std::make_unique<sonic::MockTableAdapter>(),
-  };
-  auto mock_app_db =
-      static_cast<sonic::MockTableAdapter*>(mock_port_table.app_db.get());
-  auto mock_app_state_db =
-      static_cast<sonic::MockTableAdapter*>(mock_port_table.app_state_db.get());
-
-  EXPECT_CALL(mock_p4runtime_impl, AddPortTranslation).Times(0);
-  EXPECT_CALL(mock_p4runtime_impl, RemovePortTranslation).Times(0);
-  EXPECT_CALL(*mock_app_db, set).Times(0);
-  EXPECT_CALL(*mock_app_db, del).Times(0);
-  EXPECT_CALL(*mock_app_state_db, set).Times(0);
-  EXPECT_CALL(*mock_app_state_db, del).Times(0);
-
-  ConfigDbPortTableEventHandler event_handler(&mock_p4runtime_impl,
-                                              &mock_port_table);
->>>>>>> ec938142
   EXPECT_OK(event_handler.HandleEvent(kDelCommand, "loopback0", {{"id", "1"}}));
 }
 
 TEST(PortTableIdEventTest, SetMultiplePortIds) {
   MockP4RuntimeImpl mock_p4runtime_impl;
-<<<<<<< HEAD
-=======
-  sonic::PortTable mock_port_table{
-      .app_db = std::make_unique<sonic::MockTableAdapter>(),
-      .app_state_db = std::make_unique<sonic::MockTableAdapter>(),
-  };
-  auto mock_app_db =
-      static_cast<sonic::MockTableAdapter*>(mock_port_table.app_db.get());
-  auto mock_app_state_db =
-      static_cast<sonic::MockTableAdapter*>(mock_port_table.app_state_db.get());
-
->>>>>>> ec938142
   EXPECT_CALL(mock_p4runtime_impl, AddPortTranslation("Ethernet1/1/1", "1"))
       .WillOnce(Return(absl::OkStatus()));
   EXPECT_CALL(mock_p4runtime_impl, AddPortTranslation("Ethernet2", "2"))
       .WillOnce(Return(absl::OkStatus()));
-
-<<<<<<< HEAD
   ConfigDbPortTableEventHandler event_handler(&mock_p4runtime_impl);
-=======
-  ConfigDbPortTableEventHandler event_handler(&mock_p4runtime_impl,
-                                              &mock_port_table);
->>>>>>> ec938142
   EXPECT_OK(
       event_handler.HandleEvent(kSetCommand, "Ethernet1/1/1", {{"id", "1"}}));
   EXPECT_OK(event_handler.HandleEvent(kSetCommand, "Ethernet2", {{"id", "2"}}));
 }
 
-<<<<<<< HEAD
 TEST(PortTableIdEventTest, UpdatePortId) {
   MockP4RuntimeImpl mock_p4runtime_impl;
-=======
-TEST(PortTableIdEventTest, PortIdZeroShouldNotAddToP4RuntimeOnSet) {
-  MockP4RuntimeImpl mock_p4runtime_impl;
-  sonic::PortTable mock_port_table{
-      .app_db = std::make_unique<sonic::MockTableAdapter>(),
-      .app_state_db = std::make_unique<sonic::MockTableAdapter>(),
-  };
-  auto mock_app_db =
-      static_cast<sonic::MockTableAdapter*>(mock_port_table.app_db.get());
-  auto mock_app_state_db =
-      static_cast<sonic::MockTableAdapter*>(mock_port_table.app_state_db.get());
-
-  // Because an ID 0 is ignored we should not call add the port.
-  EXPECT_CALL(mock_p4runtime_impl, AddPortTranslation).Times(0);
-
-  // However, because P4RT App may already have another ID assigned to the port
-  // we send a remove request to ensure the port translation is removed.
-  EXPECT_CALL(mock_p4runtime_impl, RemovePortTranslation("Ethernet1/1/1"))
-      .WillOnce(Return(absl::OkStatus()));
-  EXPECT_CALL(*mock_app_db, set("Ethernet1/1/1", IdValueEntry("0"))).Times(1);
-  EXPECT_CALL(*mock_app_state_db, set("Ethernet1/1/1", IdValueEntry("0")))
-      .Times(1);
-
-  ConfigDbPortTableEventHandler event_handler(&mock_p4runtime_impl,
-                                              &mock_port_table);
-  EXPECT_OK(
-      event_handler.HandleEvent(kSetCommand, "Ethernet1/1/1", {{"id", "0"}}));
-}
-
-TEST(PortTableIdEventTest, UpdatePortId) {
-  MockP4RuntimeImpl mock_p4runtime_impl;
-  sonic::PortTable mock_port_table{
-      .app_db = std::make_unique<sonic::MockTableAdapter>(),
-      .app_state_db = std::make_unique<sonic::MockTableAdapter>(),
-  };
-  auto mock_app_db =
-      static_cast<sonic::MockTableAdapter*>(mock_port_table.app_db.get());
-  auto mock_app_state_db =
-      static_cast<sonic::MockTableAdapter*>(mock_port_table.app_state_db.get());
-
->>>>>>> ec938142
   EXPECT_CALL(mock_p4runtime_impl, AddPortTranslation("Ethernet1/1/1", "2"))
       .WillOnce(Return(absl::OkStatus()));
   EXPECT_CALL(mock_p4runtime_impl, AddPortTranslation("Ethernet1/1/1", "3"))
       .WillOnce(Return(absl::OkStatus()));
-
-<<<<<<< HEAD
   ConfigDbPortTableEventHandler event_handler(&mock_p4runtime_impl);
-=======
-  ConfigDbPortTableEventHandler event_handler(&mock_p4runtime_impl,
-                                              &mock_port_table);
->>>>>>> ec938142
   EXPECT_OK(
       event_handler.HandleEvent(kSetCommand, "Ethernet1/1/1", {{"id", "2"}}));
   EXPECT_OK(
@@ -220,87 +86,30 @@
 
 TEST(PortTableIdEventTest, SetPortIdToAnEmptyString) {
   MockP4RuntimeImpl mock_p4runtime_impl;
-<<<<<<< HEAD
-=======
-  sonic::PortTable mock_port_table{
-      .app_db = std::make_unique<sonic::MockTableAdapter>(),
-      .app_state_db = std::make_unique<sonic::MockTableAdapter>(),
-  };
-  auto mock_app_db =
-      static_cast<sonic::MockTableAdapter*>(mock_port_table.app_db.get());
-  auto mock_app_state_db =
-      static_cast<sonic::MockTableAdapter*>(mock_port_table.app_state_db.get());
-
->>>>>>> ec938142
   EXPECT_CALL(mock_p4runtime_impl, RemovePortTranslation("Ethernet1/1/1"))
       .WillOnce(Return(absl::OkStatus()));
-
-<<<<<<< HEAD
   ConfigDbPortTableEventHandler event_handler(&mock_p4runtime_impl);
-=======
-  ConfigDbPortTableEventHandler event_handler(&mock_p4runtime_impl,
-                                              &mock_port_table);
->>>>>>> ec938142
   EXPECT_OK(
       event_handler.HandleEvent(kSetCommand, "Ethernet1/1/1", {{"id", ""}}));
 }
 
 TEST(PortTableIdEventTest, DeletePortId) {
   MockP4RuntimeImpl mock_p4runtime_impl;
-<<<<<<< HEAD
-=======
-  sonic::PortTable mock_port_table{
-      .app_db = std::make_unique<sonic::MockTableAdapter>(),
-      .app_state_db = std::make_unique<sonic::MockTableAdapter>(),
-  };
-  auto mock_app_db =
-      static_cast<sonic::MockTableAdapter*>(mock_port_table.app_db.get());
-  auto mock_app_state_db =
-      static_cast<sonic::MockTableAdapter*>(mock_port_table.app_state_db.get());
-
->>>>>>> ec938142
   EXPECT_CALL(mock_p4runtime_impl, RemovePortTranslation("Ethernet1/1/1"))
       .WillOnce(Return(absl::OkStatus()));
-
-<<<<<<< HEAD
   ConfigDbPortTableEventHandler event_handler(&mock_p4runtime_impl);
-=======
-  ConfigDbPortTableEventHandler event_handler(&mock_p4runtime_impl,
-                                              &mock_port_table);
->>>>>>> ec938142
   EXPECT_OK(
       event_handler.HandleEvent(kDelCommand, "Ethernet1/1/1", {{"id", "1"}}));
 }
 
 TEST(PortTableIdEventTest, UnexpectedOperationReturnsAnError) {
-<<<<<<< HEAD
   StrictMock<MockP4RuntimeImpl> mock_p4runtime_impl;  // Expect no calls.
   // Invalid operations should not update any redis state.
   EXPECT_CALL(mock_p4runtime_impl, AddPortTranslation).Times(0);
   EXPECT_CALL(mock_p4runtime_impl, RemovePortTranslation).Times(0);
   ConfigDbPortTableEventHandler event_handler(&mock_p4runtime_impl);
-=======
-  MockP4RuntimeImpl mock_p4runtime_impl;
-  sonic::PortTable mock_port_table{
-      .app_db = std::make_unique<sonic::MockTableAdapter>(),
-      .app_state_db = std::make_unique<sonic::MockTableAdapter>(),
-  };
-  auto mock_app_db =
-      static_cast<sonic::MockTableAdapter*>(mock_port_table.app_db.get());
-  auto mock_app_state_db =
-      static_cast<sonic::MockTableAdapter*>(mock_port_table.app_state_db.get());
-
-  // Invalid operations should not update any redis state.
-  EXPECT_CALL(mock_p4runtime_impl, AddPortTranslation).Times(0);
-  EXPECT_CALL(mock_p4runtime_impl, RemovePortTranslation).Times(0);
-  EXPECT_CALL(*mock_app_db, set).Times(0);
-  EXPECT_CALL(*mock_app_db, del).Times(0);
-  EXPECT_CALL(*mock_app_state_db, set).Times(0);
-  EXPECT_CALL(*mock_app_state_db, del).Times(0);
-
   ConfigDbPortTableEventHandler event_handler(&mock_p4runtime_impl,
                                               &mock_port_table);
->>>>>>> ec938142
   EXPECT_THAT(event_handler.HandleEvent("INVALID_OPERATION", "Ethernet1/1/1",
                                         {{"id", "1"}}),
               StatusIs(absl::StatusCode::kInvalidArgument));
@@ -308,28 +117,9 @@
 
 TEST(PortTableIdEventTest, P4RuntimeAddPortTranslationFails) {
   MockP4RuntimeImpl mock_p4runtime_impl;
-<<<<<<< HEAD
   EXPECT_CALL(mock_p4runtime_impl, AddPortTranslation("Ethernet1/1/1", "1"))
       .WillOnce(Return(absl::InvalidArgumentError("could not add")));
   ConfigDbPortTableEventHandler event_handler(&mock_p4runtime_impl);
-=======
-  sonic::PortTable mock_port_table{
-      .app_db = std::make_unique<sonic::MockTableAdapter>(),
-      .app_state_db = std::make_unique<sonic::MockTableAdapter>(),
-  };
-  auto mock_app_db =
-      static_cast<sonic::MockTableAdapter*>(mock_port_table.app_db.get());
-  auto mock_app_state_db =
-      static_cast<sonic::MockTableAdapter*>(mock_port_table.app_state_db.get());
-
-  EXPECT_CALL(mock_p4runtime_impl, AddPortTranslation("Ethernet1/1/1", "1"))
-      .WillOnce(Return(absl::InvalidArgumentError("could not add")));
-  EXPECT_CALL(*mock_app_db, set).Times(0);
-  EXPECT_CALL(*mock_app_state_db, set).Times(0);
-
-  ConfigDbPortTableEventHandler event_handler(&mock_p4runtime_impl,
-                                              &mock_port_table);
->>>>>>> ec938142
   EXPECT_THAT(
       event_handler.HandleEvent(kSetCommand, "Ethernet1/1/1", {{"id", "1"}}),
       StatusIs(absl::StatusCode::kInvalidArgument, HasSubstr("could not add")));
@@ -337,28 +127,9 @@
 
 TEST(PortTableIdEventTest, P4RuntimeRemovePortTranslationFails) {
   MockP4RuntimeImpl mock_p4runtime_impl;
-<<<<<<< HEAD
   EXPECT_CALL(mock_p4runtime_impl, RemovePortTranslation("Ethernet1/1/1"))
       .WillOnce(Return(absl::UnknownError("could not remove")));
   ConfigDbPortTableEventHandler event_handler(&mock_p4runtime_impl);
-=======
-  sonic::PortTable mock_port_table{
-      .app_db = std::make_unique<sonic::MockTableAdapter>(),
-      .app_state_db = std::make_unique<sonic::MockTableAdapter>(),
-  };
-  auto mock_app_db =
-      static_cast<sonic::MockTableAdapter*>(mock_port_table.app_db.get());
-  auto mock_app_state_db =
-      static_cast<sonic::MockTableAdapter*>(mock_port_table.app_state_db.get());
-
-  EXPECT_CALL(mock_p4runtime_impl, RemovePortTranslation("Ethernet1/1/1"))
-      .WillOnce(Return(absl::UnknownError("could not remove")));
-  EXPECT_CALL(*mock_app_db, del).Times(0);
-  EXPECT_CALL(*mock_app_state_db, del).Times(0);
-
-  ConfigDbPortTableEventHandler event_handler(&mock_p4runtime_impl,
-                                              &mock_port_table);
->>>>>>> ec938142
   EXPECT_THAT(
       event_handler.HandleEvent(kDelCommand, "Ethernet1/1/1", {{"id", "1"}}),
       StatusIs(absl::StatusCode::kUnknown, HasSubstr("could not remove")));
