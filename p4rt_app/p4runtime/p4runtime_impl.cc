// Copyright 2020 Google LLC
//
// Licensed under the Apache License, Version 2.0 (the "License");
// you may not use this file except in compliance with the License.
// You may obtain a copy of the License at
//
//      http://www.apache.org/licenses/LICENSE-2.0
//
// Unless required by applicable law or agreed to in writing, software
// distributed under the License is distributed on an "AS IS" BASIS,
// WITHOUT WARRANTIES OR CONDITIONS OF ANY KIND, either express or implied.
// See the License for the specific language governing permissions and
// limitations under the License.
#include "p4rt_app/p4runtime/p4runtime_impl.h"

#include <memory>
#include <optional>
#include <stdexcept>
#include <string>
#include <vector>

#include "absl/memory/memory.h"
#include "absl/status/status.h"
#include "absl/status/statusor.h"
#include "absl/strings/str_cat.h"
#include "absl/strings/str_format.h"
#include "absl/time/clock.h"
#include "absl/time/time.h"
#include "boost/bimap.hpp"
#include "glog/logging.h"
#include "google/protobuf/descriptor.h"
#include "google/protobuf/util/json_util.h"
#include "google/protobuf/util/message_differencer.h"
#include "google/rpc/code.pb.h"
#include "grpcpp/impl/codegen/status.h"
#include "grpcpp/support/status.h"
#include "gutil/proto.h"
#include "gutil/status.h"
#include "gutil/table_entry_key.h"
#include "p4/config/v1/p4info.pb.h"
#include "p4/v1/p4runtime.pb.h"
#include "p4_constraints/backend/constraint_info.h"
#include "p4_constraints/backend/interpreter.h"
#include "p4_pdpi/ir.h"
#include "p4_pdpi/ir.pb.h"
#include "p4rt_app/p4runtime/ir_translation.h"
#include "p4rt_app/p4runtime/p4info_verification.h"
#include "p4rt_app/p4runtime/packetio_helpers.h"
#include "p4rt_app/sonic/app_db_acl_def_table_manager.h"
#include "p4rt_app/sonic/app_db_manager.h"
#include "p4rt_app/sonic/packetio_interface.h"
#include "p4rt_app/sonic/redis_connections.h"
#include "p4rt_app/sonic/response_handler.h"
#include "p4rt_app/sonic/state_verification.h"
#include "p4rt_app/utils/status_utility.h"
#include "p4rt_app/utils/table_utility.h"
#include "swss/json.h"
#include <nlohmann/json.hpp>

namespace p4rt_app {
namespace {

using TableEntryMap =
    absl::flat_hash_map<gutil::TableEntryKey, p4::v1::TableEntry>;

grpc::Status EnterCriticalState(const std::string& message) {
  // TODO: report critical state somewhere an don't crash the process.
  LOG(FATAL) << "Entering critical state: " << message;
  return grpc::Status::OK;
}

absl::Status SupportedTableEntryRequest(const p4::v1::TableEntry& table_entry) {
  if (table_entry.table_id() != 0 || !table_entry.match().empty() ||
      table_entry.priority() != 0 || !table_entry.metadata().empty() ||
      table_entry.has_action() || table_entry.is_default_action() != false) {
    return gutil::UnimplementedErrorBuilder()
           << "Read request for table entry: "
           << table_entry.ShortDebugString();
  }
  return absl::OkStatus();
}

absl::Status AllowRoleAccessToTable(const std::string& role_name,
                                    const std::string& table_name,
                                    const pdpi::IrP4Info& p4_info) {
  // The defulat role can access any table.
  if (role_name.empty()) return absl::OkStatus();

  auto table_def = p4_info.tables_by_name().find(table_name);
  if (table_def == p4_info.tables_by_name().end()) {
    return gutil::InternalErrorBuilder()
           << "Could not find table '" << table_name
           << "' when checking role access. Did an IR translation fail "
              "somewhere?";
  }

  if (table_def->second.role() != role_name) {
    return gutil::PermissionDeniedErrorBuilder()
           << "Role '" << role_name << "' is not allowed access to table '"
           << table_name << "'.";
  }

  return absl::OkStatus();
}

sonic::AppDbTableType GetAppDbTableType(
    const pdpi::IrTableEntry& ir_table_entry) {

  // By default we assume and AppDb P4RT entry.
  return sonic::AppDbTableType::P4RT;
}

absl::StatusOr<pdpi::IrTableEntry> TranslatePiTableEntryForOrchAgent(
    const p4::v1::TableEntry& pi_table_entry, const pdpi::IrP4Info& ir_p4_info,
    bool translate_port_ids,
    const boost::bimap<std::string, std::string>& port_translation_map,
    bool translate_key_only) {
  auto ir_table_entry =
      pdpi::PiTableEntryToIr(ir_p4_info, pi_table_entry, translate_key_only);
  if (!ir_table_entry.ok()) {
    LOG(ERROR) << "PDPI could not translate PI table entry to IR: "
               << pi_table_entry.ShortDebugString();
    return gutil::StatusBuilder(ir_table_entry.status().code())
           << "[P4RT/PDPI] " << ir_table_entry.status().message();
  }

  // TODO: Remove this when P4Info uses 64-bit IPv6 ACL matchess.
  // We don't allow overwriting of the p4info, so static is ok here.
  Convert64BitIpv6AclMatchFieldsTo128Bit(*ir_table_entry);

  RETURN_IF_ERROR(TranslateTableEntry(
      TranslateTableEntryOptions{
          .direction = TranslationDirection::kForOrchAgent,
          .ir_p4_info = ir_p4_info,
          .translate_port_ids = translate_port_ids,
          .port_map = port_translation_map},
      *ir_table_entry));
  return *ir_table_entry;
}

absl::Status AppendAclCounterData(
    p4::v1::TableEntry& pi_table_entry, const pdpi::IrP4Info& ir_p4_info,
    bool translate_port_ids,
    const boost::bimap<std::string, std::string>& port_translation_map,
    sonic::P4rtTable& p4rt_table) {
  ASSIGN_OR_RETURN(
      pdpi::IrTableEntry ir_table_entry,
      TranslatePiTableEntryForOrchAgent(
          pi_table_entry, ir_p4_info, translate_port_ids, port_translation_map,
          /*translate_key_only=*/false));

  RETURN_IF_ERROR(sonic::AppendCounterDataForTableEntry(
      ir_table_entry, p4rt_table, ir_p4_info));
  if (ir_table_entry.has_counter_data()) {
    *pi_table_entry.mutable_counter_data() = ir_table_entry.counter_data();
  }

  return absl::OkStatus();
}

absl::Status AppendTableEntryReads(
    p4::v1::ReadResponse& response, const p4::v1::TableEntry& cached_entry,
    const std::string& role_name, const pdpi::IrP4Info& ir_p4_info,
    bool translate_port_ids,
    const boost::bimap<std::string, std::string>& port_translation_map,
    sonic::P4rtTable& p4rt_table, sonic::VrfTable& vrf_table) {
  // Fetch the table defintion since it will inform how we process the read
  // request.
  auto table_def = ir_p4_info.tables_by_id().find(cached_entry.table_id());
  if (table_def == ir_p4_info.tables_by_id().end()) {
    return gutil::InternalErrorBuilder() << absl::StreamFormat(
               "Could not find table ID %u when checking role access. Did an "
               "IR translation fail somewhere?",
               cached_entry.table_id());
  }

  // Multiple roles can be connected to a switch so we need to ensure the
  // reader has access to the table. Otherwise, we just ignore reporting it.
  if (!role_name.empty() && table_def->second.role() != role_name) {
    VLOG(2) << absl::StreamFormat(
        "Role '%s' is not allowed access to table '%s'.", role_name,
        table_def->second.preamble().name());
    return absl::OkStatus();
  }

  // Update the response to include the table entry.
  p4::v1::TableEntry* response_entry =
      response.add_entities()->mutable_table_entry();
  *response_entry = cached_entry;

  // For ACL tables we need to check for counter/meter data, and append it as
  // needed.
  ASSIGN_OR_RETURN(table::Type table_type, GetTableType(table_def->second),
                   _ << "Could not determine table type for table '"
                     << table_def->second.preamble().name() << "'.");
  if (table_type == table::Type::kAcl) {
    RETURN_IF_ERROR(AppendAclCounterData(*response_entry, ir_p4_info,
                                         translate_port_ids,
                                         port_translation_map, p4rt_table));
  }

  return absl::OkStatus();
}

absl::StatusOr<p4::v1::ReadResponse> DoRead(
    sonic::P4rtTable& p4rt_table, sonic::VrfTable& vrf_table,
    const p4::v1::ReadRequest& request, const pdpi::IrP4Info& ir_p4_info,
    const TableEntryMap& table_entry_cache, bool translate_port_ids,
    const boost::bimap<std::string, std::string>& port_translation_map) {
  p4::v1::ReadResponse response;
  for (const auto& entity : request.entities()) {
    LOG(INFO) << "Read request: " << entity.ShortDebugString();
    switch (entity.entity_case()) {
      case p4::v1::Entity::kTableEntry: {
        RETURN_IF_ERROR(SupportedTableEntryRequest(entity.table_entry()));
        for (const auto& [_, entry] : table_entry_cache) {
          RETURN_IF_ERROR(AppendTableEntryReads(
              response, entry, request.role(), ir_p4_info, translate_port_ids,
              port_translation_map, p4rt_table, vrf_table));
        }
        break;
      }
      default:
        return gutil::UnimplementedErrorBuilder()
               << "Read has not been implemented for: "
               << entity.ShortDebugString();
    }
  }
  return response;
}

// Generates a StreamMessageResponse error based on an absl::Status.
p4::v1::StreamMessageResponse GenerateErrorResponse(absl::Status status) {
  grpc::Status grpc_status = gutil::AbslStatusToGrpcStatus(status);
  p4::v1::StreamMessageResponse response;
  auto error = response.mutable_error();
  error->set_canonical_code(grpc_status.error_code());
  error->set_message(grpc_status.error_message());
  return response;
}

// Generates StreamMessageResponse with errors for PacketIO
p4::v1::StreamMessageResponse GenerateErrorResponse(
    absl::Status status, const p4::v1::PacketOut& packet) {
  p4::v1::StreamMessageResponse response = GenerateErrorResponse(status);
  *response.mutable_error()->mutable_packet_out()->mutable_packet_out() =
      packet;
  return response;
}

// Compares two P4Info protobufs and returns true if they represent the
// same information. Differences are reported in the optional string.
bool P4InfoEquals(const p4::config::v1::P4Info& left,
                  const p4::config::v1::P4Info& right,
                  std::string* diff_report) {
  google::protobuf::util::MessageDifferencer differencer;
  differencer.set_repeated_field_comparison(
      google::protobuf::util::MessageDifferencer::AS_SMART_SET);
  differencer.set_report_matches(false);
  differencer.set_report_moves(false);
  if (diff_report != nullptr) {
    differencer.ReportDifferencesToString(diff_report);
  }
  return differencer.Compare(left, right);
}

absl::StatusOr<pdpi::IrTableEntry> DoPiTableEntryToIr(
    const p4::v1::TableEntry& pi_table_entry, const pdpi::IrP4Info& p4_info,
    const std::string& role_name, bool translate_port_ids,
    const boost::bimap<std::string, std::string>& port_translation_map,
    bool translate_key_only) {
  ASSIGN_OR_RETURN(pdpi::IrTableEntry ir_table_entry,
                   TranslatePiTableEntryForOrchAgent(
                       pi_table_entry, p4_info, translate_port_ids,
                       port_translation_map, translate_key_only));

  // Verify the table entry can be written to the table.
  absl::Status role_access =
      AllowRoleAccessToTable(role_name, ir_table_entry.table_name(), p4_info);
  if (!role_access.ok()) {
    LOG(WARNING) << role_access
                 << " IR Table Entry: " << ir_table_entry.ShortDebugString();
    return role_access;
  }

  return ir_table_entry;
}

sonic::AppDbUpdates PiTableEntryUpdatesToIr(
    const p4::v1::WriteRequest& request, const pdpi::IrP4Info& p4_info,
    const p4_constraints::ConstraintInfo& constraint_info,
    bool translate_port_ids,
    const boost::bimap<std::string, std::string>& port_translation_map,
    pdpi::IrWriteResponse* response) {
  sonic::AppDbUpdates ir_updates;
  for (const auto& update : request.updates()) {
    // An RPC response should be created for every updater.
    auto entry_status = response->add_statuses();
    ++ir_updates.total_rpc_updates;

    // If the constraints are not met then we should just report an error (i.e.
    // do not try to handle the entry in lower layers).
    absl::StatusOr<bool> meets_constraint =
        p4_constraints::EntryMeetsConstraint(update.entity().table_entry(),
                                             constraint_info);
    if (!meets_constraint.ok()) {
      // A status failure implies that the TableEntry was not formatted
      // correctly. So we could not check the constraints.
      LOG(WARNING) << "Could not verify P4 constraint: "
                   << update.entity().table_entry().ShortDebugString();
      *entry_status = GetIrUpdateStatus(meets_constraint.status());
      continue;
    }
    if (*meets_constraint == false) {
      // A false result implies the constraints were not met.
      LOG(WARNING) << "Entry does not meet P4 constraint: "
                   << update.entity().table_entry().ShortDebugString();
      *entry_status = GetIrUpdateStatus(
          gutil::InvalidArgumentErrorBuilder()
          << "Does not meet constraints required for the table entry.");
      continue;
    }

    // If we cannot translate it then we should just report an error (i.e. do
    // not try to handle it in lower layers). When doing a DELETE, translate
    // only the key part of the table entry because, from the specs, the control
    // plane is not required to send the full entry.
    auto ir_table_entry = DoPiTableEntryToIr(
        update.entity().table_entry(), p4_info, request.role(),
        translate_port_ids, port_translation_map,
        update.type() == p4::v1::Update::DELETE);
    *entry_status = GetIrUpdateStatus(ir_table_entry.status());
    if (!ir_table_entry.ok()) {
      LOG(WARNING) << "Failed to translate table entry. Entry: "
                   << update.entity().table_entry().ShortDebugString();
      continue;
    }

    int rpc_index = response->statuses_size() - 1;
    ir_updates.entries.push_back(sonic::AppDbEntry{
        .rpc_index = rpc_index,
        .entry = *ir_table_entry,
        .update_type = update.type(),
        .appdb_table = GetAppDbTableType(*ir_table_entry),
    });
  }
  return ir_updates;
}

absl::Status CacheWriteResults(
    absl::flat_hash_map<gutil::TableEntryKey, p4::v1::TableEntry>& cache,
    const p4::v1::WriteRequest& request, const pdpi::IrWriteResponse& results) {
  if (request.updates_size() != results.statuses_size()) {
    return gutil::InternalErrorBuilder()
           << "The number of requests (" << request.updates_size()
           << ") does not match the number of status results ("
           << results.statuses_size() << ").";
  }

  // We only update the cache if the request passes. If it fails then the state
  // should have been restored by the lower layers, or gone critical (i.e. the
  // cache state doesn't really matter anymore).
  for (int i = 0; i < request.updates_size(); ++i) {
    if (results.statuses(i).code() != google::rpc::Code::OK) {
      continue;
    }

    const auto& update = request.updates(i);
    gutil::TableEntryKey key(update.entity().table_entry());
    switch (update.type()) {
      case p4::v1::Update::INSERT:
      case p4::v1::Update::MODIFY:
        cache[key] = update.entity().table_entry();
        break;
      case p4::v1::Update::DELETE:
        cache.erase(key);
        break;
      default:
        return gutil::InternalErrorBuilder()
               << "Invalid Update Type: "
               << p4::v1::Update::Type_Name(update.type());
    }
  }

  return absl::OkStatus();
}

}  // namespace

P4RuntimeImpl::P4RuntimeImpl(
    sonic::P4rtTable p4rt_table, sonic::VrfTable vrf_table,
    sonic::HashTable hash_table, sonic::SwitchTable switch_table,
    std::unique_ptr<sonic::PacketIoInterface> packetio_impl,
    const P4RuntimeImplOptions& p4rt_options)
    : p4rt_table_(std::move(p4rt_table)),
      vrf_table_(std::move(vrf_table)),
      hash_table_(std::move(hash_table)),
      switch_table_(std::move(switch_table)),
      forwarding_config_full_path_(p4rt_options.forwarding_config_full_path),
      packetio_impl_(std::move(packetio_impl)),
      translate_port_ids_(p4rt_options.translate_port_ids) {
  absl::optional<std::string> init_failure;

  // Start the controller manager.
  controller_manager_ = absl::make_unique<SdnControllerManager>();

  // Spawn the receiver thread to receive In packets.
  auto status_or = StartReceive(p4rt_options.use_genetlink);
  if (status_or.ok()) {
    receive_thread_ = std::move(*status_or);
  } else {
    init_failure = absl::StrCat("Failed to spawn Receive thread, error: ",
                                status_or.status().ToString());
  }
}

grpc::Status P4RuntimeImpl::Write(grpc::ServerContext* context,
                                  const p4::v1::WriteRequest* request,
                                  p4::v1::WriteResponse* response) {
  absl::MutexLock l(&server_state_lock_);

#ifdef __EXCEPTIONS
  try {
#endif
    absl::Time write_start_time = absl::Now();

    // Verify the request comes from the primary connection.
    auto connection_status = controller_manager_->AllowRequest(*request);
    if (!connection_status.ok()) {
      return connection_status;
    }

    // We can only program the flow if the forwarding pipeline has been set.
    if (!ir_p4info_.has_value()) {
      return grpc::Status(grpc::StatusCode::FAILED_PRECONDITION,
                          "Switch has not configured the forwarding pipeline.");
    }

    pdpi::IrWriteRpcStatus rpc_status;
    pdpi::IrWriteResponse* rpc_response = rpc_status.mutable_rpc_response();
    sonic::AppDbUpdates app_db_updates = PiTableEntryUpdatesToIr(
        *request, *ir_p4info_, *p4_constraint_info_, translate_port_ids_,
        port_translation_map_, rpc_response);

    // Any AppDb update failures should be appended to the `rpc_response`. If
    // UpdateAppDb fails we should go critical.
    auto app_db_write_status = sonic::UpdateAppDb(
        p4rt_table_, vrf_table_, app_db_updates, *ir_p4info_, rpc_response);
    if (!app_db_write_status.ok()) {
      return EnterCriticalState(
          absl::StrCat("Unexpected error calling UpdateAppDb: ",
                       app_db_write_status.ToString()));
    }

    auto grpc_status = pdpi::IrWriteRpcStatusToGrpcStatus(rpc_status);
    if (!grpc_status.ok()) {
      LOG(ERROR) << "PDPI failed to translate RPC status to gRPC status: "
                 << rpc_status.ShortDebugString();
      return EnterCriticalState(grpc_status.status().ToString());
    }

    absl::Status cache_status =
        CacheWriteResults(table_entry_cache_, *request, *rpc_response);
    if (!cache_status.ok()) {
      LOG(ERROR) << "Could not caching write results: " << cache_status;
      return EnterCriticalState(cache_status.ToString());
    }

    absl::Duration write_execution_time = absl::Now() - write_start_time;
    write_batch_requests_ += 1;
    write_total_requests_ += app_db_updates.total_rpc_updates;
    write_execution_time_ += write_execution_time;

    // Log a warning for any batch requests that are taking "too long" so we can
    // have an accurate time of when it happened.
    if (write_execution_time > absl::Milliseconds(100)) {
      LOG(WARNING) << absl::StreamFormat(
          "Batch request (%d entries) took >100ms: %lldms",
          app_db_updates.total_rpc_updates,
          absl::ToInt64Milliseconds(write_execution_time));
      for (const auto& entry : app_db_updates.entries) {
        LOG(WARNING) << "entry " << entry.rpc_index << ": "
                     << entry.entry.ShortDebugString();
      }
    }

    return *grpc_status;
#ifdef __EXCEPTIONS
  } catch (const std::exception& e) {
    return EnterCriticalState(
        absl::StrCat("Exception caught in ", __func__, ", error:", e.what()));
  } catch (...) {
    return EnterCriticalState(
        absl::StrCat("Unknown exception caught in ", __func__, "."));
  }
#endif
}

grpc::Status P4RuntimeImpl::Read(
    grpc::ServerContext* context, const p4::v1::ReadRequest* request,
    grpc::ServerWriter<p4::v1::ReadResponse>* response_writer) {
  absl::MutexLock l(&server_state_lock_);

#ifdef __EXCEPTIONS
  try {
#endif
    absl::Time read_start_time = absl::Now();

    auto connection_status = controller_manager_->AllowRequest(*request);
    if (!connection_status.ok()) {
      return connection_status;
    }

    if (!ir_p4info_.has_value()) {
      return grpc::Status(grpc::StatusCode::FAILED_PRECONDITION,
                          "Switch has no ForwardingPipelineConfig.");
    }
    if (request == nullptr) {
      return grpc::Status(grpc::StatusCode::INVALID_ARGUMENT,
                          "ReadRequest cannot be a nullptr.");
    }
    if (response_writer == nullptr) {
      return grpc::Status(grpc::StatusCode::INVALID_ARGUMENT,
                          "ReadResponse writer cannot be a nullptr.");
    }

    auto response_status =
        DoRead(p4rt_table_, vrf_table_, *request, *ir_p4info_, table_entry_cache_, translate_port_ids_,
               port_translation_map_);
    if (!response_status.ok()) {
      LOG(WARNING) << "Read failure: " << response_status.status();
      return grpc::Status(
          grpc::StatusCode::UNKNOWN,
          absl::StrCat("Read failure: ", response_status.status().ToString()));
    }

    response_writer->Write(response_status.value());

    absl::Duration read_execution_time = absl::Now() - read_start_time;
    read_total_requests_ += 1;
    read_execution_time_ += read_execution_time;

    return grpc::Status::OK;
#ifdef __EXCEPTIONS
  } catch (const std::exception& e) {
    return EnterCriticalState(
        absl::StrCat("Exception caught in ", __func__, ", error:", e.what()));
  } catch (...) {
    return EnterCriticalState(
        absl::StrCat("Unknown exception caught in ", __func__, "."));
  }
#endif
}

grpc::Status P4RuntimeImpl::StreamChannel(
    grpc::ServerContext* context,
    grpc::ServerReaderWriter<p4::v1::StreamMessageResponse,
                             p4::v1::StreamMessageRequest>* stream) {
#ifdef __EXCEPTIONS
  try {
#endif
    if (context == nullptr) {
      LOG(WARNING) << "StreamChannel context is a nullptr.";
      return grpc::Status(grpc::StatusCode::INVALID_ARGUMENT,
                          "Context cannot be nullptr.");
    }

    // We create a unique SDN connection object for every active connection.
    auto sdn_connection = absl::make_unique<SdnConnection>(context, stream);
    LOG(INFO) << "StreamChannel is open with peer '" << context->peer() << "'.";

    // While the connection is active we can receive and send requests.
    p4::v1::StreamMessageRequest request;
    while (stream->Read(&request)) {
      absl::MutexLock l(&server_state_lock_);

      switch (request.update_case()) {
        case p4::v1::StreamMessageRequest::kArbitration: {
          LOG(INFO) << "Received arbitration request from '" << context->peer()
                    << "': " << request.ShortDebugString();

          auto status = controller_manager_->HandleArbitrationUpdate(
              request.arbitration(), sdn_connection.get());
          if (!status.ok()) {
            LOG(WARNING) << "Failed arbitration request for '"
                         << context->peer() << "': " << status.error_message();
            controller_manager_->Disconnect(sdn_connection.get());
            return status;
          }
          break;
        }
        case p4::v1::StreamMessageRequest::kPacket: {
          if (controller_manager_
                  ->AllowMutableRequest(controller_manager_->GetDeviceId(),
                                        sdn_connection->GetRoleName(),
                                        sdn_connection->GetElectionId())
                  .ok()) {
            // If we're the primary connection we can try to handle the
            // PacketOut request.
            absl::Status packet_out_status =
                HandlePacketOutRequest(request.packet());
            if (!packet_out_status.ok()) {
              LOG(WARNING) << "Could not handle PacketOut request: "
                           << packet_out_status;
              sdn_connection->SendStreamMessageResponse(
                  GenerateErrorResponse(packet_out_status, request.packet()));
            }
          } else {
            // Otherwise, if it's not the primary connection trying to send a
            // message so we return a PERMISSION_DENIED error.
            LOG(WARNING) << "Non-primary controller '" << context->peer()
                         << "' is trying to send PacketOut requests.";
            sdn_connection->SendStreamMessageResponse(
                GenerateErrorResponse(gutil::PermissionDeniedErrorBuilder()
                                          << "Only the primary connection can "
                                             "send PacketOut requests.",
                                      request.packet()));
          }
          break;
        }
        default:
          LOG(WARNING) << "Stream Channel '" << context->peer()
                       << "' has sent a request that was unhandled: "
                       << request.ShortDebugString();
          sdn_connection->SendStreamMessageResponse(
              GenerateErrorResponse(gutil::UnimplementedErrorBuilder()
                                    << "Stream update type is not supported."));
      }
    }

    // Disconnect the controller from the list of available connections, and
    // inform any other connections about arbitration changes.
    {
      absl::MutexLock l(&server_state_lock_);
      controller_manager_->Disconnect(sdn_connection.get());
    }

    LOG(INFO) << "Closing stream to peer '" << context->peer() << "'.";
    if (context->IsCancelled()) {
      LOG(WARNING)
          << "Stream was canceled and the peer may not have been informed.";
    }
    return grpc::Status::OK;
#ifdef __EXCEPTIONS
  } catch (const std::exception& e) {
    return EnterCriticalState(
        absl::StrCat("Exception caught in ", __func__, ", error:", e.what()));
  } catch (...) {
    return EnterCriticalState(
        absl::StrCat("Unknown exception caught in ", __func__, "."));
  }
#endif
}

grpc::Status P4RuntimeImpl::SetForwardingPipelineConfig(
    grpc::ServerContext* context,
    const p4::v1::SetForwardingPipelineConfigRequest* request,
    p4::v1::SetForwardingPipelineConfigResponse* response) {
  absl::MutexLock l(&server_state_lock_);

#ifdef __EXCEPTIONS
  try {
#endif
    LOG(INFO)
        << "Received SetForwardingPipelineConfig request from election id: "
        << request->election_id().ShortDebugString();

    // Verify this connection is allowed to set the P4Info.
    auto connection_status = controller_manager_->AllowRequest(*request);
    if (!connection_status.ok()) {
      return connection_status;
    }

    // P4Runtime allows for the controller to configure the switch in multiple
    // ways. The expectations are outlined here:
    //
    // https://p4.org/p4-spec/p4runtime/main/P4Runtime-Spec.html#sec-setforwardingpipelineconfig-rpc
    grpc::Status action_status;
    VLOG(1) << "Request action: " << request->Action_Name(request->action());
    switch (request->action()) {
      case p4::v1::SetForwardingPipelineConfigRequest::VERIFY:
        action_status = VerifyPipelineConfig(*request);
        break;
      case p4::v1::SetForwardingPipelineConfigRequest::VERIFY_AND_COMMIT:
        action_status = VerifyAndCommitPipelineConfig(*request);
        break;
      case p4::v1::SetForwardingPipelineConfigRequest::COMMIT:
        action_status = CommitPipelineConfig(*request);
        break;
      case p4::v1::SetForwardingPipelineConfigRequest::RECONCILE_AND_COMMIT: {
        action_status = ReconcileAndCommitPipelineConfig(*request);
        break;
      }
      default: {
        LOG(WARNING) << "Received SetForwardingPipelineConfigRequest with an "
                        "unsupported action: "
                     << request->Action_Name(request->action());
        return grpc::Status(
            grpc::StatusCode::UNIMPLEMENTED,
            absl::StrFormat(
                "SetForwardingPipelineConfig action '%s' is unsupported.",
                request->Action_Name(request->action())));
      }
    }

    if (action_status.error_code() == grpc::StatusCode::INTERNAL) {
      LOG(ERROR) << "Critically failed to apply ForwardingPipelineConfig: "
                 << action_status.error_message();
      return EnterCriticalState(action_status.error_message());
    } else if (!action_status.ok()) {
      LOG(WARNING) << "SetForwardingPipelineConfig failed: "
                   << action_status.error_message();
      return action_status;
    }

    LOG(INFO) << absl::StreamFormat(
        "SetForwardingPipelineConfig completed '%s' successfully.",
        p4::v1::SetForwardingPipelineConfigRequest::Action_Name(
            request->action()));

#ifdef __EXCEPTIONS
  } catch (const std::exception& e) {
    return EnterCriticalState(
        absl::StrCat("Exception caught in ", __func__, ", error:", e.what()));
  } catch (...) {
    return EnterCriticalState(
        absl::StrCat("Unknown exception caught in ", __func__, "."));
  }
#endif

  return grpc::Status::OK;
}

grpc::Status P4RuntimeImpl::GetForwardingPipelineConfig(
    grpc::ServerContext* context,
    const p4::v1::GetForwardingPipelineConfigRequest* request,
    p4::v1::GetForwardingPipelineConfigResponse* response) {
  absl::MutexLock l(&server_state_lock_);

#ifdef __EXCEPTIONS
  try {
#endif
    auto connection_status = controller_manager_->AllowRequest(*request);
    if (!connection_status.ok()) {
      return connection_status;
    }

    // If we have not set the forwarding pipeline. Then we don't return
    // anything on a get request.
    if (!forwarding_pipeline_config_.has_value()) {
      return grpc::Status(grpc::StatusCode::OK, "");
    }

    // Otherwise only return what the caller asks for.
    switch (request->response_type()) {
      case p4::v1::GetForwardingPipelineConfigRequest::ALL:
        *response->mutable_config() = *forwarding_pipeline_config_;
        break;
      case p4::v1::GetForwardingPipelineConfigRequest::COOKIE_ONLY:
        *response->mutable_config()->mutable_cookie() =
            forwarding_pipeline_config_->cookie();
        break;
      case p4::v1::GetForwardingPipelineConfigRequest::P4INFO_AND_COOKIE:
        *response->mutable_config()->mutable_p4info() =
            forwarding_pipeline_config_->p4info();
        *response->mutable_config()->mutable_cookie() =
            forwarding_pipeline_config_->cookie();
        break;
      case p4::v1::GetForwardingPipelineConfigRequest::DEVICE_CONFIG_AND_COOKIE:
        *response->mutable_config()->mutable_p4_device_config() =
            forwarding_pipeline_config_->p4_device_config();
        *response->mutable_config()->mutable_cookie() =
            forwarding_pipeline_config_->cookie();
        break;
      default:
        const std::string& response_type_name =
            p4::v1::GetForwardingPipelineConfigRequest::ResponseType_Name(
                request->response_type());
        LOG(WARNING) << "Unknown get forwarding config request type: "
                     << response_type_name;
        return grpc::Status(
            grpc::StatusCode::UNIMPLEMENTED,
            absl::StrFormat("No support provided for request type '%s'.",
                            response_type_name));
    }

#ifdef __EXCEPTIONS
  } catch (const std::exception& e) {
    return EnterCriticalState(
        absl::StrCat("Exception caught in ", __func__, ", error:", e.what()));
  } catch (...) {
    return EnterCriticalState(
        absl::StrCat("Unknown exception caught in ", __func__, "."));
  }
#endif

  return grpc::Status(grpc::StatusCode::OK, "");
}

absl::Status P4RuntimeImpl::UpdateDeviceId(uint64_t device_id) {
  absl::MutexLock l(&server_state_lock_);
  return controller_manager_->SetDeviceId(device_id);
}

absl::Status P4RuntimeImpl::AddPacketIoPort(const std::string& port_name) {
  absl::MutexLock l(&server_state_lock_);
  return packetio_impl_->AddPacketIoPort(port_name);
}

absl::Status P4RuntimeImpl::RemovePacketIoPort(const std::string& port_name) {
  absl::MutexLock l(&server_state_lock_);
  return packetio_impl_->RemovePacketIoPort(port_name);
}

absl::Status P4RuntimeImpl::AddPortTranslation(const std::string& port_name,
                                               const std::string& port_id) {
  absl::MutexLock l(&server_state_lock_);

  // Do not allow empty strings.
  if (port_name.empty()) {
    return absl::InvalidArgumentError(
        "Cannot add port translation without the port name.");
  } else if (port_id.empty()) {
    return absl::InvalidArgumentError(
        "Cannot add port translation without the port ID.");
  }

  // If the Port Name/ID pair already exists then the operation is a no-op.
  if (const auto iter = port_translation_map_.left.find(port_name);
      iter != port_translation_map_.left.end() && iter->second == port_id) {
    return absl::OkStatus();
  }

  // However, we do not accept reuse of existing values.
  if (const auto& [_, success] =
          port_translation_map_.insert({port_name, port_id});
      !success) {
    return gutil::AlreadyExistsErrorBuilder()
           << "Could not add port '" << port_name << "' with ID '" << port_id
           << "' because an entry already exists.";
  }
  LOG(INFO) << "Adding translation for '" << port_name << "' with ID '"
            << port_id << "'.";
  return absl::OkStatus();
}

absl::Status P4RuntimeImpl::RemovePortTranslation(
    const std::string& port_name) {
  absl::MutexLock l(&server_state_lock_);

  // Do not allow empty strings.
  if (port_name.empty()) {
    return absl::InvalidArgumentError(
        "Cannot remove port translation without the port name.");
  }

  if (auto port = port_translation_map_.left.find(port_name);
      port != port_translation_map_.left.end()) {
    LOG(INFO) << "Removing translation for '" << port->first << "' with ID '"
              << port->second << "'.";
    port_translation_map_.left.erase(port);
  }

  return absl::OkStatus();
}

absl::Status P4RuntimeImpl::VerifyState() {
  absl::MutexLock l(&server_state_lock_);

  std::vector<std::string> failures = {"P4RT App State Verification failures:"};

  // Verify the VRF_TABLE entries.
  std::vector<std::string> vrf_table_failures =
      sonic::VerifyAppStateDbAndAppDbEntries(*vrf_table_.app_state_db,
                                             *vrf_table_.app_db);
  if (!vrf_table_failures.empty()) {
    failures.insert(failures.end(), vrf_table_failures.begin(),
                    vrf_table_failures.end());
  }

  // Verify the HASH_TABLE entries.
  std::vector<std::string> hash_table_failures =
      sonic::VerifyAppStateDbAndAppDbEntries(*hash_table_.app_state_db,
                                             *hash_table_.app_db);
  if (!hash_table_failures.empty()) {
    failures.insert(failures.end(), hash_table_failures.begin(),
                    hash_table_failures.end());
  }

  // Verify the SWITCH_TABLE entries.
  std::vector<std::string> switch_table_failures =
      sonic::VerifyAppStateDbAndAppDbEntries(*switch_table_.app_state_db,
                                             *switch_table_.app_db);
  if (!switch_table_failures.empty()) {
    failures.insert(failures.end(), switch_table_failures.begin(),
                    switch_table_failures.end());
  }

  if (failures.size() > 1) {
    return gutil::UnknownErrorBuilder() << absl::StrJoin(failures, "\n  ");
  }
  return absl::OkStatus();
}

absl::StatusOr<FlowProgrammingStatistics>
P4RuntimeImpl::GetFlowProgrammingStatistics() {
  absl::MutexLock l(&server_state_lock_);

  std::optional<absl::Duration> max_write_time =
      write_execution_time_.ReadMaxValue();
  FlowProgrammingStatistics stats{
      .write_batch_count = write_batch_requests_.ReadDataAndReset(),
      .write_requests_count = write_total_requests_.ReadDataAndReset(),
      .write_time = write_execution_time_.ReadDataAndReset(),
      .read_request_count = read_total_requests_.ReadDataAndReset(),
      .read_time = read_execution_time_.ReadDataAndReset(),
  };

  if (max_write_time.has_value()) {
    stats.max_write_time = *max_write_time;
  }
  return stats;
}

absl::Status P4RuntimeImpl::HandlePacketOutRequest(
    const p4::v1::PacketOut& packet_out) {
  if (!ir_p4info_.has_value()) {
    return gutil::FailedPreconditionErrorBuilder()
           << "Switch has not configured the forwarding pipeline.";
  }
  return SendPacketOut(*ir_p4info_, translate_port_ids_, port_translation_map_,
                       packetio_impl_.get(), packet_out);
}

grpc::Status P4RuntimeImpl::VerifyPipelineConfig(
    const p4::v1::SetForwardingPipelineConfigRequest& request) const {
  // In all cases where we need to verify a config the spec requires a config to
  // be set.
  if (!request.has_config()) {
    LOG(WARNING) << "ForwardingPipelineConfig is missing the config field.";
    return grpc::Status(
        grpc::StatusCode::INVALID_ARGUMENT,
        "ForwardingPipelineConfig is missing the config field.");
  }

  absl::Status validate_p4info = ValidateP4Info(request.config().p4info());
  if (!validate_p4info.ok()) {
    // Any failure to validate indicates an invalid P4Info.
    std::string library_prefix = LibraryPrefix(validate_p4info);
    LOG(WARNING) << library_prefix << "Failed to validate P4Info. "
                 << validate_p4info;
    return gutil::AbslStatusToGrpcStatus(
        gutil::StatusBuilder(absl::StatusCode::kInvalidArgument)
        << library_prefix
        << "Failed to validate P4Info. Details: " << validate_p4info.message());
  }
  return grpc::Status::OK;
}

grpc::Status P4RuntimeImpl::VerifyAndCommitPipelineConfig(
    const p4::v1::SetForwardingPipelineConfigRequest& request) {
  // Today we do not clear any forwarding state so if we detect any we return an
  // UNIMPLEMENTED error.
  if (forwarding_pipeline_config_.has_value()) {
    return grpc::Status(
        grpc::StatusCode::UNIMPLEMENTED,
        "Clearing existing forwarding state is not supported. Try using "
        "RECONCILE_AND_COMMIT instead.");
  }

  // Since we cannot have any state today we can use the same code path from
  // RECONCILE_AND_COMMIT to apply the forwarding config.
  return ReconcileAndCommitPipelineConfig(request);
}

grpc::Status P4RuntimeImpl::CommitPipelineConfig(
    const p4::v1::SetForwardingPipelineConfigRequest& request) {
  if (request.has_config()) {
    return grpc::Status(grpc::StatusCode::INVALID_ARGUMENT,
                        "The config field cannot be set when using the COMMIT "
                        "action. It can only be loaded from from a previously "
                        "saved file (e.g. VERIFY_AND_SAVE).");
  }

  if (!forwarding_config_full_path_.has_value()) {
    return grpc::Status(grpc::StatusCode::FAILED_PRECONDITION,
                        "P4RT App has not been configured to save forwarding "
                        "configs. The COMMIT action cannot be used.");
  }

  p4::v1::SetForwardingPipelineConfigRequest saved_config;
  absl::Status read_status = gutil::ReadProtoFromFile(
      *forwarding_config_full_path_, saved_config.mutable_config());
  if (!read_status.ok()) {
    LOG(WARNING) << "Could not read saved config: " << read_status;
    return gutil::AbslStatusToGrpcStatus(read_status);
  }

  return VerifyAndCommitPipelineConfig(saved_config);
}

grpc::Status P4RuntimeImpl::ReconcileAndCommitPipelineConfig(
    const p4::v1::SetForwardingPipelineConfigRequest& request) {
  grpc::Status verified = VerifyPipelineConfig(request);
  if (!verified.ok()) return verified;

  // We cannot reconcile any config today so if we see that the new forwarding
  // config is different from the current one we just return an error.
  std::string diff_report;
  if (forwarding_pipeline_config_.has_value() &&
      !P4InfoEquals(forwarding_pipeline_config_->p4info(),
                    request.config().p4info(), &diff_report)) {
    LOG(WARNING) << "Cannot modify P4Info once it has been configured.";
    return grpc::Status(
        grpc::StatusCode::UNIMPLEMENTED,
        absl::StrCat(
            "Modifying a configured forwarding pipeline is not currently "
            "supported. Please reboot the device. Configuration "
            "differences:\n",
            diff_report));
  }

  // If the IrP4Info hasn't been set then we need to configure the lower layers.
  if (!ir_p4info_.has_value()) {
    // Collect any P4RT constraints from the P4Info.
    auto constraint_info =
        p4_constraints::P4ToConstraintInfo(request.config().p4info());
    if (!constraint_info.ok()) {
      LOG(WARNING) << "Could not get constraint info from P4Info: "
                   << constraint_info.status();
      return gutil::AbslStatusToGrpcStatus(
          absl::Status(constraint_info.status().code(),
                       absl::StrCat("[P4 Constraint] ",
                                    constraint_info.status().message())));
    }

    // Convert the P4Info into an IrP4Info.
    auto ir_p4info = pdpi::CreateIrP4Info(request.config().p4info());
    if (!ir_p4info.ok()) {
      LOG(WARNING) << "Could not convert P4Info into IrP4Info: "
                   << ir_p4info.status();
      return gutil::AbslStatusToGrpcStatus(absl::Status(
          ir_p4info.status().code(),
          absl::StrCat("[P4RT/PDPI] ", ir_p4info.status().message())));
    }
    TranslateIrP4InfoForOrchAgent(*ir_p4info);

    // Apply a config if we don't currently have one.
    absl::Status config_result = ConfigureAppDbTables(*ir_p4info);
    if (!config_result.ok()) {
      LOG(ERROR) << "Failed to apply ForwardingPipelineConfig: "
                 << config_result;
      // TODO: cleanup P4RT table definitions instead of going
      // critical.
      return grpc::Status(grpc::StatusCode::INTERNAL, config_result.ToString());
    }

    // Update P4RuntimeImpl's state only if we succeed.
    p4_constraint_info_ = *std::move(constraint_info);
    ir_p4info_ = *std::move(ir_p4info);
  }

  // The ForwardingPipelineConfig is still updated incase the cookie value has
  // been changed.
  forwarding_pipeline_config_ = request.config();

  grpc::Status saved = SavePipelineConfig(*forwarding_pipeline_config_);
  if (!saved.ok()) {
    LOG(ERROR) << "Successfully applied, but could not save the "
               << "ForwardingPipelineConfig: " << saved.error_message();
    return saved;
  }

  return grpc::Status::OK;
}

grpc::Status P4RuntimeImpl::SavePipelineConfig(
    const p4::v1::ForwardingPipelineConfig& config) const {
  // If the save path is not set then there is nothing to do.
  if (!forwarding_config_full_path_.has_value()) {
    LOG(WARNING) << "Cannot save ForwardingPipelineConfig because the file "
                    "path was not set.";
    return grpc::Status::OK;
  }
  return gutil::AbslStatusToGrpcStatus(
      gutil::SaveProtoToFile(*forwarding_config_full_path_, config));
}

absl::Status P4RuntimeImpl::ConfigureAppDbTables(
    const pdpi::IrP4Info& ir_p4info) {
  nlohmann::json ext_tables_json = {};

  // Setup definitions for each each P4 ACL table.
  for (const auto& pair : ir_p4info.tables_by_name()) {
    std::string table_name = pair.first;
    pdpi::IrTableDefinition table = pair.second;
    ASSIGN_OR_RETURN(table::Type table_type, GetTableType(table),
                     _ << "Failed to configure table " << table_name << ".");

    // Add ACL table definition to AppDb (if applicable).
    if (table_type == table::Type::kAcl) {
      LOG(INFO) << "Configuring ACL table: " << table_name;
      ASSIGN_OR_RETURN(std::string acl_key,
                       sonic::InsertAclTableDefinition(p4rt_table_, table),
                       _ << "Failed to add ACL table definition '" << table_name
                         << "' to AppDb.");

      // Wait for OA to confirm it can realize the table updates.
      ASSIGN_OR_RETURN(
          pdpi::IrUpdateStatus status,
          sonic::GetAndProcessResponseNotificationWithoutRevertingState(
              *p4rt_table_.notification_consumer, acl_key));

      // Any issue with the forwarding config should be sent back to the
      // controller as an INVALID_ARGUMENT.
      if (status.code() != google::rpc::OK) {
        return gutil::InvalidArgumentErrorBuilder() << status.message();
      }
    } else if (table_type == table::Type::kExt) {
      // Add table definition
      // For now send only Extension tables.In future when required, Fixed table
      //   definitions also can be inserted here
      LOG(INFO) << "Add Table Definition for " << table_name;
      sonic::AppendExtTableDefinition(ext_tables_json, table);
    }
  }
  if (!ext_tables_json.dump().empty()) {
     // Publish all tables at once and get one success/failure response for them
    ASSIGN_OR_RETURN(
          std::string acl_key,
          sonic::PublishExtTablesDefinitionToAppDb(ext_tables_json, (uint64_t)0,
                     p4rt_table_),
          _ << "Could not publish Table Definition Set to APPDB");

    ASSIGN_OR_RETURN(
          pdpi::IrUpdateStatus status,
          sonic::GetAndProcessResponseNotificationWithoutRevertingState(
               *p4rt_table_.notification_consumer, acl_key));
<<<<<<< HEAD

   // Any issue with the forwarding config should be sent back to the
=======
 
    // Any issue with the forwarding config should be sent back to the
>>>>>>> 0edae28a
    // controller as an INVALID_ARGUMENT.
    if (status.code() != google::rpc::OK) {
      return gutil::InvalidArgumentErrorBuilder() << status.message();
    }
  }
  return absl::OkStatus();
}

absl::StatusOr<std::thread> P4RuntimeImpl::StartReceive(
    const bool use_genetlink) {
  // Define the lambda function for the callback to be executed for every
  // receive packet.
  auto SendPacketInToController =
      [this](const std::string& netdev_source_port_name,
             const std::string& netdev_target_port_name,
             const std::string& payload) -> absl::Status {
    absl::MutexLock l(&server_state_lock_);

    // The callback will have Linux netdev interfaces. So we first need to
    // convert it into a SONiC port name then if needed into the controller port
    // number.
    std::string sonic_source_port_name = netdev_source_port_name;
    std::string sonic_target_port_name = netdev_target_port_name;

    std::string source_port_id;
    if (translate_port_ids_) {
      ASSIGN_OR_RETURN(
          source_port_id,
          TranslatePort(TranslationDirection::kForController,
                        port_translation_map_, sonic_source_port_name),
          _ << "Could not send PacketIn request because of bad source port "
               "name.");
    } else {
      source_port_id = sonic_source_port_name;
    }

    // TODO: Until string port names are supported, re-assign empty
    // target egress port names to match the ingress port.
    std::string target_port_id = source_port_id;
    if (!sonic_target_port_name.empty()) {
      if (translate_port_ids_) {
        ASSIGN_OR_RETURN(
            target_port_id,
            TranslatePort(TranslationDirection::kForController,
                          port_translation_map_, sonic_target_port_name),
            _ << "Could not send PacketIn request because of bad target port "
                 "name.");
      } else {
        target_port_id = sonic_target_port_name;
      }
    }

    // Form the PacketIn metadata fields before writing into the
    // stream.
    ASSIGN_OR_RETURN(auto packet_in,
                     CreatePacketInMessage(source_port_id, target_port_id));
    p4::v1::StreamMessageResponse response;
    *response.mutable_packet() = packet_in;
    *response.mutable_packet()->mutable_payload() = payload;

    // Get the primary streamchannel and write into the stream.
    return controller_manager_->SendPacketInToPrimary(response);
  };

  absl::MutexLock l(&server_state_lock_);
  if (packetio_impl_ == nullptr) {
    return absl::InvalidArgumentError("PacketIoImpl is a required object");
  }

  // Spawn the receiver thread.
  return packetio_impl_->StartReceive(SendPacketInToController, use_genetlink);
}

}  // namespace p4rt_app<|MERGE_RESOLUTION|>--- conflicted
+++ resolved
@@ -1136,13 +1136,8 @@
           pdpi::IrUpdateStatus status,
           sonic::GetAndProcessResponseNotificationWithoutRevertingState(
                *p4rt_table_.notification_consumer, acl_key));
-<<<<<<< HEAD
-
-   // Any issue with the forwarding config should be sent back to the
-=======
- 
+
     // Any issue with the forwarding config should be sent back to the
->>>>>>> 0edae28a
     // controller as an INVALID_ARGUMENT.
     if (status.code() != google::rpc::OK) {
       return gutil::InvalidArgumentErrorBuilder() << status.message();
