--- conflicted
+++ resolved
@@ -66,7 +66,7 @@
 #include "p4rt_app/sonic/state_verification.h"
 #include "p4rt_app/utils/status_utility.h"
 #include "p4rt_app/utils/table_utility.h"
-//TODO(PINS):
+//TODO(PINS): Add Component/Interface Translator
 /*#include "swss/component_state_helper_interface.h"
 #include "swss/intf_translator.h"*/
 #include "swss/json.h"
@@ -496,13 +496,9 @@
 P4RuntimeImpl::P4RuntimeImpl(
     sonic::P4rtTable p4rt_table, sonic::VrfTable vrf_table,
     sonic::HashTable hash_table, sonic::SwitchTable switch_table,
-<<<<<<< HEAD
     sonic::PortTable port_table, sonic::HostStatsTable host_stats_table,
-=======
-    sonic::PortTable port_table,
->>>>>>> 5e4131dd
     std::unique_ptr<sonic::PacketIoInterface> packetio_impl,
-//TODO(PINS):
+//TODO(PINS): To add component_state, system_state and netdev_translator.
 /*  swss::ComponentStateHelperInterface& component_state,
     swss::SystemStateHelperInterface& system_state,
     swss::IntfTranslator& netdev_translator,*/
@@ -512,13 +508,10 @@
       hash_table_(std::move(hash_table)),
       switch_table_(std::move(switch_table)),
       port_table_(std::move(port_table)),
-<<<<<<< HEAD
       host_stats_table_(std::move(host_stats_table)),
-=======
->>>>>>> 5e4131dd
       forwarding_config_full_path_(p4rt_options.forwarding_config_full_path),
       packetio_impl_(std::move(packetio_impl)),
-//TODO(PINS):
+//TODO(PINS): To add component_state, system_state and netdev_translator.
 /*      component_state_(component_state),
       system_state_(system_state),
       netdev_translator_(netdev_translator), */
