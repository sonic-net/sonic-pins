pkg_info {
  name: "tor.p4"
  version: "1.6.2"
  arch: "v1model"
  organization: "Google"
}
tables {
  preamble {
    id: 33554509
    name: "ingress.vlan_untag.disable_vlan_checks_table"
    alias: "disable_vlan_checks_table"
    annotations: "@unsupported"
    annotations: "@p4runtime_role(\"sdn_controller\")"
    annotations: "@entry_restriction(\"\n    // Force the dummy_match to be wildcard.\n    dummy_match::mask == 0;\n  \")"
  }
  match_fields {
    id: 1
    name: "dummy_match"
    bitwidth: 1
    match_type: TERNARY
  }
  action_refs {
    id: 16777242
    annotations: "@proto_id(1)"
  }
  action_refs {
    id: 21257015
    annotations: "@defaultonly"
    scope: DEFAULT_ONLY
  }
  size: 1
}
tables {
  preamble {
    id: 33554689
    name: "ingress.acl_pre_ingress.acl_pre_ingress_table"
    alias: "acl_pre_ingress_table"
    annotations: "@p4runtime_role(\"sdn_controller\")"
    annotations: "@sai_acl(PRE_INGRESS)"
    annotations: "@entry_restriction(\"\n    // Only allow IP field matches for IP packets.\n    dscp::mask != 0 -> (is_ip == 1 || is_ipv4 == 1 || is_ipv6 == 1);\n    ecn::mask != 0 -> (is_ip == 1 || is_ipv4 == 1 || is_ipv6 == 1);\n    dst_ip::mask != 0 -> is_ipv4 == 1;\n    dst_ipv6::mask != 0 -> is_ipv6 == 1;\n    // Forbid illegal combinations of IP_TYPE fields.\n    is_ip::mask != 0 -> (is_ipv4::mask == 0 && is_ipv6::mask == 0);\n    is_ipv4::mask != 0 -> (is_ip::mask == 0 && is_ipv6::mask == 0);\n    is_ipv6::mask != 0 -> (is_ip::mask == 0 && is_ipv4::mask == 0);\n    // Forbid unsupported combinations of IP_TYPE fields.\n    is_ipv4::mask != 0 -> (is_ipv4 == 1);\n    is_ipv6::mask != 0 -> (is_ipv6 == 1);\n\n\n\n\n    // Reserve high priorities for switch-internal use.\n    // TODO: Remove once inband workaround is obsolete.\n    ::priority < 0x7fffffff;\n  \")"
  }
  match_fields {
    id: 1
    name: "is_ip"
    annotations: "@sai_field(SAI_ACL_TABLE_ATTR_FIELD_ACL_IP_TYPE / IP)"
    bitwidth: 1
    match_type: OPTIONAL
  }
  match_fields {
    id: 2
    name: "is_ipv4"
    annotations: "@sai_field(SAI_ACL_TABLE_ATTR_FIELD_ACL_IP_TYPE / IPV4ANY)"
    bitwidth: 1
    match_type: OPTIONAL
  }
  match_fields {
    id: 3
    name: "is_ipv6"
    annotations: "@sai_field(SAI_ACL_TABLE_ATTR_FIELD_ACL_IP_TYPE / IPV6ANY)"
    bitwidth: 1
    match_type: OPTIONAL
  }
  match_fields {
    id: 4
    name: "src_mac"
    annotations: "@sai_field(SAI_ACL_TABLE_ATTR_FIELD_SRC_MAC)"
    annotations: "@format(MAC_ADDRESS)"
    bitwidth: 48
    match_type: TERNARY
  }
  match_fields {
    id: 9
    name: "dst_mac"
    annotations: "@sai_field(SAI_ACL_TABLE_ATTR_FIELD_DST_MAC)"
    annotations: "@format(MAC_ADDRESS)"
    bitwidth: 48
    match_type: TERNARY
  }
  match_fields {
    id: 5
    name: "dst_ip"
    annotations: "@sai_field(SAI_ACL_TABLE_ATTR_FIELD_DST_IP)"
    annotations: "@format(IPV4_ADDRESS)"
    bitwidth: 32
    match_type: TERNARY
  }
  match_fields {
    id: 6
    name: "dst_ipv6"
    annotations: "@composite_field(@ sai_field ( SAI_ACL_TABLE_ATTR_FIELD_DST_IPV6_WORD3 ) , @ sai_field ( SAI_ACL_TABLE_ATTR_FIELD_DST_IPV6_WORD2 ))"
    annotations: "@format(IPV6_ADDRESS)"
    bitwidth: 64
    match_type: TERNARY
  }
  match_fields {
    id: 7
    name: "dscp"
    annotations: "@sai_field(SAI_ACL_TABLE_ATTR_FIELD_DSCP)"
    bitwidth: 6
    match_type: TERNARY
  }
  match_fields {
    id: 10
    name: "ecn"
    annotations: "@sai_field(SAI_ACL_TABLE_ATTR_FIELD_ECN)"
    bitwidth: 2
    match_type: TERNARY
  }
  match_fields {
    id: 8
    name: "in_port"
    annotations: "@sai_field(SAI_ACL_TABLE_ATTR_FIELD_IN_PORT)"
    match_type: OPTIONAL
    type_name {
      name: "port_id_t"
    }
  }
  action_refs {
    id: 16777472
    annotations: "@proto_id(1)"
  }
  action_refs {
    id: 21257015
    annotations: "@defaultonly"
    scope: DEFAULT_ONLY
  }
  const_default_action_id: 21257015
  direct_resource_ids: 318767361
  size: 127
}
tables {
  preamble {
    id: 33554693
    name: "ingress.acl_pre_ingress.acl_pre_ingress_vlan_table"
    alias: "acl_pre_ingress_vlan_table"
    annotations: "@sai_acl(PRE_INGRESS)"
    annotations: "@p4runtime_role(\"sdn_controller\")"
<<<<<<< HEAD
    annotations: "@entry_restriction(\"\n    // Forbid using ether_type for IP packets (by convention, use is_ip* instead).\n    ether_type != 0x0800 && ether_type != 0x86dd;\n    // Forbid illegal combinations of IP_TYPE fields.\n    is_ip::mask != 0 -> (is_ipv4::mask == 0 && is_ipv6::mask == 0);\n    is_ipv4::mask != 0 -> (is_ip::mask == 0 && is_ipv6::mask == 0);\n    is_ipv6::mask != 0 -> (is_ip::mask == 0 && is_ipv4::mask == 0);\n    // Forbid unsupported combinations of IP_TYPE fields.\n    is_ipv4::mask != 0 -> (is_ipv4 == 1);\n    is_ipv6::mask != 0 -> (is_ipv6 == 1);\n    // Disallow match on reserved VLAN IDs to rule out vendor specific behavior.\n    vlan_id::mask != 0 -> (vlan_id != 4095 && vlan_id != 0);\n    // TODO: Disallow setting to reserved VLAN IDs when supported.\n  \")"
=======
    annotations: "@entry_restriction(\"\n    // Forbid using ether_type for IP packets (by convention, use is_ip* instead).\n    ether_type != 0x0800 && ether_type != 0x86dd;\n    // Forbid illegal combinations of IP_TYPE fields.\n    is_ip::mask != 0 -> (is_ipv4::mask == 0 && is_ipv6::mask == 0);\n    is_ipv4::mask != 0 -> (is_ip::mask == 0 && is_ipv6::mask == 0);\n    is_ipv6::mask != 0 -> (is_ip::mask == 0 && is_ipv4::mask == 0);\n    // Forbid unsupported combinations of IP_TYPE fields.\n    is_ipv4::mask != 0 -> (is_ipv4 == 1);\n    is_ipv6::mask != 0 -> (is_ipv6 == 1);\n  \")"
>>>>>>> a2215979
  }
  match_fields {
    id: 1
    name: "is_ip"
    annotations: "@sai_field(SAI_ACL_TABLE_ATTR_FIELD_ACL_IP_TYPE / IP)"
    bitwidth: 1
    match_type: OPTIONAL
  }
  match_fields {
    id: 2
    name: "is_ipv4"
    annotations: "@sai_field(SAI_ACL_TABLE_ATTR_FIELD_ACL_IP_TYPE / IPV4ANY)"
    bitwidth: 1
    match_type: OPTIONAL
  }
  match_fields {
    id: 3
    name: "is_ipv6"
    annotations: "@sai_field(SAI_ACL_TABLE_ATTR_FIELD_ACL_IP_TYPE / IPV6ANY)"
    bitwidth: 1
    match_type: OPTIONAL
  }
  match_fields {
    id: 4
    name: "ether_type"
    annotations: "@sai_field(SAI_ACL_TABLE_ATTR_FIELD_ETHER_TYPE)"
    bitwidth: 16
    match_type: TERNARY
  }
<<<<<<< HEAD
  match_fields {
    id: 5
    name: "vlan_id"
    annotations: "@sai_field(SAI_ACL_TABLE_ATTR_FIELD_OUTER_VLAN_ID)"
    bitwidth: 12
    match_type: TERNARY
  }
=======
>>>>>>> a2215979
  action_refs {
    id: 16777482
    annotations: "@proto_id(1)"
  }
  action_refs {
    id: 21257015
    annotations: "@defaultonly"
    scope: DEFAULT_ONLY
  }
  const_default_action_id: 21257015
  direct_resource_ids: 318767366
  size: 127
}
tables {
  preamble {
    id: 33554694
    name: "ingress.acl_pre_ingress.acl_pre_ingress_metadata_table"
    alias: "acl_pre_ingress_metadata_table"
    annotations: "@sai_acl(PRE_INGRESS)"
    annotations: "@p4runtime_role(\"sdn_controller\")"
    annotations: "@entry_restriction(\"\n    // Forbid illegal combinations of IP_TYPE fields.\n    is_ip::mask != 0 -> (is_ipv4::mask == 0 && is_ipv6::mask == 0);\n    is_ipv4::mask != 0 -> (is_ip::mask == 0 && is_ipv6::mask == 0);\n    is_ipv6::mask != 0 -> (is_ip::mask == 0 && is_ipv4::mask == 0);\n    // DSCP is only allowed on IP traffic.\n    dscp::mask != 0 -> (is_ip == 1 || is_ipv4 == 1 || is_ipv6 == 1);\n    ecn::mask != 0 -> (is_ip == 1 || is_ipv4 == 1 || is_ipv6 == 1);\n    // Forbid unsupported combinations of IP_TYPE fields.\n    is_ipv4::mask != 0 -> (is_ipv4 == 1);\n    is_ipv6::mask != 0 -> (is_ipv6 == 1);\n    // Only allow icmp_type matches for ICMP packets\n    icmpv6_type::mask != 0 -> ip_protocol == 58;\n  \")"
  }
  match_fields {
    id: 1
    name: "is_ip"
    annotations: "@sai_field(SAI_ACL_TABLE_ATTR_FIELD_ACL_IP_TYPE / IP)"
    bitwidth: 1
    match_type: OPTIONAL
  }
  match_fields {
    id: 2
    name: "is_ipv4"
    annotations: "@sai_field(SAI_ACL_TABLE_ATTR_FIELD_ACL_IP_TYPE / IPV4ANY)"
    bitwidth: 1
    match_type: OPTIONAL
  }
  match_fields {
    id: 3
    name: "is_ipv6"
    annotations: "@sai_field(SAI_ACL_TABLE_ATTR_FIELD_ACL_IP_TYPE / IPV6ANY)"
    bitwidth: 1
    match_type: OPTIONAL
  }
  match_fields {
    id: 4
    name: "ip_protocol"
    annotations: "@sai_field(SAI_ACL_TABLE_ATTR_FIELD_IP_PROTOCOL)"
    bitwidth: 8
    match_type: TERNARY
  }
  match_fields {
    id: 5
    name: "icmpv6_type"
    annotations: "@sai_field(SAI_ACL_TABLE_ATTR_FIELD_ICMPV6_TYPE)"
    bitwidth: 8
    match_type: TERNARY
  }
  match_fields {
    id: 6
    name: "dscp"
    annotations: "@sai_field(SAI_ACL_TABLE_ATTR_FIELD_DSCP)"
    bitwidth: 6
    match_type: TERNARY
  }
  match_fields {
    id: 7
    name: "ecn"
    annotations: "@sai_field(SAI_ACL_TABLE_ATTR_FIELD_ECN)"
    bitwidth: 2
    match_type: TERNARY
  }
  action_refs {
    id: 16777483
    annotations: "@proto_id(1)"
  }
  action_refs {
    id: 21257015
    annotations: "@defaultonly"
    scope: DEFAULT_ONLY
  }
  const_default_action_id: 21257015
  direct_resource_ids: 318767365
  size: 127
}
tables {
  preamble {
    id: 33554503
    name: "ingress.l3_admit.l3_admit_table"
    alias: "l3_admit_table"
    annotations: "@p4runtime_role(\"sdn_controller\")"
  }
  match_fields {
    id: 1
    name: "dst_mac"
    annotations: "@format(MAC_ADDRESS)"
    bitwidth: 48
    match_type: TERNARY
  }
  match_fields {
    id: 2
    name: "in_port"
    match_type: OPTIONAL
    type_name {
      name: "port_id_t"
    }
  }
  action_refs {
    id: 16777224
    annotations: "@proto_id(1)"
  }
  action_refs {
    id: 21257015
    annotations: "@defaultonly"
    scope: DEFAULT_ONLY
  }
  const_default_action_id: 21257015
  size: 128
}
tables {
  preamble {
    id: 33554496
    name: "ingress.routing.neighbor_table"
    alias: "neighbor_table"
    annotations: "@p4runtime_role(\"sdn_controller\")"
  }
  match_fields {
    id: 1
    name: "router_interface_id"
    annotations: "@refers_to(router_interface_table , router_interface_id)"
    match_type: EXACT
    type_name {
      name: "router_interface_id_t"
    }
  }
  match_fields {
    id: 2
    name: "neighbor_id"
    annotations: "@format(IPV6_ADDRESS)"
    bitwidth: 128
    match_type: EXACT
  }
  action_refs {
    id: 16777217
    annotations: "@proto_id(1)"
  }
  action_refs {
    id: 21257015
    annotations: "@defaultonly"
    scope: DEFAULT_ONLY
  }
  const_default_action_id: 21257015
  size: 1024
}
tables {
  preamble {
    id: 33554497
    name: "ingress.routing.router_interface_table"
    alias: "router_interface_table"
    annotations: "@p4runtime_role(\"sdn_controller\")"
  }
  match_fields {
    id: 1
    name: "router_interface_id"
    match_type: EXACT
    type_name {
      name: "router_interface_id_t"
    }
  }
  action_refs {
    id: 16777218
    annotations: "@proto_id(1)"
  }
  action_refs {
    id: 16777243
    annotations: "@proto_id(2)"
  }
  action_refs {
    id: 21257015
    annotations: "@defaultonly"
    scope: DEFAULT_ONLY
  }
  const_default_action_id: 21257015
  size: 256
}
tables {
  preamble {
    id: 33554498
    name: "ingress.routing.nexthop_table"
    alias: "nexthop_table"
    annotations: "@p4runtime_role(\"sdn_controller\")"
  }
  match_fields {
    id: 1
    name: "nexthop_id"
    match_type: EXACT
    type_name {
      name: "nexthop_id_t"
    }
  }
  action_refs {
    id: 16777236
    annotations: "@proto_id(1)"
  }
  action_refs {
    id: 16777234
    annotations: "@proto_id(2)"
  }
  action_refs {
    id: 16777239
    annotations: "@proto_id(3)"
  }
  action_refs {
    id: 21257015
    annotations: "@defaultonly"
    scope: DEFAULT_ONLY
  }
  const_default_action_id: 21257015
  size: 1024
}
tables {
  preamble {
    id: 33554512
    name: "ingress.routing.tunnel_table"
    alias: "tunnel_table"
    annotations: "@p4runtime_role(\"sdn_controller\")"
  }
  match_fields {
    id: 1
    name: "tunnel_id"
    match_type: EXACT
    type_name {
      name: "tunnel_id_t"
    }
  }
  action_refs {
    id: 16777235
    annotations: "@proto_id(1)"
  }
  action_refs {
    id: 21257015
    annotations: "@defaultonly"
    scope: DEFAULT_ONLY
  }
  const_default_action_id: 21257015
  size: 2048
}
tables {
  preamble {
    id: 33554499
    name: "ingress.routing.wcmp_group_table"
    alias: "wcmp_group_table"
    annotations: "@p4runtime_role(\"sdn_controller\")"
    annotations: "@oneshot"
  }
  match_fields {
    id: 1
    name: "wcmp_group_id"
    match_type: EXACT
    type_name {
      name: "wcmp_group_id_t"
    }
  }
  action_refs {
    id: 16777221
    annotations: "@proto_id(1)"
  }
  action_refs {
    id: 21257015
    annotations: "@defaultonly"
    scope: DEFAULT_ONLY
  }
  const_default_action_id: 21257015
  implementation_id: 299650760
  size: 960
}
tables {
  preamble {
    id: 33554506
    name: "ingress.routing.vrf_table"
    alias: "vrf_table"
    annotations: "@entry_restriction(\"\n    // The VRF ID 0 (or \'\' in P4Runtime) encodes the default VRF, which cannot\n    // be read or written via this table, but is always present implicitly.\n    // TODO: This constraint should read `vrf_id != \'\'` (since\n    // constraints are a control plane (P4Runtime) concept), but\n    // p4-constraints does not currently support strings.\n    vrf_id != 0;\n  \")"
    annotations: "@p4runtime_role(\"sdn_controller\")"
  }
  match_fields {
    id: 1
    name: "vrf_id"
    match_type: EXACT
    type_name {
      name: "vrf_id_t"
    }
  }
  action_refs {
    id: 24742814
    annotations: "@proto_id(1)"
  }
  const_default_action_id: 24742814
  size: 64
}
tables {
  preamble {
    id: 33554500
    name: "ingress.routing.ipv4_table"
    alias: "ipv4_table"
    annotations: "@p4runtime_role(\"sdn_controller\")"
  }
  match_fields {
    id: 1
    name: "vrf_id"
    annotations: "@refers_to(vrf_table , vrf_id)"
    match_type: EXACT
    type_name {
      name: "vrf_id_t"
    }
  }
  match_fields {
    id: 2
    name: "ipv4_dst"
    annotations: "@format(IPV4_ADDRESS)"
    bitwidth: 32
    match_type: LPM
  }
  action_refs {
    id: 16777222
    annotations: "@proto_id(1)"
  }
  action_refs {
    id: 16777221
    annotations: "@proto_id(2)"
  }
  action_refs {
    id: 16777220
    annotations: "@proto_id(3)"
  }
  action_refs {
    id: 16777231
    annotations: "@proto_id(4)"
  }
  action_refs {
    id: 16777232
    annotations: "@proto_id(5)"
  }
  action_refs {
    id: 16777233
    annotations: "@proto_id(6)"
  }
  const_default_action_id: 16777222
  size: 32768
}
tables {
  preamble {
    id: 33554501
    name: "ingress.routing.ipv6_table"
    alias: "ipv6_table"
    annotations: "@p4runtime_role(\"sdn_controller\")"
  }
  match_fields {
    id: 1
    name: "vrf_id"
    annotations: "@refers_to(vrf_table , vrf_id)"
    match_type: EXACT
    type_name {
      name: "vrf_id_t"
    }
  }
  match_fields {
    id: 2
    name: "ipv6_dst"
    annotations: "@format(IPV6_ADDRESS)"
    bitwidth: 128
    match_type: LPM
  }
  action_refs {
    id: 16777222
    annotations: "@proto_id(1)"
  }
  action_refs {
    id: 16777221
    annotations: "@proto_id(2)"
  }
  action_refs {
    id: 16777220
    annotations: "@proto_id(3)"
  }
  action_refs {
    id: 16777231
    annotations: "@proto_id(4)"
  }
  action_refs {
    id: 16777232
    annotations: "@proto_id(5)"
  }
  action_refs {
    id: 16777233
    annotations: "@proto_id(6)"
  }
  const_default_action_id: 16777222
  size: 4096
}
tables {
  preamble {
    id: 33554688
    name: "ingress.acl_ingress.acl_ingress_table"
    alias: "acl_ingress_table"
    annotations: "@p4runtime_role(\"sdn_controller\")"
    annotations: "@sai_acl(INGRESS)"
    annotations: "@sai_acl_priority(5)"
    annotations: "@entry_restriction(\"\n    // Forbid using ether_type for IP packets (by convention, use is_ip* instead).\n    ether_type != 0x0800 && ether_type != 0x86dd;\n    // Only allow IP field matches for IP packets.\n    dst_ip::mask != 0 -> is_ipv4 == 1;\n    dst_ipv6::mask != 0 -> is_ipv6 == 1;\n    ttl::mask != 0 -> (is_ip == 1 || is_ipv4 == 1 || is_ipv6 == 1);\n\n\n\n\n    ip_protocol::mask != 0 -> (is_ip == 1 || is_ipv4 == 1 || is_ipv6 == 1);\n    // Only allow l4_dst_port and l4_src_port matches for TCP/UDP packets.\n    l4_src_port::mask != 0 -> (ip_protocol == 6 || ip_protocol == 17);\n    l4_dst_port::mask != 0 -> (ip_protocol == 6 || ip_protocol == 17);\n\n    // Only allow arp_tpa matches for ARP packets.\n    arp_tpa::mask != 0 -> ether_type == 0x0806;\n\n\n    // Only allow icmp_type matches for ICMP packets\n    icmp_type::mask != 0 -> ip_protocol == 1;\n\n    icmpv6_type::mask != 0 -> ip_protocol == 58;\n    // Forbid illegal combinations of IP_TYPE fields.\n    is_ip::mask != 0 -> (is_ipv4::mask == 0 && is_ipv6::mask == 0);\n    is_ipv4::mask != 0 -> (is_ip::mask == 0 && is_ipv6::mask == 0);\n    is_ipv6::mask != 0 -> (is_ip::mask == 0 && is_ipv4::mask == 0);\n    // Forbid unsupported combinations of IP_TYPE fields.\n    is_ipv4::mask != 0 -> (is_ipv4 == 1);\n    is_ipv6::mask != 0 -> (is_ipv6 == 1);\n  \")"
  }
  match_fields {
    id: 1
    name: "is_ip"
    annotations: "@sai_field(SAI_ACL_TABLE_ATTR_FIELD_ACL_IP_TYPE / IP)"
    bitwidth: 1
    match_type: OPTIONAL
  }
  match_fields {
    id: 2
    name: "is_ipv4"
    annotations: "@sai_field(SAI_ACL_TABLE_ATTR_FIELD_ACL_IP_TYPE / IPV4ANY)"
    bitwidth: 1
    match_type: OPTIONAL
  }
  match_fields {
    id: 3
    name: "is_ipv6"
    annotations: "@sai_field(SAI_ACL_TABLE_ATTR_FIELD_ACL_IP_TYPE / IPV6ANY)"
    bitwidth: 1
    match_type: OPTIONAL
  }
  match_fields {
    id: 4
    name: "ether_type"
    annotations: "@sai_field(SAI_ACL_TABLE_ATTR_FIELD_ETHER_TYPE)"
    bitwidth: 16
    match_type: TERNARY
  }
  match_fields {
    id: 5
    name: "dst_mac"
    annotations: "@sai_field(SAI_ACL_TABLE_ATTR_FIELD_DST_MAC)"
    annotations: "@format(MAC_ADDRESS)"
    bitwidth: 48
    match_type: TERNARY
  }
  match_fields {
    id: 6
    name: "src_ip"
    annotations: "@sai_field(SAI_ACL_TABLE_ATTR_FIELD_SRC_IP)"
    annotations: "@format(IPV4_ADDRESS)"
    bitwidth: 32
    match_type: TERNARY
  }
  match_fields {
    id: 7
    name: "dst_ip"
    annotations: "@sai_field(SAI_ACL_TABLE_ATTR_FIELD_DST_IP)"
    annotations: "@format(IPV4_ADDRESS)"
    bitwidth: 32
    match_type: TERNARY
  }
  match_fields {
    id: 8
    name: "src_ipv6"
    annotations: "@composite_field(@ sai_field ( SAI_ACL_TABLE_ATTR_FIELD_SRC_IPV6_WORD3 ) , @ sai_field ( SAI_ACL_TABLE_ATTR_FIELD_SRC_IPV6_WORD2 ))"
    annotations: "@format(IPV6_ADDRESS)"
    bitwidth: 64
    match_type: TERNARY
  }
  match_fields {
    id: 9
    name: "dst_ipv6"
    annotations: "@composite_field(@ sai_field ( SAI_ACL_TABLE_ATTR_FIELD_DST_IPV6_WORD3 ) , @ sai_field ( SAI_ACL_TABLE_ATTR_FIELD_DST_IPV6_WORD2 ))"
    annotations: "@format(IPV6_ADDRESS)"
    bitwidth: 64
    match_type: TERNARY
  }
  match_fields {
    id: 10
    name: "ttl"
    annotations: "@sai_field(SAI_ACL_TABLE_ATTR_FIELD_TTL)"
    bitwidth: 8
    match_type: TERNARY
  }
  match_fields {
    id: 13
    name: "ip_protocol"
    annotations: "@sai_field(SAI_ACL_TABLE_ATTR_FIELD_IP_PROTOCOL)"
    bitwidth: 8
    match_type: TERNARY
  }
  match_fields {
    id: 19
    name: "icmp_type"
    annotations: "@sai_field(SAI_ACL_TABLE_ATTR_FIELD_ICMP_TYPE)"
    bitwidth: 8
    match_type: TERNARY
  }
  match_fields {
    id: 14
    name: "icmpv6_type"
    annotations: "@sai_field(SAI_ACL_TABLE_ATTR_FIELD_ICMPV6_TYPE)"
    bitwidth: 8
    match_type: TERNARY
  }
  match_fields {
    id: 20
    name: "l4_src_port"
    annotations: "@sai_field(SAI_ACL_TABLE_ATTR_FIELD_L4_SRC_PORT)"
    bitwidth: 16
    match_type: TERNARY
  }
  match_fields {
    id: 15
    name: "l4_dst_port"
    annotations: "@sai_field(SAI_ACL_TABLE_ATTR_FIELD_L4_DST_PORT)"
    bitwidth: 16
    match_type: TERNARY
  }
  match_fields {
    id: 16
    name: "arp_tpa"
    annotations: "@composite_field(@ sai_udf ( base = SAI_UDF_BASE_L3 , offset = 24 , length = 2 ) , @ sai_udf ( base = SAI_UDF_BASE_L3 , offset = 26 , length = 2 ))"
    annotations: "@format(IPV4_ADDRESS)"
    bitwidth: 32
    match_type: TERNARY
  }
  match_fields {
    id: 17
    name: "in_port"
    annotations: "@sai_field(SAI_ACL_TABLE_ATTR_FIELD_IN_PORT)"
    match_type: OPTIONAL
    type_name {
      name: "port_id_t"
    }
  }
  match_fields {
    id: 18
    name: "route_metadata"
    annotations: "@sai_field(SAI_ACL_TABLE_ATTR_FIELD_ROUTE_DST_USER_META)"
    bitwidth: 6
    match_type: OPTIONAL
  }
  action_refs {
    id: 16777473
    annotations: "@proto_id(1)"
  }
  action_refs {
    id: 16777474
    annotations: "@proto_id(2)"
  }
  action_refs {
    id: 16777475
    annotations: "@proto_id(3)"
  }
  action_refs {
    id: 16777476
    annotations: "@proto_id(4)"
  }
  action_refs {
    id: 16777481
    annotations: "@proto_id(5)"
  }
  action_refs {
    id: 21257015
    annotations: "@defaultonly"
    scope: DEFAULT_ONLY
  }
  const_default_action_id: 21257015
  direct_resource_ids: 318767362
  size: 256
}
tables {
  preamble {
    id: 33554695
    name: "ingress.acl_ingress.acl_ingress_qos_table"
    alias: "acl_ingress_qos_table"
    annotations: "@sai_acl(INGRESS)"
    annotations: "@sai_acl_priority(10)"
    annotations: "@p4runtime_role(\"sdn_controller\")"
    annotations: "@entry_restriction(\"\n    // Forbid using ether_type for IP packets (by convention, use is_ip* instead).\n    ether_type != 0x0800 && ether_type != 0x86dd;\n    // Only allow IP field matches for IP packets.\n    ttl::mask != 0 -> (is_ip == 1 || is_ipv4 == 1 || is_ipv6 == 1);\n    ip_protocol::mask != 0 -> (is_ip == 1 || is_ipv4 == 1 || is_ipv6 == 1);\n    // Only allow l4_dst_port and l4_src_port matches for TCP/UDP packets.\n    l4_dst_port::mask != 0 -> (ip_protocol == 6 || ip_protocol == 17);\n    // Forbid illegal combinations of IP_TYPE fields.\n    is_ip::mask != 0 -> (is_ipv4::mask == 0 && is_ipv6::mask == 0);\n    is_ipv4::mask != 0 -> (is_ip::mask == 0 && is_ipv6::mask == 0);\n    is_ipv6::mask != 0 -> (is_ip::mask == 0 && is_ipv4::mask == 0);\n    // Forbid unsupported combinations of IP_TYPE fields.\n    is_ipv4::mask != 0 -> (is_ipv4 == 1);\n    is_ipv6::mask != 0 -> (is_ipv6 == 1);\n    // Only allow icmp_type matches for ICMP packets\n    icmpv6_type::mask != 0 -> ip_protocol == 58;\n    // Only allow arp_tpa matches for ARP packets.\n    arp_tpa::mask != 0 -> ether_type == 0x0806;\n  \")"
  }
  match_fields {
    id: 1
    name: "is_ip"
    annotations: "@sai_field(SAI_ACL_TABLE_ATTR_FIELD_ACL_IP_TYPE / IP)"
    bitwidth: 1
    match_type: OPTIONAL
  }
  match_fields {
    id: 2
    name: "is_ipv4"
    annotations: "@sai_field(SAI_ACL_TABLE_ATTR_FIELD_ACL_IP_TYPE / IPV4ANY)"
    bitwidth: 1
    match_type: OPTIONAL
  }
  match_fields {
    id: 3
    name: "is_ipv6"
    annotations: "@sai_field(SAI_ACL_TABLE_ATTR_FIELD_ACL_IP_TYPE / IPV6ANY)"
    bitwidth: 1
    match_type: OPTIONAL
  }
  match_fields {
    id: 4
    name: "ether_type"
    annotations: "@sai_field(SAI_ACL_TABLE_ATTR_FIELD_ETHER_TYPE)"
    bitwidth: 16
    match_type: TERNARY
  }
  match_fields {
    id: 5
    name: "dst_mac"
    annotations: "@sai_field(SAI_ACL_TABLE_ATTR_FIELD_DST_MAC)"
    annotations: "@format(MAC_ADDRESS)"
    bitwidth: 48
    match_type: TERNARY
  }
  match_fields {
    id: 6
    name: "arp_tpa"
    annotations: "@composite_field(@ sai_udf ( base = SAI_UDF_BASE_L3 , offset = 24 , length = 2 ) , @ sai_udf ( base = SAI_UDF_BASE_L3 , offset = 26 , length = 2 ))"
    annotations: "@format(IPV4_ADDRESS)"
    bitwidth: 32
    match_type: TERNARY
  }
  match_fields {
    id: 7
    name: "ttl"
    annotations: "@sai_field(SAI_ACL_TABLE_ATTR_FIELD_TTL)"
    bitwidth: 8
    match_type: TERNARY
  }
  match_fields {
    id: 8
    name: "ip_protocol"
    annotations: "@sai_field(SAI_ACL_TABLE_ATTR_FIELD_IP_PROTOCOL)"
    bitwidth: 8
    match_type: TERNARY
  }
  match_fields {
    id: 9
    name: "icmpv6_type"
    annotations: "@sai_field(SAI_ACL_TABLE_ATTR_FIELD_ICMPV6_TYPE)"
    bitwidth: 8
    match_type: TERNARY
  }
  match_fields {
    id: 10
    name: "l4_dst_port"
    annotations: "@sai_field(SAI_ACL_TABLE_ATTR_FIELD_L4_DST_PORT)"
    bitwidth: 16
    match_type: TERNARY
  }
  match_fields {
    id: 11
    name: "in_port"
    annotations: "@sai_field(SAI_ACL_TABLE_ATTR_FIELD_IN_PORT)"
    match_type: OPTIONAL
    type_name {
      name: "port_id_t"
    }
  }
  match_fields {
    id: 13
    name: "acl_metadata"
    annotations: "@sai_field(SAI_ACL_TABLE_ATTR_FIELD_ACL_USER_META)"
    bitwidth: 8
    match_type: TERNARY
  }
  action_refs {
    id: 16777484
    annotations: "@proto_id(1)"
  }
  action_refs {
    id: 16777486
    annotations: "@proto_id(2)"
  }
  action_refs {
    id: 16777475
    annotations: "@proto_id(3)"
  }
  action_refs {
    id: 16777481
    annotations: "@proto_id(4)"
  }
  action_refs {
    id: 16777488
    annotations: "@proto_id(5)"
  }
  action_refs {
    id: 16777489
    annotations: "@proto_id(6)"
  }
  action_refs {
    id: 21257015
    annotations: "@defaultonly"
    scope: DEFAULT_ONLY
  }
  const_default_action_id: 21257015
  direct_resource_ids: 318767367
  direct_resource_ids: 352321794
  size: 256
}
tables {
  preamble {
    id: 33554502
    name: "ingress.mirroring_clone.mirror_session_table"
    alias: "mirror_session_table"
    annotations: "@p4runtime_role(\"sdn_controller\")"
  }
  match_fields {
    id: 1
    name: "mirror_session_id"
    match_type: EXACT
    type_name {
      name: "mirror_session_id_t"
    }
  }
  action_refs {
    id: 16777223
    annotations: "@proto_id(1)"
  }
  action_refs {
    id: 21257015
    annotations: "@defaultonly"
    scope: DEFAULT_ONLY
  }
  const_default_action_id: 21257015
  size: 2
}
tables {
  preamble {
    id: 33554504
    name: "ingress.mirroring_clone.mirror_port_to_pre_session_table"
    alias: "mirror_port_to_pre_session_table"
    annotations: "@p4runtime_role(\"packet_replication_engine_manager\")"
  }
  match_fields {
    id: 1
    name: "mirror_port"
    match_type: EXACT
    type_name {
      name: "port_id_t"
    }
  }
  action_refs {
    id: 16777225
    annotations: "@proto_id(1)"
  }
  action_refs {
    id: 21257015
    annotations: "@defaultonly"
    scope: DEFAULT_ONLY
  }
  const_default_action_id: 21257015
  size: 1024
}
tables {
  preamble {
    id: 33554692
    name: "egress.acl_egress.acl_egress_table"
    alias: "acl_egress_table"
    annotations: "@p4runtime_role(\"sdn_controller\")"
    annotations: "@sai_acl(EGRESS)"
    annotations: "@entry_restriction(\"\n\n\n\n\n\n    // Only allow IP field matches for IP packets.\n    ip_protocol::mask != 0 -> (is_ip == 1 || is_ipv4 == 1 || is_ipv6 == 1);\n\n    dst_ipv6::mask != 0 -> is_ipv6 == 1;\n\n\n\n\n\n    // Forbid illegal combinations of IP_TYPE fields.\n    is_ip::mask != 0 -> (is_ipv4::mask == 0 && is_ipv6::mask == 0);\n    is_ipv4::mask != 0 -> (is_ip::mask == 0 && is_ipv6::mask == 0);\n    is_ipv6::mask != 0 -> (is_ip::mask == 0 && is_ipv4::mask == 0);\n    // Forbid unsupported combinations of IP_TYPE fields.\n    is_ipv4::mask != 0 -> (is_ipv4 == 1);\n    is_ipv6::mask != 0 -> (is_ipv6 == 1);\n  \")"
  }
  match_fields {
    id: 2
    name: "ip_protocol"
    annotations: "@sai_field(SAI_ACL_TABLE_ATTR_FIELD_IP_PROTOCOL)"
    bitwidth: 8
    match_type: TERNARY
  }
  match_fields {
    id: 4
    name: "out_port"
    annotations: "@sai_field(SAI_ACL_TABLE_ATTR_FIELD_OUT_PORT)"
    match_type: OPTIONAL
    type_name {
      name: "port_id_t"
    }
  }
  match_fields {
    id: 5
    name: "is_ip"
    annotations: "@sai_field(SAI_ACL_TABLE_ATTR_FIELD_ACL_IP_TYPE / IP)"
    bitwidth: 1
    match_type: OPTIONAL
  }
  match_fields {
    id: 6
    name: "is_ipv4"
    annotations: "@sai_field(SAI_ACL_TABLE_ATTR_FIELD_ACL_IP_TYPE / IPV4ANY)"
    bitwidth: 1
    match_type: OPTIONAL
  }
  match_fields {
    id: 7
    name: "is_ipv6"
    annotations: "@sai_field(SAI_ACL_TABLE_ATTR_FIELD_ACL_IP_TYPE / IPV6ANY)"
    bitwidth: 1
    match_type: OPTIONAL
  }
  match_fields {
    id: 9
    name: "dst_ipv6"
    annotations: "@composite_field(@ sai_field ( SAI_ACL_TABLE_ATTR_FIELD_DST_IPV6_WORD3 ) , @ sai_field ( SAI_ACL_TABLE_ATTR_FIELD_DST_IPV6_WORD2 ))"
    annotations: "@format(IPV6_ADDRESS)"
    bitwidth: 64
    match_type: TERNARY
  }
  action_refs {
    id: 16777481
    annotations: "@proto_id(1)"
  }
  action_refs {
    id: 16777485
    annotations: "@proto_id(2)"
  }
  action_refs {
    id: 21257015
    annotations: "@defaultonly"
    scope: DEFAULT_ONLY
  }
  const_default_action_id: 21257015
  direct_resource_ids: 318767364
  size: 127
}
tables {
  preamble {
    id: 33554696
    name: "egress.acl_egress.acl_egress_dhcp_to_host_table"
    alias: "acl_egress_dhcp_to_host_table"
    annotations: "@sai_acl(EGRESS)"
    annotations: "@p4runtime_role(\"sdn_controller\")"
    annotations: "@entry_restriction(\"\n    // Only allow IP field matches for IP packets.\n    ip_protocol::mask != 0 -> (is_ip == 1 || is_ipv4 == 1 || is_ipv6 == 1);\n    // Only allow l4_dst_port matches for TCP/UDP packets.\n    l4_dst_port::mask != 0 -> (ip_protocol == 6 || ip_protocol == 17);\n    // Forbid illegal combinations of IP_TYPE fields.\n    is_ip::mask != 0 -> (is_ipv4::mask == 0 && is_ipv6::mask == 0);\n    is_ipv4::mask != 0 -> (is_ip::mask == 0 && is_ipv6::mask == 0);\n    is_ipv6::mask != 0 -> (is_ip::mask == 0 && is_ipv4::mask == 0);\n    // Forbid unsupported combinations of IP_TYPE fields.\n    is_ipv4::mask != 0 -> (is_ipv4 == 1);\n    is_ipv6::mask != 0 -> (is_ipv6 == 1);\n  \")"
  }
  match_fields {
    id: 1
    name: "is_ip"
    annotations: "@sai_field(SAI_ACL_TABLE_ATTR_FIELD_ACL_IP_TYPE / IP)"
    bitwidth: 1
    match_type: OPTIONAL
  }
  match_fields {
    id: 2
    name: "is_ipv4"
    annotations: "@sai_field(SAI_ACL_TABLE_ATTR_FIELD_ACL_IP_TYPE / IPV4ANY)"
    bitwidth: 1
    match_type: OPTIONAL
  }
  match_fields {
    id: 3
    name: "is_ipv6"
    annotations: "@sai_field(SAI_ACL_TABLE_ATTR_FIELD_ACL_IP_TYPE / IPV6ANY)"
    bitwidth: 1
    match_type: OPTIONAL
  }
  match_fields {
    id: 5
    name: "ip_protocol"
    annotations: "@sai_field(SAI_ACL_TABLE_ATTR_FIELD_IP_PROTOCOL)"
    bitwidth: 8
    match_type: TERNARY
  }
  match_fields {
    id: 6
    name: "l4_dst_port"
    annotations: "@sai_field(SAI_ACL_TABLE_ATTR_FIELD_L4_DST_PORT)"
    bitwidth: 16
    match_type: TERNARY
  }
  match_fields {
    id: 7
    name: "out_port"
    annotations: "@sai_field(SAI_ACL_TABLE_ATTR_FIELD_OUT_PORT)"
    match_type: OPTIONAL
    type_name {
      name: "port_id_t"
    }
  }
  action_refs {
    id: 16777481
    annotations: "@proto_id(1)"
  }
  action_refs {
    id: 21257015
    annotations: "@defaultonly"
    scope: DEFAULT_ONLY
  }
  const_default_action_id: 21257015
  direct_resource_ids: 318767368
  size: 127
}
actions {
  preamble {
    id: 21257015
    name: "NoAction"
    alias: "NoAction"
    annotations: "@noWarn(\"unused\")"
  }
}
actions {
  preamble {
    id: 16777481
    name: "acl_drop"
    alias: "acl_drop"
    annotations: "@sai_action(SAI_PACKET_ACTION_DROP)"
  }
}
actions {
  preamble {
    id: 16777242
    name: "ingress.vlan_untag.disable_vlan_checks"
    alias: "disable_vlan_checks"
  }
}
actions {
  preamble {
    id: 16777472
    name: "ingress.acl_pre_ingress.set_vrf"
    alias: "set_vrf"
    annotations: "@sai_action(SAI_PACKET_ACTION_FORWARD)"
  }
  params {
    id: 1
    name: "vrf_id"
    annotations: "@sai_action_param(SAI_ACL_ENTRY_ATTR_ACTION_SET_VRF)"
    annotations: "@refers_to(vrf_table , vrf_id)"
    type_name {
      name: "vrf_id_t"
    }
  }
}
actions {
  preamble {
    id: 16777482
    name: "ingress.acl_pre_ingress.set_outer_vlan_id"
    alias: "set_outer_vlan_id"
    annotations: "@sai_action(SAI_PACKET_ACTION_FORWARD)"
  }
  params {
    id: 1
    name: "vlan_id"
    annotations: "@sai_action_param(SAI_ACL_ENTRY_ATTR_ACTION_SET_OUTER_VLAN_ID)"
    bitwidth: 12
  }
}
actions {
  preamble {
    id: 16777483
    name: "ingress.acl_pre_ingress.set_acl_metadata"
    alias: "set_acl_metadata"
    annotations: "@sai_action(SAI_PACKET_ACTION_FORWARD)"
  }
  params {
    id: 1
    name: "acl_metadata"
    annotations: "@sai_action_param(SAI_ACL_ENTRY_ATTR_ACTION_SET_ACL_META_DATA)"
    bitwidth: 8
  }
}
actions {
  preamble {
    id: 16777224
    name: "ingress.l3_admit.admit_to_l3"
    alias: "admit_to_l3"
  }
}
actions {
  preamble {
    id: 16777217
    name: "ingress.routing.set_dst_mac"
    alias: "set_dst_mac"
  }
  params {
    id: 1
    name: "dst_mac"
    annotations: "@format(MAC_ADDRESS)"
    bitwidth: 48
  }
}
actions {
  preamble {
    id: 16777243
    name: "ingress.routing.set_port_and_src_mac_and_vlan_id"
    alias: "set_port_and_src_mac_and_vlan_id"
    annotations: "@unsupported"
  }
  params {
    id: 1
    name: "port"
    type_name {
      name: "port_id_t"
    }
  }
  params {
    id: 2
    name: "src_mac"
    annotations: "@format(MAC_ADDRESS)"
    bitwidth: 48
  }
  params {
    id: 3
    name: "vlan_id"
    bitwidth: 12
  }
}
actions {
  preamble {
    id: 16777218
    name: "ingress.routing.set_port_and_src_mac"
    alias: "set_port_and_src_mac"
  }
  params {
    id: 1
    name: "port"
    type_name {
      name: "port_id_t"
    }
  }
  params {
    id: 2
    name: "src_mac"
    annotations: "@format(MAC_ADDRESS)"
    bitwidth: 48
  }
}
actions {
  preamble {
    id: 16777239
    name: "ingress.routing.set_ip_nexthop_and_disable_rewrites"
    alias: "set_ip_nexthop_and_disable_rewrites"
    annotations: "@unsupported"
  }
  params {
    id: 1
    name: "router_interface_id"
    annotations: "@refers_to(router_interface_table , router_interface_id)"
    annotations: "@refers_to(neighbor_table , router_interface_id)"
    type_name {
      name: "router_interface_id_t"
    }
  }
  params {
    id: 2
    name: "neighbor_id"
    annotations: "@format(IPV6_ADDRESS)"
    annotations: "@refers_to(neighbor_table , neighbor_id)"
    bitwidth: 128
  }
  params {
    id: 3
    name: "disable_decrement_ttl"
    bitwidth: 1
  }
  params {
    id: 4
    name: "disable_src_mac_rewrite"
    bitwidth: 1
  }
  params {
    id: 5
    name: "disable_dst_mac_rewrite"
    bitwidth: 1
  }
  params {
    id: 6
    name: "disable_vlan_rewrite"
    bitwidth: 1
  }
}
actions {
  preamble {
    id: 16777236
    name: "ingress.routing.set_ip_nexthop"
    alias: "set_ip_nexthop"
  }
  params {
    id: 1
    name: "router_interface_id"
    annotations: "@refers_to(router_interface_table , router_interface_id)"
    annotations: "@refers_to(neighbor_table , router_interface_id)"
    type_name {
      name: "router_interface_id_t"
    }
  }
  params {
    id: 2
    name: "neighbor_id"
    annotations: "@format(IPV6_ADDRESS)"
    annotations: "@refers_to(neighbor_table , neighbor_id)"
    bitwidth: 128
  }
}
actions {
  preamble {
    id: 16777234
    name: "ingress.routing.set_p2p_tunnel_encap_nexthop"
    alias: "set_p2p_tunnel_encap_nexthop"
  }
  params {
    id: 1
    name: "tunnel_id"
    annotations: "@refers_to(tunnel_table , tunnel_id)"
    type_name {
      name: "tunnel_id_t"
    }
  }
}
actions {
  preamble {
    id: 16777235
    name: "ingress.routing.mark_for_p2p_tunnel_encap"
    alias: "mark_for_p2p_tunnel_encap"
  }
  params {
    id: 1
    name: "encap_src_ip"
    annotations: "@format(IPV6_ADDRESS)"
    bitwidth: 128
  }
  params {
    id: 2
    name: "encap_dst_ip"
    annotations: "@format(IPV6_ADDRESS)"
    annotations: "@refers_to(neighbor_table , neighbor_id)"
    bitwidth: 128
  }
  params {
    id: 3
    name: "router_interface_id"
    annotations: "@refers_to(neighbor_table , router_interface_id)"
    annotations: "@refers_to(router_interface_table , router_interface_id)"
    type_name {
      name: "router_interface_id_t"
    }
  }
}
actions {
  preamble {
    id: 16777221
    name: "ingress.routing.set_nexthop_id"
    alias: "set_nexthop_id"
  }
  params {
    id: 1
    name: "nexthop_id"
    annotations: "@refers_to(nexthop_table , nexthop_id)"
    type_name {
      name: "nexthop_id_t"
    }
  }
}
actions {
  preamble {
    id: 16777232
    name: "ingress.routing.set_nexthop_id_and_metadata"
    alias: "set_nexthop_id_and_metadata"
  }
  params {
    id: 1
    name: "nexthop_id"
    annotations: "@refers_to(nexthop_table , nexthop_id)"
    type_name {
      name: "nexthop_id_t"
    }
  }
  params {
    id: 2
    name: "route_metadata"
    bitwidth: 6
  }
}
actions {
  preamble {
    id: 24742814
    name: "ingress.routing.no_action"
    alias: "no_action"
  }
}
actions {
  preamble {
    id: 16777222
    name: "ingress.routing.drop"
    alias: "drop"
  }
}
actions {
  preamble {
    id: 16777220
    name: "ingress.routing.set_wcmp_group_id"
    alias: "set_wcmp_group_id"
  }
  params {
    id: 1
    name: "wcmp_group_id"
    annotations: "@refers_to(wcmp_group_table , wcmp_group_id)"
    type_name {
      name: "wcmp_group_id_t"
    }
  }
}
actions {
  preamble {
    id: 16777233
    name: "ingress.routing.set_wcmp_group_id_and_metadata"
    alias: "set_wcmp_group_id_and_metadata"
  }
  params {
    id: 1
    name: "wcmp_group_id"
    annotations: "@refers_to(wcmp_group_table , wcmp_group_id)"
    type_name {
      name: "wcmp_group_id_t"
    }
  }
  params {
    id: 2
    name: "route_metadata"
    bitwidth: 6
  }
}
actions {
  preamble {
    id: 16777231
    name: "ingress.routing.trap"
    alias: "trap"
  }
}
actions {
  preamble {
    id: 16777473
    name: "ingress.acl_ingress.acl_copy"
    alias: "acl_copy"
    annotations: "@sai_action(SAI_PACKET_ACTION_COPY)"
  }
  params {
    id: 1
    name: "qos_queue"
    annotations: "@sai_action_param(QOS_QUEUE)"
    type_name {
      name: "qos_queue_t"
    }
  }
}
actions {
  preamble {
    id: 16777474
    name: "ingress.acl_ingress.acl_trap"
    alias: "acl_trap"
    annotations: "@sai_action(SAI_PACKET_ACTION_TRAP)"
  }
  params {
    id: 1
    name: "qos_queue"
    annotations: "@sai_action_param(QOS_QUEUE)"
    type_name {
      name: "qos_queue_t"
    }
  }
}
actions {
  preamble {
    id: 16777475
    name: "ingress.acl_ingress.acl_forward"
    alias: "acl_forward"
    annotations: "@sai_action(SAI_PACKET_ACTION_FORWARD)"
  }
}
actions {
  preamble {
    id: 16777476
    name: "ingress.acl_ingress.acl_mirror"
    alias: "acl_mirror"
    annotations: "@sai_action(SAI_PACKET_ACTION_FORWARD)"
  }
  params {
    id: 1
    name: "mirror_session_id"
    annotations: "@refers_to(mirror_session_table , mirror_session_id)"
    annotations: "@sai_action_param(SAI_ACL_ENTRY_ATTR_ACTION_MIRROR_INGRESS)"
    type_name {
      name: "mirror_session_id_t"
    }
  }
}
actions {
  preamble {
    id: 16777484
    name: "ingress.acl_ingress.set_qos_queue_and_cancel_copy_above_rate_limit"
    alias: "set_qos_queue_and_cancel_copy_above_rate_limit"
    annotations: "@sai_action(SAI_PACKET_ACTION_FORWARD , SAI_PACKET_COLOR_GREEN)"
    annotations: "@sai_action(SAI_PACKET_ACTION_COPY_CANCEL , SAI_PACKET_COLOR_YELLOW)"
    annotations: "@sai_action(SAI_PACKET_ACTION_COPY_CANCEL , SAI_PACKET_COLOR_RED)"
  }
  params {
    id: 1
    name: "qos_queue"
    annotations: "@sai_action_param(QOS_QUEUE)"
    type_name {
      name: "qos_queue_t"
    }
  }
}
actions {
  preamble {
    id: 16777489
    name: "ingress.acl_ingress.set_cpu_and_multicast_queues_and_deny_above_rate_limit"
    alias: "set_cpu_and_multicast_queues_and_deny_above_rate_limit"
    annotations: "@sai_action(SAI_PACKET_ACTION_FORWARD , SAI_PACKET_COLOR_GREEN)"
    annotations: "@sai_action(SAI_PACKET_ACTION_DENY , SAI_PACKET_COLOR_YELLOW)"
    annotations: "@sai_action(SAI_PACKET_ACTION_DENY , SAI_PACKET_COLOR_RED)"
    annotations: "@unsupported"
  }
  params {
    id: 1
    name: "cpu_queue"
    annotations: "@sai_action_param(QOS_QUEUE)"
    type_name {
      name: "qos_queue_t"
    }
  }
  params {
    id: 2
    name: "green_multicast_queue"
    annotations: "@sai_action_param(MULTICAST_QOS_QUEUE , SAI_PACKET_COLOR_GREEN)"
    type_name {
      name: "qos_queue_t"
    }
  }
  params {
    id: 3
    name: "red_and_yellow_multicast_queue"
    annotations: "@sai_action_param(MULTICAST_QOS_QUEUE , SAI_PACKET_COLOR_YELLOW)"
    annotations: "@sai_action_param(MULTICAST_QOS_QUEUE , SAI_PACKET_COLOR_RED)"
    type_name {
      name: "qos_queue_t"
    }
  }
}
actions {
  preamble {
    id: 16777486
    name: "ingress.acl_ingress.set_cpu_queue_and_deny_above_rate_limit"
    alias: "set_cpu_queue_and_deny_above_rate_limit"
    annotations: "@sai_action(SAI_PACKET_ACTION_FORWARD , SAI_PACKET_COLOR_GREEN)"
    annotations: "@sai_action(SAI_PACKET_ACTION_DENY , SAI_PACKET_COLOR_YELLOW)"
    annotations: "@sai_action(SAI_PACKET_ACTION_DENY , SAI_PACKET_COLOR_RED)"
  }
  params {
    id: 1
    name: "cpu_queue"
    annotations: "@sai_action_param(QOS_QUEUE)"
    type_name {
      name: "qos_queue_t"
    }
  }
}
actions {
  preamble {
    id: 16777488
    name: "ingress.acl_ingress.set_cpu_queue"
    alias: "set_cpu_queue"
    annotations: "@sai_action(SAI_PACKET_ACTION_FORWARD)"
  }
  params {
    id: 1
    name: "cpu_queue"
    annotations: "@sai_action_param(QOS_QUEUE)"
    type_name {
      name: "qos_queue_t"
    }
  }
}
actions {
  preamble {
    id: 16777223
    name: "ingress.mirroring_clone.mirror_as_ipv4_erspan"
    alias: "mirror_as_ipv4_erspan"
  }
  params {
    id: 1
    name: "port"
    type_name {
      name: "port_id_t"
    }
  }
  params {
    id: 2
    name: "src_ip"
    annotations: "@format(IPV4_ADDRESS)"
    bitwidth: 32
  }
  params {
    id: 3
    name: "dst_ip"
    annotations: "@format(IPV4_ADDRESS)"
    bitwidth: 32
  }
  params {
    id: 4
    name: "src_mac"
    annotations: "@format(MAC_ADDRESS)"
    bitwidth: 48
  }
  params {
    id: 5
    name: "dst_mac"
    annotations: "@format(MAC_ADDRESS)"
    bitwidth: 48
  }
  params {
    id: 6
    name: "ttl"
    bitwidth: 8
  }
  params {
    id: 7
    name: "tos"
    bitwidth: 8
  }
}
actions {
  preamble {
    id: 16777225
    name: "ingress.mirroring_clone.set_pre_session"
    alias: "set_pre_session"
  }
  params {
    id: 1
    name: "id"
    bitwidth: 32
  }
}
actions {
  preamble {
    id: 16777485
    name: "egress.acl_egress.acl_egress_forward"
    alias: "acl_egress_forward"
    annotations: "@sai_action(SAI_PACKET_ACTION_FORWARD)"
  }
}
action_profiles {
  preamble {
    id: 299650760
    name: "ingress.routing.wcmp_group_selector"
    alias: "wcmp_group_selector"
  }
  table_ids: 33554499
  with_selector: true
  size: 31296
  max_group_size: 256
}
direct_counters {
  preamble {
    id: 318767361
    name: "ingress.acl_pre_ingress.acl_pre_ingress_counter"
    alias: "acl_pre_ingress_counter"
  }
  spec {
    unit: BOTH
  }
  direct_table_id: 33554689
}
direct_counters {
  preamble {
    id: 318767366
    name: "ingress.acl_pre_ingress.acl_pre_ingress_vlan_counter"
    alias: "acl_pre_ingress_vlan_counter"
  }
  spec {
    unit: BOTH
  }
  direct_table_id: 33554693
}
direct_counters {
  preamble {
    id: 318767365
    name: "ingress.acl_pre_ingress.acl_pre_ingress_metadata_counter"
    alias: "acl_pre_ingress_metadata_counter"
  }
  spec {
    unit: BOTH
  }
  direct_table_id: 33554694
}
direct_counters {
  preamble {
    id: 318767362
    name: "ingress.acl_ingress.acl_ingress_counter"
    alias: "acl_ingress_counter"
  }
  spec {
    unit: BOTH
  }
  direct_table_id: 33554688
}
direct_counters {
  preamble {
    id: 318767367
    name: "ingress.acl_ingress.acl_ingress_qos_counter"
    alias: "acl_ingress_qos_counter"
  }
  spec {
    unit: BOTH
  }
  direct_table_id: 33554695
}
direct_counters {
  preamble {
    id: 318767364
    name: "egress.acl_egress.acl_egress_counter"
    alias: "acl_egress_counter"
  }
  spec {
    unit: BOTH
  }
  direct_table_id: 33554692
}
direct_counters {
  preamble {
    id: 318767368
    name: "egress.acl_egress.acl_egress_dhcp_to_host_counter"
    alias: "acl_egress_dhcp_to_host_counter"
  }
  spec {
    unit: BOTH
  }
  direct_table_id: 33554696
}
direct_meters {
  preamble {
    id: 352321794
    name: "ingress.acl_ingress.acl_ingress_qos_meter"
    alias: "acl_ingress_qos_meter"
  }
  spec {
    unit: BYTES
  }
  direct_table_id: 33554695
}
controller_packet_metadata {
  preamble {
    id: 81826293
    name: "packet_in"
    alias: "packet_in"
    annotations: "@controller_header(\"packet_in\")"
  }
  metadata {
    id: 1
    name: "ingress_port"
    type_name {
      name: "port_id_t"
    }
  }
  metadata {
    id: 2
    name: "target_egress_port"
    type_name {
      name: "port_id_t"
    }
  }
}
controller_packet_metadata {
  preamble {
    id: 76689799
    name: "packet_out"
    alias: "packet_out"
    annotations: "@controller_header(\"packet_out\")"
  }
  metadata {
    id: 1
    name: "egress_port"
    type_name {
      name: "port_id_t"
    }
  }
  metadata {
    id: 2
    name: "submit_to_ingress"
    bitwidth: 1
  }
  metadata {
    id: 3
    name: "unused_pad"
    annotations: "@padding"
    bitwidth: 6
  }
}
type_info {
  new_types {
    key: "mirror_session_id_t"
    value {
      translated_type {
        sdn_string {
        }
      }
    }
  }
  new_types {
    key: "nexthop_id_t"
    value {
      translated_type {
        sdn_string {
        }
      }
    }
  }
  new_types {
    key: "port_id_t"
    value {
      translated_type {
        sdn_string {
        }
      }
    }
  }
  new_types {
    key: "qos_queue_t"
    value {
      translated_type {
        sdn_string {
        }
      }
    }
  }
  new_types {
    key: "router_interface_id_t"
    value {
      translated_type {
        sdn_string {
        }
      }
    }
  }
  new_types {
    key: "tunnel_id_t"
    value {
      translated_type {
        sdn_string {
        }
      }
    }
  }
  new_types {
    key: "vrf_id_t"
    value {
      translated_type {
        sdn_string {
        }
      }
    }
  }
  new_types {
    key: "wcmp_group_id_t"
    value {
      translated_type {
        sdn_string {
        }
      }
    }
  }
}<|MERGE_RESOLUTION|>--- conflicted
+++ resolved
@@ -37,7 +37,7 @@
     alias: "acl_pre_ingress_table"
     annotations: "@p4runtime_role(\"sdn_controller\")"
     annotations: "@sai_acl(PRE_INGRESS)"
-    annotations: "@entry_restriction(\"\n    // Only allow IP field matches for IP packets.\n    dscp::mask != 0 -> (is_ip == 1 || is_ipv4 == 1 || is_ipv6 == 1);\n    ecn::mask != 0 -> (is_ip == 1 || is_ipv4 == 1 || is_ipv6 == 1);\n    dst_ip::mask != 0 -> is_ipv4 == 1;\n    dst_ipv6::mask != 0 -> is_ipv6 == 1;\n    // Forbid illegal combinations of IP_TYPE fields.\n    is_ip::mask != 0 -> (is_ipv4::mask == 0 && is_ipv6::mask == 0);\n    is_ipv4::mask != 0 -> (is_ip::mask == 0 && is_ipv6::mask == 0);\n    is_ipv6::mask != 0 -> (is_ip::mask == 0 && is_ipv4::mask == 0);\n    // Forbid unsupported combinations of IP_TYPE fields.\n    is_ipv4::mask != 0 -> (is_ipv4 == 1);\n    is_ipv6::mask != 0 -> (is_ipv6 == 1);\n\n\n\n\n    // Reserve high priorities for switch-internal use.\n    // TODO: Remove once inband workaround is obsolete.\n    ::priority < 0x7fffffff;\n  \")"
+    annotations: "@entry_restriction(\"\n    // Only allow IP field matches for IP packets.\n    dscp::mask != 0 -> (is_ip == 1 || is_ipv4 == 1 || is_ipv6 == 1);\n    ecn::mask != 0 -> (is_ip == 1 || is_ipv4 == 1 || is_ipv6 == 1);\n    dst_ip::mask != 0 -> is_ipv4 == 1;\n    dst_ipv6::mask != 0 -> is_ipv6 == 1;\n    // Forbid illegal combinations of IP_TYPE fields.\n    is_ip::mask != 0 -> (is_ipv4::mask == 0 && is_ipv6::mask == 0);\n    is_ipv4::mask != 0 -> (is_ip::mask == 0 && is_ipv6::mask == 0);\n    is_ipv6::mask != 0 -> (is_ip::mask == 0 && is_ipv4::mask == 0);\n    // Forbid unsupported combinations of IP_TYPE fields.\n    is_ipv4::mask != 0 -> (is_ipv4 == 1);\n    is_ipv6::mask != 0 -> (is_ipv6 == 1);\n    // Reserve high priorities for switch-internal use.\n    // TODO: Remove once inband workaround is obsolete.\n    ::priority < 0x7fffffff;\n  \")"
   }
   match_fields {
     id: 1
@@ -135,11 +135,7 @@
     alias: "acl_pre_ingress_vlan_table"
     annotations: "@sai_acl(PRE_INGRESS)"
     annotations: "@p4runtime_role(\"sdn_controller\")"
-<<<<<<< HEAD
-    annotations: "@entry_restriction(\"\n    // Forbid using ether_type for IP packets (by convention, use is_ip* instead).\n    ether_type != 0x0800 && ether_type != 0x86dd;\n    // Forbid illegal combinations of IP_TYPE fields.\n    is_ip::mask != 0 -> (is_ipv4::mask == 0 && is_ipv6::mask == 0);\n    is_ipv4::mask != 0 -> (is_ip::mask == 0 && is_ipv6::mask == 0);\n    is_ipv6::mask != 0 -> (is_ip::mask == 0 && is_ipv4::mask == 0);\n    // Forbid unsupported combinations of IP_TYPE fields.\n    is_ipv4::mask != 0 -> (is_ipv4 == 1);\n    is_ipv6::mask != 0 -> (is_ipv6 == 1);\n    // Disallow match on reserved VLAN IDs to rule out vendor specific behavior.\n    vlan_id::mask != 0 -> (vlan_id != 4095 && vlan_id != 0);\n    // TODO: Disallow setting to reserved VLAN IDs when supported.\n  \")"
-=======
     annotations: "@entry_restriction(\"\n    // Forbid using ether_type for IP packets (by convention, use is_ip* instead).\n    ether_type != 0x0800 && ether_type != 0x86dd;\n    // Forbid illegal combinations of IP_TYPE fields.\n    is_ip::mask != 0 -> (is_ipv4::mask == 0 && is_ipv6::mask == 0);\n    is_ipv4::mask != 0 -> (is_ip::mask == 0 && is_ipv6::mask == 0);\n    is_ipv6::mask != 0 -> (is_ip::mask == 0 && is_ipv4::mask == 0);\n    // Forbid unsupported combinations of IP_TYPE fields.\n    is_ipv4::mask != 0 -> (is_ipv4 == 1);\n    is_ipv6::mask != 0 -> (is_ipv6 == 1);\n  \")"
->>>>>>> a2215979
   }
   match_fields {
     id: 1
@@ -169,7 +165,6 @@
     bitwidth: 16
     match_type: TERNARY
   }
-<<<<<<< HEAD
   match_fields {
     id: 5
     name: "vlan_id"
@@ -177,8 +172,6 @@
     bitwidth: 12
     match_type: TERNARY
   }
-=======
->>>>>>> a2215979
   action_refs {
     id: 16777482
     annotations: "@proto_id(1)"
