# proto-file: p4/config/v1/p4info.proto
# proto-message: p4.config.v1.P4Info

pkg_info {
  name: "tor.p4"
  version: "5.0.0"
  arch: "v1model"
  organization: "Google"
  platform_properties {
    multicast_group_table_size: 512
    multicast_group_table_total_replicas: 3968
    multicast_group_table_max_replicas_per_entry: 128
  }
}
tables {
  preamble {
    id: 33554509
    name: "ingress.vlan_untag.disable_vlan_checks_table"
    alias: "disable_vlan_checks_table"
    annotations: "@p4runtime_role(\"sdn_controller\")"
    annotations: "@entry_restriction(\"\n    // Force the dummy_match to be wildcard.\n    dummy_match::mask == 0;\n  \")"
  }
  match_fields {
    id: 1
    name: "dummy_match"
    bitwidth: 1
    match_type: TERNARY
  }
  action_refs {
    id: 16777242
    annotations: "@proto_id(1)"
  }
  action_refs {
    id: 21257015
    annotations: "@defaultonly"
    scope: DEFAULT_ONLY
  }
  size: 1
}
tables {
  preamble {
    id: 33554689
    name: "ingress.acl_pre_ingress.acl_pre_ingress_table"
    alias: "acl_pre_ingress_table"
    annotations: "@p4runtime_role(\"sdn_controller\")"
    annotations: "@sai_acl(PRE_INGRESS)"
    annotations: "@sai_acl_priority(11)"
    annotations: "@entry_restriction(\"\n    // Only allow IP field matches for IP packets.\n    dscp::mask != 0 -> (is_ip == 1 || is_ipv4 == 1 || is_ipv6 == 1);\n    ecn::mask != 0 -> (is_ip == 1 || is_ipv4 == 1 || is_ipv6 == 1);\n    dst_ip::mask != 0 -> is_ipv4 == 1;\n    dst_ipv6::mask != 0 -> is_ipv6 == 1;\n    // Forbid illegal combinations of IP_TYPE fields.\n    is_ip::mask != 0 -> (is_ipv4::mask == 0 && is_ipv6::mask == 0);\n    is_ipv4::mask != 0 -> (is_ip::mask == 0 && is_ipv6::mask == 0);\n    is_ipv6::mask != 0 -> (is_ip::mask == 0 && is_ipv4::mask == 0);\n    // Forbid unsupported combinations of IP_TYPE fields.\n    is_ipv4::mask != 0 -> (is_ipv4 == 1);\n    is_ipv6::mask != 0 -> (is_ipv6 == 1);\n    // Reserve high priorities for switch-internal use.\n    // TODO: Remove once inband workaround is obsolete.\n    ::priority < 0x7fffffff;\n  \")"
  }
  match_fields {
    id: 1
    name: "is_ip"
    annotations: "@sai_field(SAI_ACL_TABLE_ATTR_FIELD_ACL_IP_TYPE / IP)"
    bitwidth: 1
    match_type: OPTIONAL
  }
  match_fields {
    id: 2
    name: "is_ipv4"
    annotations: "@sai_field(SAI_ACL_TABLE_ATTR_FIELD_ACL_IP_TYPE / IPV4ANY)"
    bitwidth: 1
    match_type: OPTIONAL
  }
  match_fields {
    id: 3
    name: "is_ipv6"
    annotations: "@sai_field(SAI_ACL_TABLE_ATTR_FIELD_ACL_IP_TYPE / IPV6ANY)"
    bitwidth: 1
    match_type: OPTIONAL
  }
  match_fields {
    id: 4
    name: "src_mac"
    annotations: "@sai_field(SAI_ACL_TABLE_ATTR_FIELD_SRC_MAC)"
    annotations: "@format(MAC_ADDRESS)"
    bitwidth: 48
    match_type: TERNARY
  }
  match_fields {
    id: 5
    name: "dst_ip"
    annotations: "@sai_field(SAI_ACL_TABLE_ATTR_FIELD_DST_IP)"
    annotations: "@format(IPV4_ADDRESS)"
    bitwidth: 32
    match_type: TERNARY
  }
  match_fields {
    id: 6
    name: "dst_ipv6"
    annotations: "@composite_field(@ sai_field ( SAI_ACL_TABLE_ATTR_FIELD_DST_IPV6_WORD3 ) , @ sai_field ( SAI_ACL_TABLE_ATTR_FIELD_DST_IPV6_WORD2 ))"
    annotations: "@format(IPV6_ADDRESS)"
    bitwidth: 64
    match_type: TERNARY
  }
  match_fields {
    id: 7
    name: "dscp"
    annotations: "@sai_field(SAI_ACL_TABLE_ATTR_FIELD_DSCP)"
    bitwidth: 6
    match_type: TERNARY
  }
  match_fields {
    id: 10
    name: "ecn"
    annotations: "@sai_field(SAI_ACL_TABLE_ATTR_FIELD_ECN)"
    bitwidth: 2
    match_type: TERNARY
  }
  match_fields {
    id: 8
    name: "in_port"
    annotations: "@sai_field(SAI_ACL_TABLE_ATTR_FIELD_IN_PORT)"
    match_type: OPTIONAL
    type_name {
      name: "port_id_t"
    }
  }
  action_refs {
    id: 16777472
    annotations: "@proto_id(1)"
  }
  action_refs {
    id: 21257015
    annotations: "@defaultonly"
    scope: DEFAULT_ONLY
  }
  const_default_action_id: 21257015
  direct_resource_ids: 318767361
  size: 125
}
tables {
  preamble {
    id: 33554693
    name: "ingress.acl_pre_ingress.acl_pre_ingress_vlan_table"
    alias: "acl_pre_ingress_vlan_table"
    annotations: "@sai_acl(PRE_INGRESS)"
    annotations: "@p4runtime_role(\"sdn_controller\")"
    annotations: "@sai_acl_priority(1)"
    annotations: "@entry_restriction(\"\n    // Forbid using ether_type for IP packets (by convention, use is_ip* instead).\n    ether_type != 0x0800 && ether_type != 0x86dd;\n    // Forbid match on ethertype if is_ip* is set.\n    (is_ip::mask != 0 || is_ipv4::mask != 0 || is_ipv6::mask != 0) -> ether_type::mask == 0;\n    // Forbid illegal combinations of IP_TYPE fields.\n    is_ip::mask != 0 -> (is_ipv4::mask == 0 && is_ipv6::mask == 0);\n    is_ipv4::mask != 0 -> (is_ip::mask == 0 && is_ipv6::mask == 0);\n    is_ipv6::mask != 0 -> (is_ip::mask == 0 && is_ipv4::mask == 0);\n    // Forbid unsupported combinations of IP_TYPE fields.\n    is_ipv4::mask != 0 -> (is_ipv4 == 1);\n    is_ipv6::mask != 0 -> (is_ipv6 == 1);\n    // Disallow match on reserved VLAN IDs to rule out vendor specific behavior.\n    vlan_id::mask != 0 -> (vlan_id != 4095);\n    // TODO: Disallow setting to reserved VLAN IDs when supported.\n  \")"
  }
  match_fields {
    id: 1
    name: "is_ip"
    annotations: "@sai_field(SAI_ACL_TABLE_ATTR_FIELD_ACL_IP_TYPE / IP)"
    bitwidth: 1
    match_type: OPTIONAL
  }
  match_fields {
    id: 2
    name: "is_ipv4"
    annotations: "@sai_field(SAI_ACL_TABLE_ATTR_FIELD_ACL_IP_TYPE / IPV4ANY)"
    bitwidth: 1
    match_type: OPTIONAL
  }
  match_fields {
    id: 3
    name: "is_ipv6"
    annotations: "@sai_field(SAI_ACL_TABLE_ATTR_FIELD_ACL_IP_TYPE / IPV6ANY)"
    bitwidth: 1
    match_type: OPTIONAL
  }
  match_fields {
    id: 4
    name: "ether_type"
    annotations: "@sai_field(SAI_ACL_TABLE_ATTR_FIELD_ETHER_TYPE)"
    bitwidth: 16
    match_type: TERNARY
  }
  match_fields {
    id: 5
    name: "vlan_id"
    annotations: "@sai_field(SAI_ACL_TABLE_ATTR_FIELD_OUTER_VLAN_ID)"
    bitwidth: 12
    match_type: TERNARY
  }
  action_refs {
    id: 16777482
    annotations: "@proto_id(1)"
  }
  action_refs {
    id: 16777496
    annotations: "@proto_id(2)"
  }
  action_refs {
    id: 21257015
    annotations: "@defaultonly"
    scope: DEFAULT_ONLY
  }
  const_default_action_id: 21257015
  direct_resource_ids: 318767366
  size: 125
}
tables {
  preamble {
    id: 33554694
    name: "ingress.acl_pre_ingress.acl_pre_ingress_metadata_table"
    alias: "acl_pre_ingress_metadata_table"
    annotations: "@sai_acl(PRE_INGRESS)"
    annotations: "@p4runtime_role(\"sdn_controller\")"
    annotations: "@sai_acl_priority(5)"
    annotations: "@nonessential_for_upgrade"
    annotations: "@entry_restriction(\"\n    // Forbid illegal combinations of IP_TYPE fields.\n    is_ip::mask != 0 -> (is_ipv4::mask == 0 && is_ipv6::mask == 0);\n    is_ipv4::mask != 0 -> (is_ip::mask == 0 && is_ipv6::mask == 0);\n    is_ipv6::mask != 0 -> (is_ip::mask == 0 && is_ipv4::mask == 0);\n    // Forbid unsupported combinations of IP_TYPE fields.\n    is_ipv4::mask != 0 -> (is_ipv4 == 1);\n    is_ipv6::mask != 0 -> (is_ipv6 == 1);\n    // Only allow IP field matches for IP packets.\n    ip_protocol::mask != 0 -> (is_ip == 1 || is_ipv4 == 1 || is_ipv6 == 1);\n    // Only allow l4_dst_port and l4_src_port matches for TCP/UDP packets.\n    l4_dst_port::mask != 0 -> (ip_protocol == 6 || ip_protocol == 17);\n\n    // DSCP is only allowed on IP traffic.\n    dscp::mask != 0 -> (is_ip == 1 || is_ipv4 == 1 || is_ipv6 == 1);\n    ecn::mask != 0 -> (is_ip == 1 || is_ipv4 == 1 || is_ipv6 == 1);\n    // Only allow icmp_type matches for ICMP packets\n    icmpv6_type::mask != 0 -> ip_protocol == 58;\n\n\n\n\n  \")"
  }
  match_fields {
    id: 1
    name: "is_ip"
    annotations: "@sai_field(SAI_ACL_TABLE_ATTR_FIELD_ACL_IP_TYPE / IP)"
    bitwidth: 1
    match_type: OPTIONAL
  }
  match_fields {
    id: 2
    name: "is_ipv4"
    annotations: "@sai_field(SAI_ACL_TABLE_ATTR_FIELD_ACL_IP_TYPE / IPV4ANY)"
    bitwidth: 1
    match_type: OPTIONAL
  }
  match_fields {
    id: 3
    name: "is_ipv6"
    annotations: "@sai_field(SAI_ACL_TABLE_ATTR_FIELD_ACL_IP_TYPE / IPV6ANY)"
    bitwidth: 1
    match_type: OPTIONAL
  }
  match_fields {
    id: 4
    name: "ip_protocol"
    annotations: "@sai_field(SAI_ACL_TABLE_ATTR_FIELD_IP_PROTOCOL)"
    bitwidth: 8
    match_type: TERNARY
  }
  match_fields {
    id: 11
    name: "l4_dst_port"
    annotations: "@sai_field(SAI_ACL_TABLE_ATTR_FIELD_L4_DST_PORT)"
    bitwidth: 16
    match_type: TERNARY
  }
  match_fields {
    id: 5
    name: "icmpv6_type"
    annotations: "@sai_field(SAI_ACL_TABLE_ATTR_FIELD_ICMPV6_TYPE)"
    bitwidth: 8
    match_type: TERNARY
  }
  match_fields {
    id: 6
    name: "dscp"
    annotations: "@sai_field(SAI_ACL_TABLE_ATTR_FIELD_DSCP)"
    bitwidth: 6
    match_type: TERNARY
  }
  match_fields {
    id: 7
    name: "ecn"
    annotations: "@sai_field(SAI_ACL_TABLE_ATTR_FIELD_ECN)"
    bitwidth: 2
    match_type: TERNARY
  }
  match_fields {
    id: 8
    name: "in_port"
    annotations: "@sai_field(SAI_ACL_TABLE_ATTR_FIELD_IN_PORT)"
    match_type: OPTIONAL
    type_name {
      name: "port_id_t"
    }
  }
  action_refs {
    id: 16777483
    annotations: "@proto_id(1)"
  }
  action_refs {
    id: 16777482
    annotations: "@proto_id(2)"
  }
  action_refs {
    id: 21257015
    annotations: "@defaultonly"
    scope: DEFAULT_ONLY
  }
  const_default_action_id: 21257015
  direct_resource_ids: 318767365
  size: 127
}
tables {
  preamble {
    id: 33554518
    name: "ingress.ingress_vlan_checks.disable_ingress_vlan_checks_table"
    alias: "disable_ingress_vlan_checks_table"
    annotations: "@p4runtime_role(\"sdn_controller\")"
    annotations: "@entry_restriction(\"\n    // Force the dummy_match to be wildcard.\n    dummy_match::prefix_length == 0;\n  \")"
  }
  match_fields {
    id: 1
    name: "dummy_match"
    bitwidth: 1
    match_type: LPM
  }
  action_refs {
    id: 16777256
    annotations: "@proto_id(1)"
  }
  action_refs {
    id: 21257015
    annotations: "@defaultonly"
    scope: DEFAULT_ONLY
  }
  size: 1
}
tables {
  preamble {
    id: 33554503
    name: "ingress.l3_admit.l3_admit_table"
    alias: "l3_admit_table"
    annotations: "@p4runtime_role(\"sdn_controller\")"
  }
  match_fields {
    id: 1
    name: "dst_mac"
    annotations: "@format(MAC_ADDRESS)"
    bitwidth: 48
    match_type: TERNARY
  }
  match_fields {
    id: 2
    name: "in_port"
    match_type: OPTIONAL
    type_name {
      name: "port_id_t"
    }
  }
  action_refs {
    id: 16777224
    annotations: "@proto_id(1)"
  }
  action_refs {
    id: 21257015
    annotations: "@defaultonly"
    scope: DEFAULT_ONLY
  }
  const_default_action_id: 21257015
  size: 64
}
tables {
  preamble {
    id: 33554506
    name: "ingress.routing_lookup.vrf_table"
    alias: "vrf_table"
    annotations: "@entry_restriction(\"\n    // The VRF ID 0 (or \'\' in P4Runtime) encodes the default VRF, which cannot\n    // be read or written via this table, but is always present implicitly.\n    // TODO: This constraint should read `vrf_id != \'\'` (since\n    // constraints are a control plane (P4Runtime) concept), but\n    // p4-constraints does not currently support strings.\n    vrf_id != 0;\n  \")"
    annotations: "@p4runtime_role(\"sdn_controller\")"
  }
  match_fields {
    id: 1
    name: "vrf_id"
    match_type: EXACT
    type_name {
      name: "vrf_id_t"
    }
  }
  action_refs {
    id: 24742814
    annotations: "@proto_id(1)"
  }
  const_default_action_id: 24742814
  size: 64
}
tables {
  preamble {
    id: 33554500
    name: "ingress.routing_lookup.ipv4_table"
    alias: "ipv4_table"
    annotations: "@p4runtime_role(\"sdn_controller\")"
  }
  match_fields {
    id: 1
    name: "vrf_id"
    annotations: "@refers_to(vrf_table , vrf_id)"
    match_type: EXACT
    type_name {
      name: "vrf_id_t"
    }
  }
  match_fields {
    id: 2
    name: "ipv4_dst"
    annotations: "@format(IPV4_ADDRESS)"
    bitwidth: 32
    match_type: LPM
  }
  action_refs {
    id: 16777222
    annotations: "@proto_id(1)"
  }
  action_refs {
    id: 16777221
    annotations: "@proto_id(2)"
  }
  action_refs {
    id: 16777220
    annotations: "@proto_id(3)"
  }
  action_refs {
    id: 16777232
    annotations: "@proto_id(5)"
  }
  action_refs {
    id: 16777233
    annotations: "@proto_id(6)"
  }
  action_refs {
    id: 16777237
    annotations: "@proto_id(7)"
  }
  const_default_action_id: 16777222
  size: 131072
}
tables {
  preamble {
    id: 33554501
    name: "ingress.routing_lookup.ipv6_table"
    alias: "ipv6_table"
    annotations: "@p4runtime_role(\"sdn_controller\")"
  }
  match_fields {
    id: 1
    name: "vrf_id"
    annotations: "@refers_to(vrf_table , vrf_id)"
    match_type: EXACT
    type_name {
      name: "vrf_id_t"
    }
  }
  match_fields {
    id: 2
    name: "ipv6_dst"
    annotations: "@format(IPV6_ADDRESS)"
    bitwidth: 128
    match_type: LPM
  }
  action_refs {
    id: 16777222
    annotations: "@proto_id(1)"
  }
  action_refs {
    id: 16777221
    annotations: "@proto_id(2)"
  }
  action_refs {
    id: 16777220
    annotations: "@proto_id(3)"
  }
  action_refs {
    id: 16777232
    annotations: "@proto_id(5)"
  }
  action_refs {
    id: 16777233
    annotations: "@proto_id(6)"
  }
  action_refs {
    id: 16777237
    annotations: "@proto_id(7)"
  }
  const_default_action_id: 16777222
  size: 17000
}
tables {
  preamble {
    id: 33554510
    name: "ingress.routing_lookup.ipv4_multicast_table"
    alias: "ipv4_multicast_table"
    annotations: "@entry_restriction(\"\n    // TODO: Use IPv4 address notation once it is supported.\n    // Only IPv4s in the multicast range 224.0.0.0/4 are supported.\n    ipv4_dst::value >= 0xe0000000;\n    ipv4_dst::value <= 0xefffffff;\n  \")"
    annotations: "@p4runtime_role(\"sdn_controller\")"
  }
  match_fields {
    id: 1
    name: "vrf_id"
    annotations: "@refers_to(vrf_table , vrf_id)"
    match_type: EXACT
    type_name {
      name: "vrf_id_t"
    }
  }
  match_fields {
    id: 2
    name: "ipv4_dst"
    annotations: "@format(IPV4_ADDRESS)"
    bitwidth: 32
    match_type: EXACT
  }
  action_refs {
    id: 16777240
    annotations: "@proto_id(1)"
  }
  action_refs {
    id: 21257015
    annotations: "@defaultonly"
    scope: DEFAULT_ONLY
  }
  size: 1600
}
tables {
  preamble {
    id: 33554511
    name: "ingress.routing_lookup.ipv6_multicast_table"
    alias: "ipv6_multicast_table"
    annotations: "@entry_restriction(\"\n    // TODO: Use IPv4 address notation once it is supported.\n    // Only IPv6s in the multicast range ff00::/8 are supported.\n    ipv6_dst::value >= 0xff000000000000000000000000000000;\n    ipv6_dst::value <= 0xffffffffffffffffffffffffffffffff;\n  \")"
    annotations: "@p4runtime_role(\"sdn_controller\")"
  }
  match_fields {
    id: 1
    name: "vrf_id"
    annotations: "@refers_to(vrf_table , vrf_id)"
    match_type: EXACT
    type_name {
      name: "vrf_id_t"
    }
  }
  match_fields {
    id: 2
    name: "ipv6_dst"
    annotations: "@format(IPV6_ADDRESS)"
    bitwidth: 128
    match_type: EXACT
  }
  action_refs {
    id: 16777240
    annotations: "@proto_id(1)"
  }
  action_refs {
    id: 21257015
    annotations: "@defaultonly"
    scope: DEFAULT_ONLY
  }
  size: 1600
}
tables {
  preamble {
    id: 33554688
    name: "ingress.acl_ingress.acl_ingress_table"
    alias: "acl_ingress_table"
    annotations: "@p4runtime_role(\"sdn_controller\")"
    annotations: "@sai_acl(INGRESS)"
    annotations: "@sai_acl_priority(5)"
    annotations: "@nonessential_for_upgrade"
    annotations: "@reinstall_during_upgrade"
    annotations: "@entry_restriction(\"\n    // Forbid using ether_type for IP packets (by convention, use is_ip* instead).\n    ether_type != 0x0800 && ether_type != 0x86dd;\n    // Forbid match on ethertype if is_ip* is set.\n    (is_ip::mask != 0 || is_ipv4::mask != 0 || is_ipv6::mask != 0) -> ether_type::mask == 0;\n    // Only allow IP field matches for IP packets.\n    dst_ip::mask != 0 -> is_ipv4 == 1;\n\n\n\n    dst_ipv6::mask != 0 -> is_ipv6 == 1;\n    src_ipv6::mask != 0 -> is_ipv6 == 1;\n    ttl::mask != 0 -> (is_ip == 1 || is_ipv4 == 1 || is_ipv6 == 1);\n\n\n\n\n    ip_protocol::mask != 0 -> (is_ip == 1 || is_ipv4 == 1 || is_ipv6 == 1);\n    // Only allow l4_dst_port and l4_src_port matches for TCP/UDP packets.\n    l4_src_port::mask != 0 -> (ip_protocol == 6 || ip_protocol == 17);\n    l4_dst_port::mask != 0 -> (ip_protocol == 6 || ip_protocol == 17);\n\n    // Only allow arp_tpa matches for ARP packets.\n    arp_tpa::mask != 0 -> ether_type == 0x0806;\n\n\n    // Only allow icmp_type matches for ICMP packets\n    icmp_type::mask != 0 -> ip_protocol == 1;\n\n    icmpv6_type::mask != 0 -> ip_protocol == 58;\n    // Forbid illegal combinations of IP_TYPE fields.\n    is_ip::mask != 0 -> (is_ipv4::mask == 0 && is_ipv6::mask == 0);\n    is_ipv4::mask != 0 -> (is_ip::mask == 0 && is_ipv6::mask == 0);\n    is_ipv6::mask != 0 -> (is_ip::mask == 0 && is_ipv4::mask == 0);\n    // Forbid unsupported combinations of IP_TYPE fields.\n    is_ipv4::mask != 0 -> (is_ipv4 == 1);\n    is_ipv6::mask != 0 -> (is_ipv6 == 1);\n  \")"
  }
  match_fields {
    id: 1
    name: "is_ip"
    annotations: "@sai_field(SAI_ACL_TABLE_ATTR_FIELD_ACL_IP_TYPE / IP)"
    bitwidth: 1
    match_type: OPTIONAL
  }
  match_fields {
    id: 2
    name: "is_ipv4"
    annotations: "@sai_field(SAI_ACL_TABLE_ATTR_FIELD_ACL_IP_TYPE / IPV4ANY)"
    bitwidth: 1
    match_type: OPTIONAL
  }
  match_fields {
    id: 3
    name: "is_ipv6"
    annotations: "@sai_field(SAI_ACL_TABLE_ATTR_FIELD_ACL_IP_TYPE / IPV6ANY)"
    bitwidth: 1
    match_type: OPTIONAL
  }
  match_fields {
    id: 4
    name: "ether_type"
    annotations: "@sai_field(SAI_ACL_TABLE_ATTR_FIELD_ETHER_TYPE)"
    bitwidth: 16
    match_type: TERNARY
  }
  match_fields {
    id: 5
    name: "dst_mac"
    annotations: "@sai_field(SAI_ACL_TABLE_ATTR_FIELD_DST_MAC)"
    annotations: "@format(MAC_ADDRESS)"
    bitwidth: 48
    match_type: TERNARY
  }
  match_fields {
    id: 6
    name: "src_ip"
    annotations: "@sai_field(SAI_ACL_TABLE_ATTR_FIELD_SRC_IP)"
    annotations: "@format(IPV4_ADDRESS)"
    bitwidth: 32
    match_type: TERNARY
  }
  match_fields {
    id: 7
    name: "dst_ip"
    annotations: "@sai_field(SAI_ACL_TABLE_ATTR_FIELD_DST_IP)"
    annotations: "@format(IPV4_ADDRESS)"
    bitwidth: 32
    match_type: TERNARY
  }
  match_fields {
    id: 8
    name: "src_ipv6"
    annotations: "@composite_field(@ sai_field ( SAI_ACL_TABLE_ATTR_FIELD_SRC_IPV6_WORD3 ) , @ sai_field ( SAI_ACL_TABLE_ATTR_FIELD_SRC_IPV6_WORD2 ))"
    annotations: "@format(IPV6_ADDRESS)"
    bitwidth: 64
    match_type: TERNARY
  }
  match_fields {
    id: 9
    name: "dst_ipv6"
    annotations: "@composite_field(@ sai_field ( SAI_ACL_TABLE_ATTR_FIELD_DST_IPV6_WORD3 ) , @ sai_field ( SAI_ACL_TABLE_ATTR_FIELD_DST_IPV6_WORD2 ))"
    annotations: "@format(IPV6_ADDRESS)"
    bitwidth: 64
    match_type: TERNARY
  }
  match_fields {
    id: 10
    name: "ttl"
    annotations: "@sai_field(SAI_ACL_TABLE_ATTR_FIELD_TTL)"
    bitwidth: 8
    match_type: TERNARY
  }
  match_fields {
    id: 13
    name: "ip_protocol"
    annotations: "@sai_field(SAI_ACL_TABLE_ATTR_FIELD_IP_PROTOCOL)"
    bitwidth: 8
    match_type: TERNARY
  }
  match_fields {
    id: 19
    name: "icmp_type"
    annotations: "@sai_field(SAI_ACL_TABLE_ATTR_FIELD_ICMP_TYPE)"
    bitwidth: 8
    match_type: TERNARY
  }
  match_fields {
    id: 14
    name: "icmpv6_type"
    annotations: "@sai_field(SAI_ACL_TABLE_ATTR_FIELD_ICMPV6_TYPE)"
    bitwidth: 8
    match_type: TERNARY
  }
  match_fields {
    id: 20
    name: "l4_src_port"
    annotations: "@sai_field(SAI_ACL_TABLE_ATTR_FIELD_L4_SRC_PORT)"
    bitwidth: 16
    match_type: TERNARY
  }
  match_fields {
    id: 15
    name: "l4_dst_port"
    annotations: "@sai_field(SAI_ACL_TABLE_ATTR_FIELD_L4_DST_PORT)"
    bitwidth: 16
    match_type: TERNARY
  }
  match_fields {
    id: 16
    name: "arp_tpa"
    annotations: "@composite_field(@ sai_udf ( base = SAI_UDF_BASE_L3 , offset = 24 , length = 2 ) , @ sai_udf ( base = SAI_UDF_BASE_L3 , offset = 26 , length = 2 ))"
    annotations: "@format(IPV4_ADDRESS)"
    bitwidth: 32
    match_type: TERNARY
  }
  match_fields {
    id: 17
    name: "in_port"
    annotations: "@sai_field(SAI_ACL_TABLE_ATTR_FIELD_IN_PORT)"
    match_type: OPTIONAL
    type_name {
      name: "port_id_t"
    }
  }
  match_fields {
    id: 18
    name: "route_metadata"
    annotations: "@sai_field(SAI_ACL_TABLE_ATTR_FIELD_ROUTE_DST_USER_META)"
    bitwidth: 6
    match_type: OPTIONAL
  }
  match_fields {
    id: 21
    name: "acl_metadata"
    annotations: "@sai_field(SAI_ACL_TABLE_ATTR_FIELD_ACL_USER_META)"
    bitwidth: 8
    match_type: TERNARY
  }
  match_fields {
    id: 22
    name: "vlan_id"
    annotations: "@sai_field(SAI_ACL_TABLE_ATTR_FIELD_OUTER_VLAN_ID)"
    bitwidth: 12
    match_type: TERNARY
  }
  action_refs {
    id: 16777473
    annotations: "@proto_id(1)"
  }
  action_refs {
    id: 16777474
    annotations: "@proto_id(2)"
  }
  action_refs {
    id: 16777475
    annotations: "@proto_id(3)"
  }
  action_refs {
    id: 16777476
    annotations: "@proto_id(4)"
  }
  action_refs {
    id: 16777481
    annotations: "@proto_id(5)"
  }
  action_refs {
    id: 16777492
    annotations: "@proto_id(6)"
  }
  action_refs {
    id: 16777490
    annotations: "@proto_id(7)"
  }
  action_refs {
    id: 16777497
    annotations: "@proto_id(8)"
  }
  action_refs {
    id: 21257015
    annotations: "@defaultonly"
    scope: DEFAULT_ONLY
  }
  const_default_action_id: 21257015
  direct_resource_ids: 318767362
  size: 255
}
tables {
  preamble {
    id: 33554695
    name: "ingress.acl_ingress.acl_ingress_qos_table"
    alias: "acl_ingress_qos_table"
    annotations: "@sai_acl(INGRESS)"
    annotations: "@sai_acl_priority(10)"
    annotations: "@p4runtime_role(\"sdn_controller\")"
    annotations: "@nonessential_for_upgrade"
    annotations: "@reinstall_during_upgrade"
    annotations: "@entry_restriction(\"\n    // Forbid using ether_type for IP packets (by convention, use is_ip* instead).\n    ether_type != 0x0800 && ether_type != 0x86dd;\n    // Forbid match on ethertype if is_ip* is set.\n    (is_ip::mask != 0 || is_ipv4::mask != 0 || is_ipv6::mask != 0) -> ether_type::mask == 0;\n    // Only allow IP field matches for IP packets.\n    ttl::mask != 0 -> (is_ip == 1 || is_ipv4 == 1 || is_ipv6 == 1);\n    ip_protocol::mask != 0 -> (is_ip == 1 || is_ipv4 == 1 || is_ipv6 == 1);\n    // Only allow l4_dst_port matches for TCP/UDP packets.\n    l4_dst_port::mask != 0 -> (ip_protocol == 6 || ip_protocol == 17);\n    // Forbid illegal combinations of IP_TYPE fields.\n    is_ip::mask != 0 -> (is_ipv4::mask == 0 && is_ipv6::mask == 0);\n    is_ipv4::mask != 0 -> (is_ip::mask == 0 && is_ipv6::mask == 0);\n    is_ipv6::mask != 0 -> (is_ip::mask == 0 && is_ipv4::mask == 0);\n    // Forbid unsupported combinations of IP_TYPE fields.\n    is_ipv4::mask != 0 -> (is_ipv4 == 1);\n    is_ipv6::mask != 0 -> (is_ipv6 == 1);\n    // Only allow icmp_type matches for ICMP packets\n    icmpv6_type::mask != 0 -> ip_protocol == 58;\n\n\n\n\n\n\n\n    // Only allow arp_tpa matches for ARP packets.\n    arp_tpa::mask != 0 -> ether_type == 0x0806;\n\n  \")"
  }
  match_fields {
    id: 1
    name: "is_ip"
    annotations: "@sai_field(SAI_ACL_TABLE_ATTR_FIELD_ACL_IP_TYPE / IP)"
    bitwidth: 1
    match_type: OPTIONAL
  }
  match_fields {
    id: 2
    name: "is_ipv4"
    annotations: "@sai_field(SAI_ACL_TABLE_ATTR_FIELD_ACL_IP_TYPE / IPV4ANY)"
    bitwidth: 1
    match_type: OPTIONAL
  }
  match_fields {
    id: 3
    name: "is_ipv6"
    annotations: "@sai_field(SAI_ACL_TABLE_ATTR_FIELD_ACL_IP_TYPE / IPV6ANY)"
    bitwidth: 1
    match_type: OPTIONAL
  }
  match_fields {
    id: 4
    name: "ether_type"
    annotations: "@sai_field(SAI_ACL_TABLE_ATTR_FIELD_ETHER_TYPE)"
    bitwidth: 16
    match_type: TERNARY
  }
  match_fields {
    id: 7
    name: "ttl"
    annotations: "@sai_field(SAI_ACL_TABLE_ATTR_FIELD_TTL)"
    bitwidth: 8
    match_type: TERNARY
  }
  match_fields {
    id: 8
    name: "ip_protocol"
    annotations: "@sai_field(SAI_ACL_TABLE_ATTR_FIELD_IP_PROTOCOL)"
    bitwidth: 8
    match_type: TERNARY
  }
  match_fields {
    id: 9
    name: "icmpv6_type"
    annotations: "@sai_field(SAI_ACL_TABLE_ATTR_FIELD_ICMPV6_TYPE)"
    bitwidth: 8
    match_type: TERNARY
  }
  match_fields {
    id: 10
    name: "l4_dst_port"
    annotations: "@sai_field(SAI_ACL_TABLE_ATTR_FIELD_L4_DST_PORT)"
    bitwidth: 16
    match_type: TERNARY
  }
  match_fields {
    id: 13
    name: "acl_metadata"
    annotations: "@sai_field(SAI_ACL_TABLE_ATTR_FIELD_ACL_USER_META)"
    bitwidth: 8
    match_type: TERNARY
  }
  match_fields {
    id: 15
    name: "route_metadata"
    annotations: "@sai_field(SAI_ACL_TABLE_ATTR_FIELD_ROUTE_DST_USER_META)"
    bitwidth: 6
    match_type: TERNARY
  }
  match_fields {
    id: 5
    name: "dst_mac"
    annotations: "@sai_field(SAI_ACL_TABLE_ATTR_FIELD_DST_MAC)"
    annotations: "@format(MAC_ADDRESS)"
    bitwidth: 48
    match_type: TERNARY
  }
  match_fields {
    id: 6
    name: "arp_tpa"
    annotations: "@composite_field(@ sai_udf ( base = SAI_UDF_BASE_L3 , offset = 24 , length = 2 ) , @ sai_udf ( base = SAI_UDF_BASE_L3 , offset = 26 , length = 2 ))"
    annotations: "@format(IPV4_ADDRESS)"
    bitwidth: 32
    match_type: TERNARY
  }
  match_fields {
    id: 11
    name: "in_port"
    annotations: "@sai_field(SAI_ACL_TABLE_ATTR_FIELD_IN_PORT)"
    match_type: OPTIONAL
    type_name {
      name: "port_id_t"
    }
  }
  match_fields {
    id: 16
    name: "vlan_id"
    annotations: "@sai_field(SAI_ACL_TABLE_ATTR_FIELD_OUTER_VLAN_ID)"
    bitwidth: 12
    match_type: TERNARY
  }
  action_refs {
    id: 16777484
    annotations: "@proto_id(1)"
  }
  action_refs {
    id: 16777486
    annotations: "@proto_id(2)"
  }
  action_refs {
    id: 16777475
    annotations: "@proto_id(3)"
  }
  action_refs {
    id: 16777481
    annotations: "@proto_id(4)"
  }
  action_refs {
    id: 16777488
    annotations: "@proto_id(5)"
  }
  action_refs {
    id: 16777489
    annotations: "@proto_id(6)"
  }
  action_refs {
    id: 16777493
    annotations: "@proto_id(7)"
  }
  action_refs {
    id: 16777497
    annotations: "@proto_id(8)"
  }
  action_refs {
    id: 21257015
    annotations: "@defaultonly"
    scope: DEFAULT_ONLY
  }
  const_default_action_id: 21257015
  direct_resource_ids: 318767367
  direct_resource_ids: 352321794
  size: 255
}
tables {
  preamble {
    id: 33554699
    name: "ingress.acl_ingress.acl_ingress_mirror_and_redirect_table"
    alias: "acl_ingress_mirror_and_redirect_table"
    annotations: "@sai_acl(INGRESS)"
    annotations: "@sai_acl_priority(15)"
    annotations: "@nonessential_for_upgrade"
<<<<<<< HEAD
=======
    annotations: "@reinstall_during_upgrade"
>>>>>>> ba4fdc18
    annotations: "@p4runtime_role(\"sdn_controller\")"
    annotations: "@entry_restriction(\"\n    // Only allow IP field matches for IP packets.\n    dst_ip::mask != 0 -> is_ipv4 == 1;\n    dst_ipv6::mask != 0 -> is_ipv6 == 1;\n    // Forbid illegal combinations of IP_TYPE fields.\n    is_ip::mask != 0 -> (is_ipv4::mask == 0 && is_ipv6::mask == 0);\n    is_ipv4::mask != 0 -> (is_ip::mask == 0 && is_ipv6::mask == 0);\n    is_ipv6::mask != 0 -> (is_ip::mask == 0 && is_ipv4::mask == 0);\n    // Forbid unsupported combinations of IP_TYPE fields.\n    is_ipv4::mask != 0 -> (is_ipv4 == 1);\n    is_ipv6::mask != 0 -> (is_ipv6 == 1);\n  \")"
  }
  match_fields {
    id: 1
    name: "in_port"
    annotations: "@sai_field(SAI_ACL_TABLE_ATTR_FIELD_IN_PORT)"
    match_type: OPTIONAL
    type_name {
      name: "port_id_t"
    }
  }
  match_fields {
    id: 6
    name: "acl_metadata"
    annotations: "@sai_field(SAI_ACL_TABLE_ATTR_FIELD_ACL_USER_META)"
    bitwidth: 8
    match_type: TERNARY
  }
  match_fields {
    id: 7
    name: "vlan_id"
    annotations: "@sai_field(SAI_ACL_TABLE_ATTR_FIELD_OUTER_VLAN_ID)"
    bitwidth: 12
    match_type: TERNARY
  }
  match_fields {
    id: 2
    name: "is_ip"
    annotations: "@sai_field(SAI_ACL_TABLE_ATTR_FIELD_ACL_IP_TYPE / IP)"
    bitwidth: 1
    match_type: OPTIONAL
  }
  match_fields {
    id: 3
    name: "is_ipv4"
    annotations: "@sai_field(SAI_ACL_TABLE_ATTR_FIELD_ACL_IP_TYPE / IPV4ANY)"
    bitwidth: 1
    match_type: OPTIONAL
  }
  match_fields {
    id: 4
    name: "is_ipv6"
    annotations: "@sai_field(SAI_ACL_TABLE_ATTR_FIELD_ACL_IP_TYPE / IPV6ANY)"
    bitwidth: 1
    match_type: OPTIONAL
  }
  match_fields {
    id: 10
    name: "dst_ip"
    annotations: "@sai_field(SAI_ACL_TABLE_ATTR_FIELD_DST_IP)"
    annotations: "@format(IPV4_ADDRESS)"
    bitwidth: 32
    match_type: TERNARY
  }
  match_fields {
    id: 5
    name: "dst_ipv6"
    annotations: "@composite_field(@ sai_field ( SAI_ACL_TABLE_ATTR_FIELD_DST_IPV6_WORD3 ) , @ sai_field ( SAI_ACL_TABLE_ATTR_FIELD_DST_IPV6_WORD2 ))"
    annotations: "@format(IPV6_ADDRESS)"
    bitwidth: 64
    match_type: TERNARY
  }
  match_fields {
    id: 8
    name: "vrf_id"
    annotations: "@unsupported"
    annotations: "@sai_field(SAI_ACL_TABLE_ATTR_FIELD_VRF_ID)"
    match_type: OPTIONAL
    type_name {
      name: "vrf_id_t"
    }
  }
  match_fields {
    id: 9
    name: "route_hit"
    annotations: "@unsupported"
    annotations: "@sai_field(SAI_ACL_TABLE_ATTR_FIELD_ROUTE_NPU_META_DST_HIT)"
    bitwidth: 1
    match_type: OPTIONAL
  }
  action_refs {
    id: 16777476
    annotations: "@proto_id(1)"
  }
  action_refs {
    id: 16777495
    annotations: "@proto_id(2)"
  }
  action_refs {
    id: 16777494
    annotations: "@proto_id(6)"
  }
  action_refs {
    id: 16777475
    annotations: "@proto_id(3)"
  }
  action_refs {
    id: 16777490
    annotations: "@proto_id(4)"
  }
  action_refs {
    id: 16777491
    annotations: "@proto_id(5)"
  }
  action_refs {
    id: 16777498
    annotations: "@proto_id(7)"
  }
  action_refs {
    id: 16777499
    annotations: "@proto_id(8)"
  }
  action_refs {
    id: 21257015
    annotations: "@defaultonly"
    scope: DEFAULT_ONLY
  }
  const_default_action_id: 21257015
  size: 511
}
tables {
  preamble {
    id: 33554496
    name: "ingress.routing_resolution.neighbor_table"
    alias: "neighbor_table"
    annotations: "@p4runtime_role(\"sdn_controller\")"
  }
  match_fields {
    id: 1
    name: "router_interface_id"
    annotations: "@refers_to(router_interface_table , router_interface_id)"
    match_type: EXACT
    type_name {
      name: "router_interface_id_t"
    }
  }
  match_fields {
    id: 2
    name: "neighbor_id"
    annotations: "@format(IPV6_ADDRESS)"
    bitwidth: 128
    match_type: EXACT
  }
  action_refs {
    id: 16777217
    annotations: "@proto_id(1)"
  }
  action_refs {
    id: 21257015
    annotations: "@defaultonly"
    scope: DEFAULT_ONLY
  }
  const_default_action_id: 21257015
  size: 4096
}
tables {
  preamble {
    id: 33554497
    name: "ingress.routing_resolution.router_interface_table"
    alias: "router_interface_table"
    annotations: "@p4runtime_role(\"sdn_controller\")"
  }
  match_fields {
    id: 1
    name: "router_interface_id"
    match_type: EXACT
    type_name {
      name: "router_interface_id_t"
    }
  }
  action_refs {
    id: 16777218
    annotations: "@proto_id(1)"
  }
  action_refs {
    id: 16777243
    annotations: "@proto_id(2)"
  }
  action_refs {
    id: 16777264
    annotations: "@proto_id(3)"
  }
  action_refs {
    id: 21257015
    annotations: "@defaultonly"
    scope: DEFAULT_ONLY
  }
  const_default_action_id: 21257015
  size: 4096
}
tables {
  preamble {
    id: 33554498
    name: "ingress.routing_resolution.nexthop_table"
    alias: "nexthop_table"
    annotations: "@p4runtime_role(\"sdn_controller\")"
  }
  match_fields {
    id: 1
    name: "nexthop_id"
    match_type: EXACT
    type_name {
      name: "nexthop_id_t"
    }
  }
  action_refs {
    id: 16777236
    annotations: "@proto_id(1)"
  }
  action_refs {
    id: 16777234
    annotations: "@proto_id(2)"
  }
  action_refs {
    id: 16777239
    annotations: "@proto_id(3)"
  }
  action_refs {
    id: 21257015
    annotations: "@defaultonly"
    scope: DEFAULT_ONLY
  }
  const_default_action_id: 21257015
  size: 4096
}
tables {
  preamble {
    id: 33554512
    name: "ingress.routing_resolution.tunnel_table"
    alias: "tunnel_table"
    annotations: "@p4runtime_role(\"sdn_controller\")"
  }
  match_fields {
    id: 1
    name: "tunnel_id"
    match_type: EXACT
    type_name {
      name: "tunnel_id_t"
    }
  }
  action_refs {
    id: 16777235
    annotations: "@proto_id(1)"
  }
  action_refs {
    id: 21257015
    annotations: "@defaultonly"
    scope: DEFAULT_ONLY
  }
  const_default_action_id: 21257015
  size: 2048
}
tables {
  preamble {
    id: 33554499
    name: "ingress.routing_resolution.wcmp_group_table"
    alias: "wcmp_group_table"
    annotations: "@p4runtime_role(\"sdn_controller\")"
    annotations: "@oneshot"
  }
  match_fields {
    id: 1
    name: "wcmp_group_id"
    match_type: EXACT
    type_name {
      name: "wcmp_group_id_t"
    }
  }
  action_refs {
    id: 16777221
    annotations: "@proto_id(1)"
  }
  action_refs {
    id: 21257015
    annotations: "@defaultonly"
    scope: DEFAULT_ONLY
  }
  const_default_action_id: 21257015
  implementation_id: 299650760
  size: 960
}
tables {
  preamble {
    id: 33554502
    name: "ingress.mirror_session_lookup.mirror_session_table"
    alias: "mirror_session_table"
    annotations: "@p4runtime_role(\"sdn_controller\")"
  }
  match_fields {
    id: 1
    name: "mirror_session_id"
    match_type: EXACT
    type_name {
      name: "mirror_session_id_t"
    }
  }
  action_refs {
    id: 16777245
    annotations: "@proto_id(1)"
  }
  action_refs {
    id: 21257015
    annotations: "@defaultonly"
    scope: DEFAULT_ONLY
  }
  const_default_action_id: 21257015
  size: 4
}
tables {
  preamble {
    id: 33554513
    name: "ingress.ingress_cloning.ingress_clone_table"
    alias: "ingress_clone_table"
    annotations: "@unsupported"
    annotations: "@p4runtime_role(\"packet_replication_engine_manager\")"
    annotations: "@entry_restriction(\"\n    // mirror_egress_port is present iff marked_to_mirror is true.\n    // Exact match indicating presence of mirror_egress_port.\n    marked_to_mirror == 1 -> mirror_egress_port::mask == -1;\n    // Wildcard match indicating abscence of mirror_egress_port.\n    marked_to_mirror == 0 -> mirror_egress_port::mask == 0;\n  \")"
  }
  match_fields {
    id: 1
    name: "marked_to_copy"
    bitwidth: 1
    match_type: EXACT
  }
  match_fields {
    id: 2
    name: "marked_to_mirror"
    bitwidth: 1
    match_type: EXACT
  }
  match_fields {
    id: 3
    name: "mirror_egress_port"
    match_type: OPTIONAL
    type_name {
      name: "port_id_t"
    }
  }
  action_refs {
    id: 16777244
    annotations: "@proto_id(1)"
  }
  action_refs {
    id: 21257015
    annotations: "@defaultonly"
    scope: DEFAULT_ONLY
  }
  size: 1024
}
tables {
  preamble {
    id: 33554508
    name: "egress.packet_rewrites.multicast_rewrites.multicast_router_interface_table"
    alias: "multicast_router_interface_table"
    annotations: "@p4runtime_role(\"sdn_controller\")"
  }
  match_fields {
    id: 1
    name: "multicast_replica_port"
    annotations: "@referenced_by(builtin : : multicast_group_table , replica . port)"
    match_type: EXACT
    type_name {
      name: "port_id_t"
    }
  }
  match_fields {
    id: 2
    name: "multicast_replica_instance"
    annotations: "@referenced_by(builtin : : multicast_group_table , replica . instance)"
    bitwidth: 16
    match_type: EXACT
  }
  action_refs {
    id: 16777247
    annotations: "@proto_id(2)"
  }
  action_refs {
    id: 16777241
    annotations: "@proto_id(1)"
  }
  action_refs {
    id: 16777248
    annotations: "@proto_id(3)"
  }
  action_refs {
    id: 16777249
    annotations: "@proto_id(4)"
  }
  action_refs {
    id: 16777250
    annotations: "@proto_id(5)"
  }
  action_refs {
    id: 16777251
    annotations: "@proto_id(6)"
  }
  action_refs {
    id: 21257015
    annotations: "@defaultonly"
    scope: DEFAULT_ONLY
  }
  size: 1024
}
tables {
  preamble {
    id: 33554519
    name: "egress.egress_vlan_checks.disable_egress_vlan_checks_table"
    alias: "disable_egress_vlan_checks_table"
    annotations: "@p4runtime_role(\"sdn_controller\")"
    annotations: "@entry_restriction(\"\n    // Force the dummy_match to be wildcard.\n    dummy_match::prefix_length == 0;\n  \")"
  }
  match_fields {
    id: 1
    name: "dummy_match"
    bitwidth: 1
    match_type: LPM
  }
  action_refs {
    id: 16777257
    annotations: "@proto_id(1)"
  }
  action_refs {
    id: 21257015
    annotations: "@defaultonly"
    scope: DEFAULT_ONLY
  }
  size: 1
}
tables {
  preamble {
    id: 33554515
    name: "egress.egress_vlan_checks.vlan_table"
    alias: "vlan_table"
    annotations: "@p4runtime_role(\"sdn_controller\")"
    annotations: "@entry_restriction(\"\n    // Disallow creating reserved VLANs to rule out vendor specific behavior.\n    vlan_id != 0 && vlan_id != 4095;\n  \")"
  }
  match_fields {
    id: 1
    name: "vlan_id"
    bitwidth: 12
    match_type: EXACT
  }
  action_refs {
    id: 24742814
    annotations: "@proto_id(1)"
  }
  action_refs {
    id: 21257015
    annotations: "@defaultonly"
    scope: DEFAULT_ONLY
  }
  size: 4096
}
tables {
  preamble {
    id: 33554516
    name: "egress.egress_vlan_checks.vlan_membership_table"
    alias: "vlan_membership_table"
    annotations: "@p4runtime_role(\"sdn_controller\")"
  }
  match_fields {
    id: 1
    name: "vlan_id"
    annotations: "@refers_to(vlan_table , vlan_id)"
    bitwidth: 12
    match_type: EXACT
  }
  match_fields {
    id: 2
    name: "port"
    match_type: EXACT
    type_name {
      name: "port_id_t"
    }
  }
  action_refs {
    id: 16777252
    annotations: "@proto_id(1)"
  }
  action_refs {
    id: 16777253
    annotations: "@proto_id(2)"
  }
  action_refs {
    id: 21257015
    annotations: "@defaultonly"
    scope: DEFAULT_ONLY
  }
  size: 655360
}
tables {
  preamble {
    id: 33554692
    name: "egress.acl_egress.acl_egress_table"
    alias: "acl_egress_table"
    annotations: "@p4runtime_role(\"sdn_controller\")"
    annotations: "@sai_acl(EGRESS)"
    annotations: "@nonessential_for_upgrade"
    annotations: "@entry_restriction(\"\n\n\n\n\n\n\n\n    // Only allow IP field matches for IP packets.\n    ip_protocol::mask != 0 -> (is_ip == 1 || is_ipv4 == 1 || is_ipv6 == 1);\n\n    dst_ipv6::mask != 0 -> is_ipv6 == 1;\n\n\n\n\n\n    // Forbid illegal combinations of IP_TYPE fields.\n    is_ip::mask != 0 -> (is_ipv4::mask == 0 && is_ipv6::mask == 0);\n    is_ipv4::mask != 0 -> (is_ip::mask == 0 && is_ipv6::mask == 0);\n    is_ipv6::mask != 0 -> (is_ip::mask == 0 && is_ipv4::mask == 0);\n    // Forbid unsupported combinations of IP_TYPE fields.\n    is_ipv4::mask != 0 -> (is_ipv4 == 1);\n    is_ipv6::mask != 0 -> (is_ipv6 == 1);\n  \")"
  }
  match_fields {
    id: 2
    name: "ip_protocol"
    annotations: "@sai_field(SAI_ACL_TABLE_ATTR_FIELD_IP_PROTOCOL)"
    bitwidth: 8
    match_type: TERNARY
  }
  match_fields {
    id: 4
    name: "out_port"
    annotations: "@sai_field(SAI_ACL_TABLE_ATTR_FIELD_OUT_PORT)"
    match_type: OPTIONAL
    type_name {
      name: "port_id_t"
    }
  }
  match_fields {
    id: 5
    name: "is_ip"
    annotations: "@sai_field(SAI_ACL_TABLE_ATTR_FIELD_ACL_IP_TYPE / IP)"
    bitwidth: 1
    match_type: OPTIONAL
  }
  match_fields {
    id: 6
    name: "is_ipv4"
    annotations: "@sai_field(SAI_ACL_TABLE_ATTR_FIELD_ACL_IP_TYPE / IPV4ANY)"
    bitwidth: 1
    match_type: OPTIONAL
  }
  match_fields {
    id: 7
    name: "is_ipv6"
    annotations: "@sai_field(SAI_ACL_TABLE_ATTR_FIELD_ACL_IP_TYPE / IPV6ANY)"
    bitwidth: 1
    match_type: OPTIONAL
  }
  match_fields {
    id: 9
    name: "dst_ipv6"
    annotations: "@composite_field(@ sai_field ( SAI_ACL_TABLE_ATTR_FIELD_DST_IPV6_WORD3 ) , @ sai_field ( SAI_ACL_TABLE_ATTR_FIELD_DST_IPV6_WORD2 ))"
    annotations: "@format(IPV6_ADDRESS)"
    bitwidth: 64
    match_type: TERNARY
  }
  action_refs {
    id: 16777481
    annotations: "@proto_id(1)"
  }
  action_refs {
    id: 16777485
    annotations: "@proto_id(2)"
  }
  action_refs {
    id: 21257015
    annotations: "@defaultonly"
    scope: DEFAULT_ONLY
  }
  const_default_action_id: 21257015
  direct_resource_ids: 318767364
  size: 127
}
tables {
  preamble {
    id: 33554696
    name: "egress.acl_egress.acl_egress_dhcp_to_host_table"
    alias: "acl_egress_dhcp_to_host_table"
    annotations: "@sai_acl(EGRESS)"
    annotations: "@p4runtime_role(\"sdn_controller\")"
    annotations: "@nonessential_for_upgrade"
    annotations: "@entry_restriction(\"\n    // Only allow IP field matches for IP packets.\n    ip_protocol::mask != 0 -> (is_ip == 1 || is_ipv4 == 1 || is_ipv6 == 1);\n    // Only allow l4_dst_port matches for TCP/UDP packets.\n    l4_dst_port::mask != 0 -> (ip_protocol == 6 || ip_protocol == 17);\n    // Forbid illegal combinations of IP_TYPE fields.\n    is_ip::mask != 0 -> (is_ipv4::mask == 0 && is_ipv6::mask == 0);\n    is_ipv4::mask != 0 -> (is_ip::mask == 0 && is_ipv6::mask == 0);\n    is_ipv6::mask != 0 -> (is_ip::mask == 0 && is_ipv4::mask == 0);\n    // Forbid unsupported combinations of IP_TYPE fields.\n    is_ipv4::mask != 0 -> (is_ipv4 == 1);\n    is_ipv6::mask != 0 -> (is_ipv6 == 1);\n  \")"
  }
  match_fields {
    id: 1
    name: "is_ip"
    annotations: "@sai_field(SAI_ACL_TABLE_ATTR_FIELD_ACL_IP_TYPE / IP)"
    bitwidth: 1
    match_type: OPTIONAL
  }
  match_fields {
    id: 2
    name: "is_ipv4"
    annotations: "@sai_field(SAI_ACL_TABLE_ATTR_FIELD_ACL_IP_TYPE / IPV4ANY)"
    bitwidth: 1
    match_type: OPTIONAL
  }
  match_fields {
    id: 3
    name: "is_ipv6"
    annotations: "@sai_field(SAI_ACL_TABLE_ATTR_FIELD_ACL_IP_TYPE / IPV6ANY)"
    bitwidth: 1
    match_type: OPTIONAL
  }
  match_fields {
    id: 5
    name: "ip_protocol"
    annotations: "@sai_field(SAI_ACL_TABLE_ATTR_FIELD_IP_PROTOCOL)"
    bitwidth: 8
    match_type: TERNARY
  }
  match_fields {
    id: 6
    name: "l4_dst_port"
    annotations: "@sai_field(SAI_ACL_TABLE_ATTR_FIELD_L4_DST_PORT)"
    bitwidth: 16
    match_type: TERNARY
  }
  match_fields {
    id: 7
    name: "out_port"
    annotations: "@sai_field(SAI_ACL_TABLE_ATTR_FIELD_OUT_PORT)"
    match_type: OPTIONAL
    type_name {
      name: "port_id_t"
    }
  }
  action_refs {
    id: 16777481
    annotations: "@proto_id(1)"
  }
  action_refs {
    id: 16777485
    annotations: "@proto_id(2)"
  }
  action_refs {
    id: 21257015
    annotations: "@defaultonly"
    scope: DEFAULT_ONLY
  }
  const_default_action_id: 21257015
  direct_resource_ids: 318767368
  size: 255
}
actions {
  preamble {
    id: 21257015
    name: "NoAction"
    alias: "NoAction"
    annotations: "@noWarn(\"unused\")"
  }
}
actions {
  preamble {
    id: 24742814
    name: "no_action"
    alias: "no_action"
  }
}
actions {
  preamble {
    id: 16777221
    name: "set_nexthop_id"
    alias: "set_nexthop_id"
  }
  params {
    id: 1
    name: "nexthop_id"
    annotations: "@refers_to(nexthop_table , nexthop_id)"
    type_name {
      name: "nexthop_id_t"
    }
  }
}
actions {
  preamble {
    id: 16777481
    name: "acl_drop"
    alias: "acl_drop"
    annotations: "@sai_action(SAI_PACKET_ACTION_DROP)"
  }
}
actions {
  preamble {
    id: 16777242
    name: "ingress.vlan_untag.disable_vlan_checks"
    alias: "disable_vlan_checks"
  }
}
actions {
  preamble {
    id: 16777472
    name: "ingress.acl_pre_ingress.set_vrf"
    alias: "set_vrf"
    annotations: "@sai_action(SAI_PACKET_ACTION_FORWARD)"
  }
  params {
    id: 1
    name: "vrf_id"
    annotations: "@sai_action_param(SAI_ACL_ENTRY_ATTR_ACTION_SET_VRF)"
    annotations: "@refers_to(vrf_table , vrf_id)"
    type_name {
      name: "vrf_id_t"
    }
  }
}
actions {
  preamble {
    id: 16777482
    name: "ingress.acl_pre_ingress.set_outer_vlan_id"
    alias: "set_outer_vlan_id"
    annotations: "@sai_action(SAI_PACKET_ACTION_FORWARD)"
  }
  params {
    id: 1
    name: "vlan_id"
    annotations: "@sai_action_param(SAI_ACL_ENTRY_ATTR_ACTION_SET_OUTER_VLAN_ID)"
    bitwidth: 12
  }
}
actions {
  preamble {
    id: 16777483
    name: "ingress.acl_pre_ingress.set_acl_metadata"
    alias: "set_acl_metadata"
    annotations: "@sai_action(SAI_PACKET_ACTION_FORWARD)"
  }
  params {
    id: 1
    name: "acl_metadata"
    annotations: "@sai_action_param(SAI_ACL_ENTRY_ATTR_ACTION_SET_ACL_META_DATA)"
    bitwidth: 8
  }
}
actions {
  preamble {
    id: 16777496
    name: "ingress.acl_pre_ingress.set_outer_vlan_id_and_acl_metadata"
    alias: "set_outer_vlan_id_and_acl_metadata"
    annotations: "@sai_action(SAI_PACKET_ACTION_FORWARD)"
  }
  params {
    id: 1
    name: "vlan_id"
    annotations: "@sai_action_param(SAI_ACL_ENTRY_ATTR_ACTION_SET_OUTER_VLAN_ID)"
    bitwidth: 12
  }
  params {
    id: 2
    name: "acl_metadata"
    annotations: "@sai_action_param(SAI_ACL_ENTRY_ATTR_ACTION_SET_ACL_META_DATA)"
    bitwidth: 8
  }
}
actions {
  preamble {
    id: 16777256
    name: "ingress.ingress_vlan_checks.disable_ingress_vlan_checks"
    alias: "disable_ingress_vlan_checks"
  }
}
actions {
  preamble {
    id: 16777224
    name: "ingress.l3_admit.admit_to_l3"
    alias: "admit_to_l3"
  }
}
actions {
  preamble {
    id: 16777222
    name: "ingress.routing_lookup.drop"
    alias: "drop"
  }
}
actions {
  preamble {
    id: 16777220
    name: "ingress.routing_lookup.set_wcmp_group_id"
    alias: "set_wcmp_group_id"
  }
  params {
    id: 1
    name: "wcmp_group_id"
    annotations: "@refers_to(wcmp_group_table , wcmp_group_id)"
    type_name {
      name: "wcmp_group_id_t"
    }
  }
}
actions {
  preamble {
    id: 16777233
    name: "ingress.routing_lookup.set_wcmp_group_id_and_metadata"
    alias: "set_wcmp_group_id_and_metadata"
  }
  params {
    id: 1
    name: "wcmp_group_id"
    annotations: "@refers_to(wcmp_group_table , wcmp_group_id)"
    type_name {
      name: "wcmp_group_id_t"
    }
  }
  params {
    id: 2
    name: "route_metadata"
    bitwidth: 6
  }
}
actions {
  preamble {
    id: 16777237
    name: "ingress.routing_lookup.set_metadata_and_drop"
    alias: "set_metadata_and_drop"
  }
  params {
    id: 1
    name: "route_metadata"
    bitwidth: 6
  }
}
actions {
  preamble {
    id: 16777232
    name: "ingress.routing_lookup.set_nexthop_id_and_metadata"
    alias: "set_nexthop_id_and_metadata"
  }
  params {
    id: 1
    name: "nexthop_id"
    annotations: "@refers_to(nexthop_table , nexthop_id)"
    type_name {
      name: "nexthop_id_t"
    }
  }
  params {
    id: 2
    name: "route_metadata"
    bitwidth: 6
  }
}
actions {
  preamble {
    id: 16777240
    name: "ingress.routing_lookup.set_multicast_group_id"
    alias: "set_multicast_group_id"
    annotations: "@action_restriction(\"\n    // Disallow 0 since it encodes \'no multicast\' in V1Model.\n    multicast_group_id != 0;\n  \")"
  }
  params {
    id: 1
    name: "multicast_group_id"
    annotations: "@refers_to(builtin : : multicast_group_table , multicast_group_id)"
    bitwidth: 16
  }
}
actions {
  preamble {
    id: 16777473
    name: "ingress.acl_ingress.acl_copy"
    alias: "acl_copy"
    annotations: "@sai_action(SAI_PACKET_ACTION_COPY)"
  }
  params {
    id: 1
    name: "qos_queue"
    annotations: "@sai_action_param(QOS_QUEUE)"
    type_name {
      name: "cpu_queue_t"
    }
  }
}
actions {
  preamble {
    id: 16777474
    name: "ingress.acl_ingress.acl_trap"
    alias: "acl_trap"
    annotations: "@sai_action(SAI_PACKET_ACTION_TRAP)"
  }
  params {
    id: 1
    name: "qos_queue"
    annotations: "@sai_action_param(QOS_QUEUE)"
    type_name {
      name: "cpu_queue_t"
    }
  }
}
actions {
  preamble {
    id: 16777475
    name: "ingress.acl_ingress.acl_forward"
    alias: "acl_forward"
    annotations: "@sai_action(SAI_PACKET_ACTION_FORWARD)"
  }
}
actions {
  preamble {
    id: 16777476
    name: "ingress.acl_ingress.acl_mirror"
    alias: "acl_mirror"
    annotations: "@sai_action(SAI_PACKET_ACTION_FORWARD)"
  }
  params {
    id: 1
    name: "mirror_session_id"
    annotations: "@refers_to(mirror_session_table , mirror_session_id)"
    annotations: "@sai_action_param(SAI_ACL_ENTRY_ATTR_ACTION_MIRROR_INGRESS)"
    type_name {
      name: "mirror_session_id_t"
    }
  }
}
actions {
  preamble {
    id: 16777484
    name: "ingress.acl_ingress.set_qos_queue_and_cancel_copy_above_rate_limit"
    alias: "set_qos_queue_and_cancel_copy_above_rate_limit"
    annotations: "@sai_action(SAI_PACKET_ACTION_FORWARD , SAI_PACKET_COLOR_GREEN)"
    annotations: "@sai_action(SAI_PACKET_ACTION_COPY_CANCEL , SAI_PACKET_COLOR_RED)"
    annotations: "@unsupported"
  }
  params {
    id: 1
    name: "qos_queue"
    annotations: "@sai_action_param(QOS_QUEUE)"
    type_name {
      name: "cpu_queue_t"
    }
  }
}
actions {
  preamble {
    id: 16777499
    name: "ingress.acl_ingress.set_cpu_queue_and_cancel_copy"
    alias: "set_cpu_queue_and_cancel_copy"
    annotations: "@sai_action(SAI_PACKET_ACTION_COPY_CANCEL)"
    annotations: "@unsupported"
  }
  params {
    id: 1
    name: "cpu_queue"
    annotations: "@sai_action_param(QOS_QUEUE)"
    type_name {
      name: "cpu_queue_t"
    }
  }
}
actions {
  preamble {
    id: 16777489
    name: "ingress.acl_ingress.set_dscp_and_queues_and_deny_above_rate_limit"
    alias: "set_dscp_and_queues_and_deny_above_rate_limit"
    annotations: "@sai_action(SAI_PACKET_ACTION_FORWARD , SAI_PACKET_COLOR_GREEN)"
    annotations: "@sai_action(SAI_PACKET_ACTION_DENY , SAI_PACKET_COLOR_RED)"
    annotations: "@unsupported"
  }
  params {
    id: 1
    name: "dscp"
    annotations: "@sai_action_param(SAI_ACL_ACTION_TYPE_SET_DSCP)"
    bitwidth: 6
  }
  params {
    id: 2
    name: "cpu_queue"
    annotations: "@sai_action_param(QOS_QUEUE)"
    type_name {
      name: "cpu_queue_t"
    }
  }
  params {
    id: 3
    name: "green_multicast_queue"
    annotations: "@sai_action_param(SAI_POLICER_ATTR_COLORED_PACKET_SET_MCAST_COS_QUEUE_ACTION , SAI_PACKET_COLOR_GREEN)"
    type_name {
      name: "multicast_queue_t"
    }
  }
  params {
    id: 4
    name: "red_multicast_queue"
    annotations: "@sai_action_param(SAI_POLICER_ATTR_COLORED_PACKET_SET_MCAST_COS_QUEUE_ACTION , SAI_PACKET_COLOR_RED)"
    type_name {
      name: "multicast_queue_t"
    }
  }
  params {
    id: 5
    name: "green_unicast_queue"
    annotations: "@sai_action_param(SAI_POLICER_ATTR_COLORED_PACKET_SET_UCAST_COS_QUEUE_ACTION , SAI_PACKET_COLOR_GREEN)"
    type_name {
      name: "unicast_queue_t"
    }
  }
  params {
    id: 6
    name: "red_unicast_queue"
    annotations: "@sai_action_param(SAI_POLICER_ATTR_COLORED_PACKET_SET_UCAST_COS_QUEUE_ACTION , SAI_PACKET_COLOR_RED)"
    type_name {
      name: "unicast_queue_t"
    }
  }
}
actions {
  preamble {
    id: 16777486
    name: "ingress.acl_ingress.set_cpu_queue_and_deny_above_rate_limit"
    alias: "set_cpu_queue_and_deny_above_rate_limit"
    annotations: "@sai_action(SAI_PACKET_ACTION_FORWARD , SAI_PACKET_COLOR_GREEN)"
    annotations: "@sai_action(SAI_PACKET_ACTION_DENY , SAI_PACKET_COLOR_RED)"
  }
  params {
    id: 1
    name: "cpu_queue"
    annotations: "@sai_action_param(QOS_QUEUE)"
    type_name {
      name: "cpu_queue_t"
    }
  }
}
actions {
  preamble {
    id: 16777488
    name: "ingress.acl_ingress.set_cpu_queue"
    alias: "set_cpu_queue"
    annotations: "@sai_action(SAI_PACKET_ACTION_FORWARD)"
  }
  params {
    id: 1
    name: "cpu_queue"
    annotations: "@sai_action_param(QOS_QUEUE)"
    type_name {
      name: "cpu_queue_t"
    }
  }
}
actions {
  preamble {
    id: 16777493
    name: "ingress.acl_ingress.set_forwarding_queues"
    alias: "set_forwarding_queues"
    annotations: "@sai_action(SAI_PACKET_ACTION_FORWARD)"
  }
  params {
    id: 1
    name: "green_multicast_queue"
    annotations: "@sai_action_param(SAI_POLICER_ATTR_COLORED_PACKET_SET_MCAST_COS_QUEUE_ACTION , SAI_PACKET_COLOR_GREEN)"
    type_name {
      name: "multicast_queue_t"
    }
  }
  params {
    id: 2
    name: "red_multicast_queue"
    annotations: "@sai_action_param(SAI_POLICER_ATTR_COLORED_PACKET_SET_MCAST_COS_QUEUE_ACTION , SAI_PACKET_COLOR_RED)"
    type_name {
      name: "multicast_queue_t"
    }
  }
  params {
    id: 3
    name: "green_unicast_queue"
    annotations: "@sai_action_param(SAI_POLICER_ATTR_COLORED_PACKET_SET_UCAST_COS_QUEUE_ACTION , SAI_PACKET_COLOR_GREEN)"
    type_name {
      name: "unicast_queue_t"
    }
  }
  params {
    id: 4
    name: "red_unicast_queue"
    annotations: "@sai_action_param(SAI_POLICER_ATTR_COLORED_PACKET_SET_UCAST_COS_QUEUE_ACTION , SAI_PACKET_COLOR_RED)"
    type_name {
      name: "unicast_queue_t"
    }
  }
}
actions {
  preamble {
    id: 16777492
    name: "ingress.acl_ingress.redirect_to_l2mc_group"
    alias: "redirect_to_l2mc_group"
    annotations: "@action_restriction(\"\n    // Disallow 0 since it encodes \'no multicast\' in V1Model.\n    multicast_group_id != 0;\n  \")"
  }
  params {
    id: 1
    name: "multicast_group_id"
    annotations: "@sai_action_param(SAI_ACL_ENTRY_ATTR_ACTION_REDIRECT)"
    annotations: "@sai_action_param_object_type(SAI_OBJECT_TYPE_L2MC_GROUP)"
    annotations: "@refers_to(builtin : : multicast_group_table , multicast_group_id)"
    bitwidth: 16
  }
}
actions {
  preamble {
    id: 16777490
    name: "ingress.acl_ingress.redirect_to_nexthop"
    alias: "redirect_to_nexthop"
  }
  params {
    id: 1
    name: "nexthop_id"
    annotations: "@sai_action_param(SAI_ACL_ENTRY_ATTR_ACTION_REDIRECT)"
    annotations: "@sai_action_param_object_type(SAI_OBJECT_TYPE_NEXT_HOP)"
    annotations: "@refers_to(nexthop_table , nexthop_id)"
    type_name {
      name: "nexthop_id_t"
    }
  }
}
actions {
  preamble {
    id: 16777497
    name: "ingress.acl_ingress.append_ingress_and_egress_timestamp"
    alias: "append_ingress_and_egress_timestamp"
    annotations: "@sai_action(SAI_PACKET_ACTION_FORWARD)"
    annotations: "@unsupported"
  }
  params {
    id: 1
    name: "append_ingress_timestamp"
    annotations: "@sai_action_param(SAI_ACL_ENTRY_ATTR_ACTION_INSERT_INGRESS_TIMESTAMP)"
    bitwidth: 8
  }
  params {
    id: 2
    name: "append_egress_timestamp"
    annotations: "@sai_action_param(SAI_ACL_ENTRY_ATTR_ACTION_INSERT_EGRESS_TIMESTAMP)"
    bitwidth: 8
  }
}
actions {
  preamble {
    id: 16777491
    name: "ingress.acl_ingress.redirect_to_ipmc_group"
    alias: "redirect_to_ipmc_group"
    annotations: "@action_restriction(\"\n    // Disallow 0 since it encodes \'no multicast\' in V1Model.\n    multicast_group_id != 0;\n  \")"
  }
  params {
    id: 1
    name: "multicast_group_id"
    annotations: "@sai_action_param(SAI_ACL_ENTRY_ATTR_ACTION_REDIRECT)"
    annotations: "@sai_action_param_object_type(SAI_OBJECT_TYPE_IPMC_GROUP)"
    annotations: "@refers_to(builtin : : multicast_group_table , multicast_group_id)"
    bitwidth: 16
  }
}
actions {
  preamble {
    id: 16777498
    name: "ingress.acl_ingress.redirect_to_ipmc_group_and_set_cpu_queue_and_cancel_copy"
    alias: "redirect_to_ipmc_group_and_set_cpu_queue_and_cancel_copy"
    annotations: "@sai_action(SAI_PACKET_ACTION_COPY_CANCEL)"
    annotations: "@unsupported"
    annotations: "@action_restriction(\"\n    // Disallow 0 since it encodes \'no multicast\' in V1Model.\n    multicast_group_id != 0;\n  \")"
  }
  params {
    id: 1
    name: "multicast_group_id"
    annotations: "@sai_action_param(SAI_ACL_ENTRY_ATTR_ACTION_REDIRECT)"
    annotations: "@sai_action_param_object_type(SAI_OBJECT_TYPE_IPMC_GROUP)"
    annotations: "@refers_to(builtin : : multicast_group_table , multicast_group_id)"
    bitwidth: 16
  }
  params {
    id: 2
    name: "cpu_queue"
    annotations: "@sai_action_param(QOS_QUEUE)"
    type_name {
      name: "cpu_queue_t"
    }
  }
}
actions {
  preamble {
    id: 16777494
    name: "ingress.acl_ingress.redirect_to_port"
    alias: "redirect_to_port"
  }
  params {
    id: 1
    name: "redirect_port"
    annotations: "@sai_action_param(SAI_ACL_ENTRY_ATTR_ACTION_REDIRECT)"
    annotations: "@sai_action_param_object_type(SAI_OBJECT_TYPE_PORT)"
    type_name {
      name: "port_id_t"
    }
  }
}
actions {
  preamble {
    id: 16777495
    name: "ingress.acl_ingress.acl_mirror_and_redirect_to_port"
    alias: "acl_mirror_and_redirect_to_port"
    annotations: "@sai_action(SAI_PACKET_ACTION_FORWARD)"
  }
  params {
    id: 1
    name: "mirror_session_id"
    annotations: "@refers_to(mirror_session_table , mirror_session_id)"
    annotations: "@sai_action_param(SAI_ACL_ENTRY_ATTR_ACTION_MIRROR_INGRESS)"
    type_name {
      name: "mirror_session_id_t"
    }
  }
  params {
    id: 2
    name: "redirect_port"
    annotations: "@sai_action_param(SAI_ACL_ENTRY_ATTR_ACTION_REDIRECT)"
    annotations: "@sai_action_param_object_type(SAI_OBJECT_TYPE_PORT)"
    type_name {
      name: "port_id_t"
    }
  }
}
actions {
  preamble {
    id: 16777217
    name: "ingress.routing_resolution.set_dst_mac"
    alias: "set_dst_mac"
  }
  params {
    id: 1
    name: "dst_mac"
    annotations: "@format(MAC_ADDRESS)"
    bitwidth: 48
  }
}
actions {
  preamble {
    id: 16777243
    name: "ingress.routing_resolution.unicast_set_port_and_src_mac_and_vlan_id"
    alias: "unicast_set_port_and_src_mac_and_vlan_id"
    annotations: "@unsupported"
    annotations: "@action_restriction(\"\n    // Disallow invalid SRC MACs.\n    src_mac != 0;\n    // Disallow reserved VLAN IDs with implementation-defined semantics.\n    vlan_id != 0 && vlan_id != 4095;\")"
  }
  params {
    id: 1
    name: "port"
    type_name {
      name: "port_id_t"
    }
  }
  params {
    id: 2
    name: "src_mac"
    annotations: "@format(MAC_ADDRESS)"
    bitwidth: 48
  }
  params {
    id: 3
    name: "vlan_id"
    bitwidth: 12
  }
}
actions {
  preamble {
    id: 16777218
    name: "ingress.routing_resolution.set_port_and_src_mac"
    alias: "set_port_and_src_mac"
    annotations: "@action_restriction(\"\n    // Disallow invalid SRC MACs.\n    src_mac != 0;\")"
  }
  params {
    id: 1
    name: "port"
    type_name {
      name: "port_id_t"
    }
  }
  params {
    id: 2
    name: "src_mac"
    annotations: "@format(MAC_ADDRESS)"
    bitwidth: 48
  }
}
actions {
  preamble {
    id: 16777264
    name: "ingress.routing_resolution.unicast_set_port_and_src_mac"
    alias: "unicast_set_port_and_src_mac"
    annotations: "@action_restriction(\"\n    // Disallow invalid SRC MACs.\n    src_mac != 0;\")"
  }
  params {
    id: 1
    name: "port"
    type_name {
      name: "port_id_t"
    }
  }
  params {
    id: 2
    name: "src_mac"
    annotations: "@format(MAC_ADDRESS)"
    bitwidth: 48
  }
}
actions {
  preamble {
    id: 16777239
    name: "ingress.routing_resolution.set_ip_nexthop_and_disable_rewrites"
    alias: "set_ip_nexthop_and_disable_rewrites"
  }
  params {
    id: 1
    name: "router_interface_id"
    annotations: "@refers_to(router_interface_table , router_interface_id)"
    annotations: "@refers_to(neighbor_table , router_interface_id)"
    type_name {
      name: "router_interface_id_t"
    }
  }
  params {
    id: 2
    name: "neighbor_id"
    annotations: "@format(IPV6_ADDRESS)"
    annotations: "@refers_to(neighbor_table , neighbor_id)"
    bitwidth: 128
  }
  params {
    id: 3
    name: "disable_decrement_ttl"
    bitwidth: 1
  }
  params {
    id: 4
    name: "disable_src_mac_rewrite"
    bitwidth: 1
  }
  params {
    id: 5
    name: "disable_dst_mac_rewrite"
    bitwidth: 1
  }
  params {
    id: 6
    name: "disable_vlan_rewrite"
    bitwidth: 1
  }
}
actions {
  preamble {
    id: 16777236
    name: "ingress.routing_resolution.set_ip_nexthop"
    alias: "set_ip_nexthop"
  }
  params {
    id: 1
    name: "router_interface_id"
    annotations: "@refers_to(router_interface_table , router_interface_id)"
    annotations: "@refers_to(neighbor_table , router_interface_id)"
    type_name {
      name: "router_interface_id_t"
    }
  }
  params {
    id: 2
    name: "neighbor_id"
    annotations: "@format(IPV6_ADDRESS)"
    annotations: "@refers_to(neighbor_table , neighbor_id)"
    bitwidth: 128
  }
}
actions {
  preamble {
    id: 16777234
    name: "ingress.routing_resolution.set_p2p_tunnel_encap_nexthop"
    alias: "set_p2p_tunnel_encap_nexthop"
  }
  params {
    id: 1
    name: "tunnel_id"
    annotations: "@refers_to(tunnel_table , tunnel_id)"
    type_name {
      name: "tunnel_id_t"
    }
  }
}
actions {
  preamble {
    id: 16777235
    name: "ingress.routing_resolution.mark_for_p2p_tunnel_encap"
    alias: "mark_for_p2p_tunnel_encap"
  }
  params {
    id: 1
    name: "encap_src_ip"
    annotations: "@format(IPV6_ADDRESS)"
    bitwidth: 128
  }
  params {
    id: 2
    name: "encap_dst_ip"
    annotations: "@format(IPV6_ADDRESS)"
    annotations: "@refers_to(neighbor_table , neighbor_id)"
    bitwidth: 128
  }
  params {
    id: 3
    name: "router_interface_id"
    annotations: "@refers_to(neighbor_table , router_interface_id)"
    annotations: "@refers_to(router_interface_table , router_interface_id)"
    type_name {
      name: "router_interface_id_t"
    }
  }
}
actions {
  preamble {
    id: 16777245
    name: "ingress.mirror_session_lookup.mirror_with_vlan_tag_and_ipfix_encapsulation"
    alias: "mirror_with_vlan_tag_and_ipfix_encapsulation"
  }
  params {
    id: 1
    name: "monitor_port"
    type_name {
      name: "port_id_t"
    }
  }
  params {
    id: 2
    name: "monitor_failover_port"
    type_name {
      name: "port_id_t"
    }
  }
  params {
    id: 3
    name: "mirror_encap_src_mac"
    annotations: "@format(MAC_ADDRESS)"
    bitwidth: 48
  }
  params {
    id: 4
    name: "mirror_encap_dst_mac"
    annotations: "@format(MAC_ADDRESS)"
    bitwidth: 48
  }
  params {
    id: 6
    name: "mirror_encap_vlan_id"
    bitwidth: 12
  }
  params {
    id: 7
    name: "mirror_encap_src_ip"
    annotations: "@format(IPV6_ADDRESS)"
    bitwidth: 128
  }
  params {
    id: 8
    name: "mirror_encap_dst_ip"
    annotations: "@format(IPV6_ADDRESS)"
    bitwidth: 128
  }
  params {
    id: 9
    name: "mirror_encap_udp_src_port"
    bitwidth: 16
  }
  params {
    id: 10
    name: "mirror_encap_udp_dst_port"
    bitwidth: 16
  }
}
actions {
  preamble {
    id: 16777244
    name: "ingress.ingress_cloning.ingress_clone"
    alias: "ingress_clone"
  }
  params {
    id: 1
    name: "clone_session"
    bitwidth: 32
  }
}
actions {
  preamble {
    id: 16777241
    name: "egress.packet_rewrites.multicast_rewrites.set_multicast_src_mac"
    alias: "set_multicast_src_mac"
  }
  params {
    id: 1
    name: "src_mac"
    annotations: "@format(MAC_ADDRESS)"
    bitwidth: 48
  }
}
actions {
  preamble {
    id: 16777249
    name: "egress.packet_rewrites.multicast_rewrites.multicast_set_src_mac_and_vlan_id"
    alias: "multicast_set_src_mac_and_vlan_id"
    annotations: "@action_restriction(\"\n    // Disallow invalid SRC MACs.\n    src_mac != 0;\n    // Disallow reserved VLAN IDs with implementation-defined semantics.\n    vlan_id != 0 && vlan_id != 4095;\")"
  }
  params {
    id: 1
    name: "src_mac"
    annotations: "@format(MAC_ADDRESS)"
    bitwidth: 48
  }
  params {
    id: 2
    name: "vlan_id"
    bitwidth: 12
  }
}
actions {
  preamble {
    id: 16777248
    name: "egress.packet_rewrites.multicast_rewrites.multicast_set_src_mac"
    alias: "multicast_set_src_mac"
    annotations: "@action_restriction(\"\n    // Disallow invalid SRC MACs.\n    src_mac != 0;\")"
  }
  params {
    id: 1
    name: "src_mac"
    annotations: "@format(MAC_ADDRESS)"
    bitwidth: 48
  }
}
actions {
  preamble {
    id: 16777250
    name: "egress.packet_rewrites.multicast_rewrites.multicast_set_src_mac_and_dst_mac_and_vlan_id"
    alias: "multicast_set_src_mac_and_dst_mac_and_vlan_id"
    annotations: "@action_restriction(\"\n    // Disallow invalid SRC MACs.\n    src_mac != 0;\n    // Disallow reserved VLAN IDs with implementation-defined semantics.\n    vlan_id != 0 && vlan_id != 4095;\")"
  }
  params {
    id: 1
    name: "src_mac"
    annotations: "@format(MAC_ADDRESS)"
    bitwidth: 48
  }
  params {
    id: 2
    name: "dst_mac"
    annotations: "@format(MAC_ADDRESS)"
    bitwidth: 48
  }
  params {
    id: 3
    name: "vlan_id"
    bitwidth: 12
  }
}
actions {
  preamble {
    id: 16777251
    name: "egress.packet_rewrites.multicast_rewrites.multicast_set_src_mac_and_preserve_ingress_vlan_id"
    alias: "multicast_set_src_mac_and_preserve_ingress_vlan_id"
    annotations: "@action_restriction(\"\n    // Disallow invalid SRC MACs.\n    src_mac != 0;\")"
  }
  params {
    id: 1
    name: "src_mac"
    annotations: "@format(MAC_ADDRESS)"
    bitwidth: 48
  }
}
actions {
  preamble {
    id: 16777247
    name: "egress.packet_rewrites.multicast_rewrites.l2_multicast_passthrough"
    alias: "l2_multicast_passthrough"
  }
}
actions {
  preamble {
    id: 16777257
    name: "egress.egress_vlan_checks.disable_egress_vlan_checks"
    alias: "disable_egress_vlan_checks"
  }
}
actions {
  preamble {
    id: 16777252
    name: "egress.egress_vlan_checks.make_tagged_member"
    alias: "make_tagged_member"
  }
}
actions {
  preamble {
    id: 16777253
    name: "egress.egress_vlan_checks.make_untagged_member"
    alias: "make_untagged_member"
  }
}
actions {
  preamble {
    id: 16777485
    name: "egress.acl_egress.acl_egress_forward"
    alias: "acl_egress_forward"
    annotations: "@sai_action(SAI_PACKET_ACTION_FORWARD)"
  }
}
action_profiles {
  preamble {
    id: 299650760
    name: "ingress.routing_resolution.wcmp_group_selector"
    alias: "wcmp_group_selector"
  }
  table_ids: 33554499
  with_selector: true
  size: 31296
  max_group_size: 256
  sum_of_weights {
  }
}
direct_counters {
  preamble {
    id: 318767361
    name: "ingress.acl_pre_ingress.acl_pre_ingress_counter"
    alias: "acl_pre_ingress_counter"
  }
  spec {
    unit: BOTH
  }
  direct_table_id: 33554689
}
direct_counters {
  preamble {
    id: 318767366
    name: "ingress.acl_pre_ingress.acl_pre_ingress_vlan_counter"
    alias: "acl_pre_ingress_vlan_counter"
  }
  spec {
    unit: BOTH
  }
  direct_table_id: 33554693
}
direct_counters {
  preamble {
    id: 318767365
    name: "ingress.acl_pre_ingress.acl_pre_ingress_metadata_counter"
    alias: "acl_pre_ingress_metadata_counter"
  }
  spec {
    unit: BOTH
  }
  direct_table_id: 33554694
}
direct_counters {
  preamble {
    id: 318767362
    name: "ingress.acl_ingress.acl_ingress_counter"
    alias: "acl_ingress_counter"
  }
  spec {
    unit: BOTH
  }
  direct_table_id: 33554688
}
direct_counters {
  preamble {
    id: 318767367
    name: "ingress.acl_ingress.acl_ingress_qos_counter"
    alias: "acl_ingress_qos_counter"
  }
  spec {
    unit: BOTH
  }
  direct_table_id: 33554695
}
direct_counters {
  preamble {
    id: 318767364
    name: "egress.acl_egress.acl_egress_counter"
    alias: "acl_egress_counter"
  }
  spec {
    unit: BOTH
  }
  direct_table_id: 33554692
}
direct_counters {
  preamble {
    id: 318767368
    name: "egress.acl_egress.acl_egress_dhcp_to_host_counter"
    alias: "acl_egress_dhcp_to_host_counter"
  }
  spec {
    unit: BOTH
  }
  direct_table_id: 33554696
}
direct_meters {
  preamble {
    id: 352321794
    name: "ingress.acl_ingress.acl_ingress_qos_meter"
    alias: "acl_ingress_qos_meter"
    annotations: "@mode(single_rate_two_color)"
  }
  spec {
    unit: BYTES
  }
  direct_table_id: 33554695
}
controller_packet_metadata {
  preamble {
    id: 81826293
    name: "packet_in"
    alias: "packet_in"
    annotations: "@controller_header(\"packet_in\")"
  }
  metadata {
    id: 1
    name: "ingress_port"
    type_name {
      name: "port_id_t"
    }
  }
  metadata {
    id: 2
    name: "target_egress_port"
    type_name {
      name: "port_id_t"
    }
  }
}
controller_packet_metadata {
  preamble {
    id: 76689799
    name: "packet_out"
    alias: "packet_out"
    annotations: "@controller_header(\"packet_out\")"
  }
  metadata {
    id: 1
    name: "egress_port"
    type_name {
      name: "port_id_t"
    }
  }
  metadata {
    id: 2
    name: "submit_to_ingress"
    bitwidth: 1
  }
  metadata {
    id: 3
    name: "unused_pad"
    annotations: "@padding"
    bitwidth: 6
  }
}
type_info {
  new_types {
    key: "cpu_queue_t"
    value {
      translated_type {
        sdn_string {
        }
      }
    }
  }
  new_types {
    key: "mirror_session_id_t"
    value {
      translated_type {
        sdn_string {
        }
      }
    }
  }
  new_types {
    key: "multicast_queue_t"
    value {
      translated_type {
        sdn_string {
        }
      }
    }
  }
  new_types {
    key: "nexthop_id_t"
    value {
      translated_type {
        sdn_string {
        }
      }
    }
  }
  new_types {
    key: "port_id_t"
    value {
      translated_type {
        sdn_string {
        }
      }
    }
  }
  new_types {
    key: "router_interface_id_t"
    value {
      translated_type {
        sdn_string {
        }
      }
    }
  }
  new_types {
    key: "tunnel_id_t"
    value {
      translated_type {
        sdn_string {
        }
      }
    }
  }
  new_types {
    key: "unicast_queue_t"
    value {
      translated_type {
        sdn_string {
        }
      }
    }
  }
  new_types {
    key: "vrf_id_t"
    value {
      translated_type {
        sdn_string {
        }
      }
      annotations: "@p4runtime_translation_mappings({ { \"\" , 0 } , })"
    }
  }
  new_types {
    key: "wcmp_group_id_t"
    value {
      translated_type {
        sdn_string {
        }
      }
    }
  }
}<|MERGE_RESOLUTION|>--- conflicted
+++ resolved
@@ -900,10 +900,6 @@
     annotations: "@sai_acl(INGRESS)"
     annotations: "@sai_acl_priority(15)"
     annotations: "@nonessential_for_upgrade"
-<<<<<<< HEAD
-=======
-    annotations: "@reinstall_during_upgrade"
->>>>>>> ba4fdc18
     annotations: "@p4runtime_role(\"sdn_controller\")"
     annotations: "@entry_restriction(\"\n    // Only allow IP field matches for IP packets.\n    dst_ip::mask != 0 -> is_ipv4 == 1;\n    dst_ipv6::mask != 0 -> is_ipv6 == 1;\n    // Forbid illegal combinations of IP_TYPE fields.\n    is_ip::mask != 0 -> (is_ipv4::mask == 0 && is_ipv6::mask == 0);\n    is_ipv4::mask != 0 -> (is_ip::mask == 0 && is_ipv6::mask == 0);\n    is_ipv6::mask != 0 -> (is_ip::mask == 0 && is_ipv4::mask == 0);\n    // Forbid unsupported combinations of IP_TYPE fields.\n    is_ipv4::mask != 0 -> (is_ipv4 == 1);\n    is_ipv6::mask != 0 -> (is_ipv6 == 1);\n  \")"
   }
