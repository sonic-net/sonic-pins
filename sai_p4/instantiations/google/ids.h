--- conflicted
+++ resolved
@@ -47,7 +47,6 @@
 #define ACL_INGRESS_SET_CPU_QUEUE_AND_DENY_ABOVE_RATE_LIMIT_ACTION_ID \
   0x0100010E                                            // 16777486
 #define ACL_INGRESS_SET_CPU_QUEUE_ACTION_ID 0x01000110  // 16777488
-<<<<<<< HEAD
 #define ACL_INGRESS_SET_CPU_AND_MULTICAST_QUEUES_AND_DENY_ABOVE_RATE_LIMIT_ACTION_ID \
   0x01000111                                       // 16777489
 #define ACL_INGRESS_DENY_ACTION_ID 0x0100010F      // 16777487
@@ -55,13 +54,7 @@
 #define ACL_WBB_INGRESS_COPY_ACTION_ID 0x01000107  // 16777479
 #define ACL_WBB_INGRESS_TRAP_ACTION_ID 0x01000108  // 16777480
 #define ACL_DROP_ACTION_ID 0x01000109              // 16777481
-=======
-#define ACL_INGRESS_DENY_ACTION_ID 0x0100010F           // 16777487
-#define ACL_EGRESS_FORWARD_ACTION_ID 0x0100010D         // 16777485
-#define ACL_WBB_INGRESS_COPY_ACTION_ID 0x01000107       // 16777479
-#define ACL_WBB_INGRESS_TRAP_ACTION_ID 0x01000108       // 16777480
-#define ACL_DROP_ACTION_ID 0x01000109                   // 16777481
->>>>>>> d6af3072
+
 
 // NOLINTEND
 // --- Meters ------------------------------------------------------------------
