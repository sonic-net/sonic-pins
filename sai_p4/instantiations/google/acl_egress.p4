--- conflicted
+++ resolved
@@ -167,11 +167,7 @@
       acl_egress_table.apply();
       acl_egress_dhcp_to_host_table.apply();
 #endif
-<<<<<<< HEAD
-
-=======
     }
->>>>>>> 5fc1da0c
   }
 }  // control ACL_EGRESS
 
