--- conflicted
+++ resolved
@@ -282,10 +282,6 @@
           .AddDefaultRouteForwardingAllPacketsToGivenPort(
               egress_port, sai::IpVersion::kIpv4, "vrf-forward",
               {.disable_vlan_rewrite = disable_vlan_rewrite}, vlan_id_hexstr)));
-<<<<<<< HEAD
-=======
-
->>>>>>> a2215979
   if (disable_vlan_checks) {
     return InstallEntries(bmv2, ir_p4info,
                           sai::EntryBuilder().AddDisableVlanChecksEntry());
@@ -445,11 +441,7 @@
 
   ASSERT_OK(InstallEntriesForwardingAndRewritingVlanInRifTable(
       bmv2, kIrP4Info, /*vlan_id_hexstr=*/std::nullopt, kEgressPortProto,
-<<<<<<< HEAD
       /*disable_vlan_checks=*/true, /*disable_vlan_rewrite=*/true));
-
-=======
->>>>>>> a2215979
   {
     // Inject packet without a VLAN tag.
     ASSERT_OK_AND_ASSIGN(PacketsByPort output_by_port,
@@ -540,8 +532,6 @@
                 ElementsAre(HasHeaderCase(packetlib::Header::kEthernetHeader),
                             HasHeaderCase(packetlib::Header::kIpv4Header)));
   }
-<<<<<<< HEAD
-=======
 }
 
 sai::TableEntries EntriesForwardingAndRewritingVlanInRifTable(
@@ -707,7 +697,6 @@
                 ElementsAre(HasHeaderCase(packetlib::Header::kEthernetHeader),
                             HasHeaderCase(packetlib::Header::kIpv4Header)));
   }
->>>>>>> a2215979
 }
 
 INSTANTIATE_TEST_SUITE_P(
