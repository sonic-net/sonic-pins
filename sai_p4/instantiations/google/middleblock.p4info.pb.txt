pkg_info {
  name: "middleblock.p4"
  version: "1.6.2"
  arch: "v1model"
  organization: "Google"
}
tables {
  preamble {
<<<<<<< HEAD
=======
    id: 33554507
    name: "ingress.tunnel_termination_lookup.ipv6_tunnel_termination_table"
    alias: "ipv6_tunnel_termination_table"
    annotations: "@unsupported"
    annotations: "@p4runtime_role(\"sdn_controller\")"
  }
  match_fields {
    id: 1
    name: "dst_ipv6"
    annotations: "@format(IPV6_ADDRESS)"
    bitwidth: 128
    match_type: TERNARY
  }
  match_fields {
    id: 2
    name: "src_ipv6"
    annotations: "@format(IPV6_ADDRESS)"
    bitwidth: 128
    match_type: TERNARY
  }
  action_refs {
    id: 16777238
    annotations: "@proto_id(1)"
  }
  action_refs {
    id: 21257015
    annotations: "@defaultonly"
    scope: DEFAULT_ONLY
  }
  size: 126
}
tables {
  preamble {
>>>>>>> 3e2f9fbf
    id: 33554509
    name: "ingress.vlan_untag.disable_vlan_checks_table"
    alias: "disable_vlan_checks_table"
    annotations: "@p4runtime_role(\"sdn_controller\")"
    annotations: "@entry_restriction(\"\n    // Force the dummy_match to be wildcard.\n    dummy_match::mask == 0;\n  \")"
  }
  match_fields {
    id: 1
    name: "dummy_match"
    bitwidth: 1
    match_type: TERNARY
  }
  action_refs {
    id: 16777242
    annotations: "@proto_id(1)"
  }
  action_refs {
    id: 21257015
    annotations: "@defaultonly"
    scope: DEFAULT_ONLY
  }
  size: 1
}
tables {
  preamble {
    id: 33554689
    name: "ingress.acl_pre_ingress.acl_pre_ingress_table"
    alias: "acl_pre_ingress_table"
    annotations: "@p4runtime_role(\"sdn_controller\")"
    annotations: "@sai_acl(PRE_INGRESS)"
    annotations: "@sai_acl_priority(11)"
    annotations: "@entry_restriction(\"\n    // Only allow IP field matches for IP packets.\n    dscp::mask != 0 -> (is_ip == 1 || is_ipv4 == 1 || is_ipv6 == 1);\n    ecn::mask != 0 -> (is_ip == 1 || is_ipv4 == 1 || is_ipv6 == 1);\n    dst_ip::mask != 0 -> is_ipv4 == 1;\n    dst_ipv6::mask != 0 -> is_ipv6 == 1;\n    // Forbid illegal combinations of IP_TYPE fields.\n    is_ip::mask != 0 -> (is_ipv4::mask == 0 && is_ipv6::mask == 0);\n    is_ipv4::mask != 0 -> (is_ip::mask == 0 && is_ipv6::mask == 0);\n    is_ipv6::mask != 0 -> (is_ip::mask == 0 && is_ipv4::mask == 0);\n    // Forbid unsupported combinations of IP_TYPE fields.\n    is_ipv4::mask != 0 -> (is_ipv4 == 1);\n    is_ipv6::mask != 0 -> (is_ipv6 == 1);\n    // Reserve high priorities for switch-internal use.\n    // TODO: Remove once inband workaround is obsolete.\n    ::priority < 0x7fffffff;\n  \")"
  }
  match_fields {
    id: 1
    name: "is_ip"
    annotations: "@sai_field(SAI_ACL_TABLE_ATTR_FIELD_ACL_IP_TYPE / IP)"
    bitwidth: 1
    match_type: OPTIONAL
  }
  match_fields {
    id: 2
    name: "is_ipv4"
    annotations: "@sai_field(SAI_ACL_TABLE_ATTR_FIELD_ACL_IP_TYPE / IPV4ANY)"
    bitwidth: 1
    match_type: OPTIONAL
  }
  match_fields {
    id: 3
    name: "is_ipv6"
    annotations: "@sai_field(SAI_ACL_TABLE_ATTR_FIELD_ACL_IP_TYPE / IPV6ANY)"
    bitwidth: 1
    match_type: OPTIONAL
  }
  match_fields {
    id: 4
    name: "src_mac"
    annotations: "@sai_field(SAI_ACL_TABLE_ATTR_FIELD_SRC_MAC)"
    annotations: "@format(MAC_ADDRESS)"
    bitwidth: 48
    match_type: TERNARY
  }
  match_fields {
    id: 5
    name: "dst_ip"
    annotations: "@sai_field(SAI_ACL_TABLE_ATTR_FIELD_DST_IP)"
    annotations: "@format(IPV4_ADDRESS)"
    bitwidth: 32
    match_type: TERNARY
  }
  match_fields {
    id: 6
    name: "dst_ipv6"
    annotations: "@composite_field(@ sai_field ( SAI_ACL_TABLE_ATTR_FIELD_DST_IPV6_WORD3 ) , @ sai_field ( SAI_ACL_TABLE_ATTR_FIELD_DST_IPV6_WORD2 ))"
    annotations: "@format(IPV6_ADDRESS)"
    bitwidth: 64
    match_type: TERNARY
  }
  match_fields {
    id: 7
    name: "dscp"
    annotations: "@sai_field(SAI_ACL_TABLE_ATTR_FIELD_DSCP)"
    bitwidth: 6
    match_type: TERNARY
  }
  match_fields {
    id: 10
    name: "ecn"
    annotations: "@sai_field(SAI_ACL_TABLE_ATTR_FIELD_ECN)"
    bitwidth: 2
    match_type: TERNARY
  }
  match_fields {
    id: 8
    name: "in_port"
    annotations: "@sai_field(SAI_ACL_TABLE_ATTR_FIELD_IN_PORT)"
    match_type: OPTIONAL
    type_name {
      name: "port_id_t"
    }
  }
  action_refs {
    id: 16777472
    annotations: "@proto_id(1)"
  }
  action_refs {
    id: 21257015
    annotations: "@defaultonly"
    scope: DEFAULT_ONLY
  }
  const_default_action_id: 21257015
  direct_resource_ids: 318767361
  size: 254
}
tables {
  preamble {
    id: 33554507
    name: "ingress.tunnel_termination.ipv6_tunnel_termination_table"
    alias: "ipv6_tunnel_termination_table"
    annotations: "@unsupported"
    annotations: "@p4runtime_role(\"sdn_controller\")"
    annotations: "@unsupported"
  }
  match_fields {
    id: 1
    name: "dst_ipv6"
    annotations: "@format(IPV6_ADDRESS)"
    bitwidth: 128
    match_type: TERNARY
  }
  match_fields {
    id: 2
    name: "src_ipv6"
    annotations: "@format(IPV6_ADDRESS)"
    bitwidth: 128
    match_type: TERNARY
  }
  action_refs {
    id: 16777238
    annotations: "@proto_id(1)"
  }
  action_refs {
    id: 21257015
    annotations: "@defaultonly"
    scope: DEFAULT_ONLY
  }
  size: 126
}
tables {
  preamble {
    id: 33554503
    name: "ingress.l3_admit.l3_admit_table"
    alias: "l3_admit_table"
    annotations: "@p4runtime_role(\"sdn_controller\")"
  }
  match_fields {
    id: 1
    name: "dst_mac"
    annotations: "@format(MAC_ADDRESS)"
    bitwidth: 48
    match_type: TERNARY
  }
  match_fields {
    id: 2
    name: "in_port"
    match_type: OPTIONAL
    type_name {
      name: "port_id_t"
    }
  }
  action_refs {
    id: 16777224
    annotations: "@proto_id(1)"
  }
  action_refs {
    id: 21257015
    annotations: "@defaultonly"
    scope: DEFAULT_ONLY
  }
  const_default_action_id: 21257015
  size: 64
}
tables {
  preamble {
    id: 33554506
    name: "ingress.routing_lookup.vrf_table"
    alias: "vrf_table"
    annotations: "@entry_restriction(\"\n    // The VRF ID 0 (or \'\' in P4Runtime) encodes the default VRF, which cannot\n    // be read or written via this table, but is always present implicitly.\n    // TODO: This constraint should read `vrf_id != \'\'` (since\n    // constraints are a control plane (P4Runtime) concept), but\n    // p4-constraints does not currently support strings.\n    vrf_id != 0;\n  \")"
    annotations: "@p4runtime_role(\"sdn_controller\")"
  }
  match_fields {
    id: 1
    name: "vrf_id"
    match_type: EXACT
    type_name {
      name: "vrf_id_t"
    }
  }
  action_refs {
    id: 24742814
    annotations: "@proto_id(1)"
  }
  const_default_action_id: 24742814
  size: 64
}
tables {
  preamble {
    id: 33554500
    name: "ingress.routing_lookup.ipv4_table"
    alias: "ipv4_table"
    annotations: "@p4runtime_role(\"sdn_controller\")"
  }
  match_fields {
    id: 1
    name: "vrf_id"
    annotations: "@refers_to(vrf_table , vrf_id)"
    match_type: EXACT
    type_name {
      name: "vrf_id_t"
    }
  }
  match_fields {
    id: 2
    name: "ipv4_dst"
    annotations: "@format(IPV4_ADDRESS)"
    bitwidth: 32
    match_type: LPM
  }
  action_refs {
    id: 16777222
    annotations: "@proto_id(1)"
  }
  action_refs {
    id: 16777221
    annotations: "@proto_id(2)"
  }
  action_refs {
    id: 16777220
    annotations: "@proto_id(3)"
  }
  action_refs {
    id: 16777232
    annotations: "@proto_id(5)"
  }
  action_refs {
    id: 16777233
    annotations: "@proto_id(6)"
  }
  action_refs {
    id: 16777237
    annotations: "@proto_id(7)"
  }
  const_default_action_id: 16777222
  size: 131072
}
tables {
  preamble {
    id: 33554501
    name: "ingress.routing_lookup.ipv6_table"
    alias: "ipv6_table"
    annotations: "@p4runtime_role(\"sdn_controller\")"
  }
  match_fields {
    id: 1
    name: "vrf_id"
    annotations: "@refers_to(vrf_table , vrf_id)"
    match_type: EXACT
    type_name {
      name: "vrf_id_t"
    }
  }
  match_fields {
    id: 2
    name: "ipv6_dst"
    annotations: "@format(IPV6_ADDRESS)"
    bitwidth: 128
    match_type: LPM
  }
  action_refs {
    id: 16777222
    annotations: "@proto_id(1)"
  }
  action_refs {
    id: 16777221
    annotations: "@proto_id(2)"
  }
  action_refs {
    id: 16777220
    annotations: "@proto_id(3)"
  }
  action_refs {
    id: 16777232
    annotations: "@proto_id(5)"
  }
  action_refs {
    id: 16777233
    annotations: "@proto_id(6)"
  }
  action_refs {
    id: 16777237
    annotations: "@proto_id(7)"
  }
  const_default_action_id: 16777222
  size: 17000
}
tables {
  preamble {
    id: 33554510
    name: "ingress.routing_lookup.ipv4_multicast_table"
    alias: "ipv4_multicast_table"
    annotations: "@p4runtime_role(\"sdn_controller\")"
  }
  match_fields {
    id: 1
    name: "vrf_id"
    annotations: "@refers_to(vrf_table , vrf_id)"
    match_type: EXACT
    type_name {
      name: "vrf_id_t"
    }
  }
  match_fields {
    id: 2
    name: "ipv4_dst"
    annotations: "@format(IPV4_ADDRESS)"
    bitwidth: 32
    match_type: EXACT
  }
  action_refs {
    id: 16777240
    annotations: "@proto_id(1)"
  }
  action_refs {
    id: 21257015
    annotations: "@defaultonly"
    scope: DEFAULT_ONLY
  }
  size: 1600
}
tables {
  preamble {
    id: 33554511
    name: "ingress.routing_lookup.ipv6_multicast_table"
    alias: "ipv6_multicast_table"
    annotations: "@p4runtime_role(\"sdn_controller\")"
  }
  match_fields {
    id: 1
    name: "vrf_id"
    annotations: "@refers_to(vrf_table , vrf_id)"
    match_type: EXACT
    type_name {
      name: "vrf_id_t"
    }
  }
  match_fields {
    id: 2
    name: "ipv6_dst"
    annotations: "@format(IPV6_ADDRESS)"
    bitwidth: 128
    match_type: EXACT
  }
  action_refs {
    id: 16777240
    annotations: "@proto_id(1)"
  }
  action_refs {
    id: 21257015
    annotations: "@defaultonly"
    scope: DEFAULT_ONLY
  }
  size: 1600
}
tables {
  preamble {
    id: 33554688
    name: "ingress.acl_ingress.acl_ingress_table"
    alias: "acl_ingress_table"
    annotations: "@p4runtime_role(\"sdn_controller\")"
    annotations: "@sai_acl(INGRESS)"
    annotations: "@sai_acl_priority(5)"
    annotations: "@entry_restriction(\"\n    // Forbid using ether_type for IP packets (by convention, use is_ip* instead).\n    ether_type != 0x0800 && ether_type != 0x86dd;\n    // Only allow IP field matches for IP packets.\n    dst_ip::mask != 0 -> is_ipv4 == 1;\n\n    src_ip::mask != 0 -> is_ipv4 == 1;\n\n    dst_ipv6::mask != 0 -> is_ipv6 == 1;\n    src_ipv6::mask != 0 -> is_ipv6 == 1;\n    ttl::mask != 0 -> (is_ip == 1 || is_ipv4 == 1 || is_ipv6 == 1);\n\n    dscp::mask != 0 -> (is_ip == 1 || is_ipv4 == 1 || is_ipv6 == 1);\n    ecn::mask != 0 -> (is_ip == 1 || is_ipv4 == 1 || is_ipv6 == 1);\n\n    ip_protocol::mask != 0 -> (is_ip == 1 || is_ipv4 == 1 || is_ipv6 == 1);\n    // Only allow l4_dst_port and l4_src_port matches for TCP/UDP packets.\n    l4_src_port::mask != 0 -> (ip_protocol == 6 || ip_protocol == 17);\n    l4_dst_port::mask != 0 -> (ip_protocol == 6 || ip_protocol == 17);\n\n    // Only allow arp_tpa matches for ARP packets.\n    arp_tpa::mask != 0 -> ether_type == 0x0806;\n\n\n\n\n\n    icmpv6_type::mask != 0 -> ip_protocol == 58;\n    // Forbid illegal combinations of IP_TYPE fields.\n    is_ip::mask != 0 -> (is_ipv4::mask == 0 && is_ipv6::mask == 0);\n    is_ipv4::mask != 0 -> (is_ip::mask == 0 && is_ipv6::mask == 0);\n    is_ipv6::mask != 0 -> (is_ip::mask == 0 && is_ipv4::mask == 0);\n    // Forbid unsupported combinations of IP_TYPE fields.\n    is_ipv4::mask != 0 -> (is_ipv4 == 1);\n    is_ipv6::mask != 0 -> (is_ipv6 == 1);\n  \")"
  }
  match_fields {
    id: 1
    name: "is_ip"
    annotations: "@sai_field(SAI_ACL_TABLE_ATTR_FIELD_ACL_IP_TYPE / IP)"
    bitwidth: 1
    match_type: OPTIONAL
  }
  match_fields {
    id: 2
    name: "is_ipv4"
    annotations: "@sai_field(SAI_ACL_TABLE_ATTR_FIELD_ACL_IP_TYPE / IPV4ANY)"
    bitwidth: 1
    match_type: OPTIONAL
  }
  match_fields {
    id: 3
    name: "is_ipv6"
    annotations: "@sai_field(SAI_ACL_TABLE_ATTR_FIELD_ACL_IP_TYPE / IPV6ANY)"
    bitwidth: 1
    match_type: OPTIONAL
  }
  match_fields {
    id: 4
    name: "ether_type"
    annotations: "@sai_field(SAI_ACL_TABLE_ATTR_FIELD_ETHER_TYPE)"
    bitwidth: 16
    match_type: TERNARY
  }
  match_fields {
    id: 5
    name: "dst_mac"
    annotations: "@sai_field(SAI_ACL_TABLE_ATTR_FIELD_DST_MAC)"
    annotations: "@format(MAC_ADDRESS)"
    bitwidth: 48
    match_type: TERNARY
  }
  match_fields {
    id: 6
    name: "src_ip"
    annotations: "@sai_field(SAI_ACL_TABLE_ATTR_FIELD_SRC_IP)"
    annotations: "@format(IPV4_ADDRESS)"
    bitwidth: 32
    match_type: TERNARY
  }
  match_fields {
    id: 7
    name: "dst_ip"
    annotations: "@sai_field(SAI_ACL_TABLE_ATTR_FIELD_DST_IP)"
    annotations: "@format(IPV4_ADDRESS)"
    bitwidth: 32
    match_type: TERNARY
  }
  match_fields {
    id: 8
    name: "src_ipv6"
    annotations: "@composite_field(@ sai_field ( SAI_ACL_TABLE_ATTR_FIELD_SRC_IPV6_WORD3 ) , @ sai_field ( SAI_ACL_TABLE_ATTR_FIELD_SRC_IPV6_WORD2 ))"
    annotations: "@format(IPV6_ADDRESS)"
    bitwidth: 64
    match_type: TERNARY
  }
  match_fields {
    id: 9
    name: "dst_ipv6"
    annotations: "@composite_field(@ sai_field ( SAI_ACL_TABLE_ATTR_FIELD_DST_IPV6_WORD3 ) , @ sai_field ( SAI_ACL_TABLE_ATTR_FIELD_DST_IPV6_WORD2 ))"
    annotations: "@format(IPV6_ADDRESS)"
    bitwidth: 64
    match_type: TERNARY
  }
  match_fields {
    id: 10
    name: "ttl"
    annotations: "@sai_field(SAI_ACL_TABLE_ATTR_FIELD_TTL)"
    bitwidth: 8
    match_type: TERNARY
  }
  match_fields {
    id: 11
    name: "dscp"
    annotations: "@sai_field(SAI_ACL_TABLE_ATTR_FIELD_DSCP)"
    bitwidth: 6
    match_type: TERNARY
  }
  match_fields {
    id: 12
    name: "ecn"
    annotations: "@sai_field(SAI_ACL_TABLE_ATTR_FIELD_ECN)"
    bitwidth: 2
    match_type: TERNARY
  }
  match_fields {
    id: 13
    name: "ip_protocol"
    annotations: "@sai_field(SAI_ACL_TABLE_ATTR_FIELD_IP_PROTOCOL)"
    bitwidth: 8
    match_type: TERNARY
  }
  match_fields {
    id: 14
    name: "icmpv6_type"
    annotations: "@sai_field(SAI_ACL_TABLE_ATTR_FIELD_ICMPV6_TYPE)"
    bitwidth: 8
    match_type: TERNARY
  }
  match_fields {
    id: 20
    name: "l4_src_port"
    annotations: "@sai_field(SAI_ACL_TABLE_ATTR_FIELD_L4_SRC_PORT)"
    bitwidth: 16
    match_type: TERNARY
  }
  match_fields {
    id: 15
    name: "l4_dst_port"
    annotations: "@sai_field(SAI_ACL_TABLE_ATTR_FIELD_L4_DST_PORT)"
    bitwidth: 16
    match_type: TERNARY
  }
  match_fields {
    id: 16
    name: "arp_tpa"
    annotations: "@composite_field(@ sai_udf ( base = SAI_UDF_BASE_L3 , offset = 24 , length = 2 ) , @ sai_udf ( base = SAI_UDF_BASE_L3 , offset = 26 , length = 2 ))"
    annotations: "@format(IPV4_ADDRESS)"
    bitwidth: 32
    match_type: TERNARY
  }
  action_refs {
    id: 16777473
    annotations: "@proto_id(1)"
  }
  action_refs {
    id: 16777474
    annotations: "@proto_id(2)"
  }
  action_refs {
    id: 16777475
    annotations: "@proto_id(3)"
  }
  action_refs {
    id: 16777476
    annotations: "@proto_id(4)"
  }
  action_refs {
    id: 16777481
    annotations: "@proto_id(5)"
  }
  action_refs {
    id: 21257015
    annotations: "@defaultonly"
    scope: DEFAULT_ONLY
  }
  const_default_action_id: 21257015
  direct_resource_ids: 318767362
  direct_resource_ids: 352321792
  size: 256
}
tables {
  preamble {
    id: 33554699
    name: "ingress.acl_ingress.acl_ingress_mirror_and_redirect_table"
    alias: "acl_ingress_mirror_and_redirect_table"
    annotations: "@sai_acl(INGRESS)"
    annotations: "@sai_acl_priority(15)"
    annotations: "@p4runtime_role(\"sdn_controller\")"
    annotations: "@entry_restriction(\"\n    // Only allow IP field matches for IP packets.\n    dst_ip::mask != 0 -> is_ipv4 == 1;\n    dst_ipv6::mask != 0 -> is_ipv6 == 1;\n    // Forbid illegal combinations of IP_TYPE fields.\n    is_ip::mask != 0 -> (is_ipv4::mask == 0 && is_ipv6::mask == 0);\n    is_ipv4::mask != 0 -> (is_ip::mask == 0 && is_ipv6::mask == 0);\n    is_ipv6::mask != 0 -> (is_ip::mask == 0 && is_ipv4::mask == 0);\n    // Forbid unsupported combinations of IP_TYPE fields.\n    is_ipv4::mask != 0 -> (is_ipv4 == 1);\n    is_ipv6::mask != 0 -> (is_ipv6 == 1);\n  \")"
  }
  match_fields {
    id: 2
    name: "is_ip"
    annotations: "@sai_field(SAI_ACL_TABLE_ATTR_FIELD_ACL_IP_TYPE / IP)"
    bitwidth: 1
    match_type: OPTIONAL
  }
  match_fields {
    id: 3
    name: "is_ipv4"
    annotations: "@sai_field(SAI_ACL_TABLE_ATTR_FIELD_ACL_IP_TYPE / IPV4ANY)"
    bitwidth: 1
    match_type: OPTIONAL
  }
  match_fields {
    id: 4
    name: "is_ipv6"
    annotations: "@sai_field(SAI_ACL_TABLE_ATTR_FIELD_ACL_IP_TYPE / IPV6ANY)"
    bitwidth: 1
    match_type: OPTIONAL
  }
  match_fields {
    id: 10
    name: "dst_ip"
    annotations: "@sai_field(SAI_ACL_TABLE_ATTR_FIELD_DST_IP)"
    annotations: "@format(IPV4_ADDRESS)"
    bitwidth: 32
    match_type: TERNARY
  }
  match_fields {
    id: 5
    name: "dst_ipv6"
    annotations: "@composite_field(@ sai_field ( SAI_ACL_TABLE_ATTR_FIELD_DST_IPV6_WORD3 ) , @ sai_field ( SAI_ACL_TABLE_ATTR_FIELD_DST_IPV6_WORD2 ))"
    annotations: "@format(IPV6_ADDRESS)"
    bitwidth: 64
    match_type: TERNARY
  }
  match_fields {
    id: 8
    name: "vrf_id"
    annotations: "@sai_field(SAI_ACL_TABLE_ATTR_FIELD_VRF_ID)"
    match_type: OPTIONAL
    type_name {
      name: "vrf_id_t"
    }
  }
  match_fields {
    id: 9
    name: "ipmc_table_hit"
    annotations: "@sai_field(SAI_ACL_TABLE_ATTR_FIELD_IPMC_NPU_META_DST_HIT)"
    bitwidth: 1
    match_type: OPTIONAL
  }
  action_refs {
    id: 16777475
    annotations: "@proto_id(4)"
  }
  action_refs {
    id: 16777476
    annotations: "@proto_id(1)"
  }
  action_refs {
    id: 16777490
    annotations: "@proto_id(2)"
  }
  action_refs {
    id: 16777491
    annotations: "@proto_id(3)"
  }
  action_refs {
    id: 21257015
    annotations: "@defaultonly"
    scope: DEFAULT_ONLY
  }
  const_default_action_id: 21257015
  size: 255
}
tables {
  preamble {
    id: 33554698
    name: "ingress.acl_ingress.acl_ingress_security_table"
    alias: "acl_ingress_security_table"
    annotations: "@sai_acl(INGRESS)"
    annotations: "@sai_acl_priority(20)"
    annotations: "@p4runtime_role(\"sdn_controller\")"
    annotations: "@entry_restriction(\"\n    // Forbid using ether_type for IP packets (by convention, use is_ip* instead).\n    ether_type != 0x0800 && ether_type != 0x86dd;\n\n    // Only allow IP field matches for IP packets.\n    dst_ip::mask != 0 -> is_ipv4 == 1;\n    src_ip::mask != 0 -> is_ipv4 == 1;\n    src_ipv6::mask != 0 -> is_ipv6 == 1;\n\n  // TODO: This comment is required for the preprocessor to not\n  // spit out nonsense.\n\n\n\n\n\n\n\n    // Forbid illegal combinations of IP_TYPE fields.\n    is_ip::mask != 0 -> (is_ipv4::mask == 0 && is_ipv6::mask == 0);\n    is_ipv4::mask != 0 -> (is_ip::mask == 0 && is_ipv6::mask == 0);\n    is_ipv6::mask != 0 -> (is_ip::mask == 0 && is_ipv4::mask == 0);\n    // Forbid unsupported combinations of IP_TYPE fields.\n    is_ipv4::mask != 0 -> (is_ipv4 == 1);\n    is_ipv6::mask != 0 -> (is_ipv6 == 1);\n  \")"
  }
  match_fields {
    id: 1
    name: "is_ip"
    annotations: "@sai_field(SAI_ACL_TABLE_ATTR_FIELD_ACL_IP_TYPE / IP)"
    bitwidth: 1
    match_type: OPTIONAL
  }
  match_fields {
    id: 2
    name: "is_ipv4"
    annotations: "@sai_field(SAI_ACL_TABLE_ATTR_FIELD_ACL_IP_TYPE / IPV4ANY)"
    bitwidth: 1
    match_type: OPTIONAL
  }
  match_fields {
    id: 3
    name: "is_ipv6"
    annotations: "@sai_field(SAI_ACL_TABLE_ATTR_FIELD_ACL_IP_TYPE / IPV6ANY)"
    bitwidth: 1
    match_type: OPTIONAL
  }
  match_fields {
    id: 4
    name: "ether_type"
    annotations: "@sai_field(SAI_ACL_TABLE_ATTR_FIELD_ETHER_TYPE)"
    bitwidth: 16
    match_type: TERNARY
  }
  match_fields {
    id: 5
    name: "src_ip"
    annotations: "@sai_field(SAI_ACL_TABLE_ATTR_FIELD_SRC_IP)"
    annotations: "@format(IPV4_ADDRESS)"
    bitwidth: 32
    match_type: TERNARY
  }
  match_fields {
    id: 6
    name: "dst_ip"
    annotations: "@sai_field(SAI_ACL_TABLE_ATTR_FIELD_DST_IP)"
    annotations: "@format(IPV4_ADDRESS)"
    bitwidth: 32
    match_type: TERNARY
  }
  match_fields {
    id: 7
    name: "src_ipv6"
    annotations: "@composite_field(@ sai_field ( SAI_ACL_TABLE_ATTR_FIELD_SRC_IPV6_WORD3 ) , @ sai_field ( SAI_ACL_TABLE_ATTR_FIELD_SRC_IPV6_WORD2 ))"
    annotations: "@format(IPV6_ADDRESS)"
    bitwidth: 64
    match_type: TERNARY
  }
  action_refs {
    id: 16777475
    annotations: "@proto_id(1)"
  }
  action_refs {
    id: 16777481
    annotations: "@proto_id(2)"
  }
  action_refs {
    id: 16777487
    annotations: "@proto_id(3)"
  }
  action_refs {
    id: 21257015
    annotations: "@defaultonly"
    scope: DEFAULT_ONLY
  }
  const_default_action_id: 21257015
  direct_resource_ids: 318767370
  size: 256
}
tables {
  preamble {
    id: 33554496
    name: "ingress.routing_resolution.neighbor_table"
    alias: "neighbor_table"
    annotations: "@p4runtime_role(\"sdn_controller\")"
  }
  match_fields {
    id: 1
    name: "router_interface_id"
    annotations: "@refers_to(router_interface_table , router_interface_id)"
    match_type: EXACT
    type_name {
      name: "router_interface_id_t"
    }
  }
  match_fields {
    id: 2
    name: "neighbor_id"
    annotations: "@format(IPV6_ADDRESS)"
    bitwidth: 128
    match_type: EXACT
  }
  action_refs {
    id: 16777217
    annotations: "@proto_id(1)"
  }
  action_refs {
    id: 21257015
    annotations: "@defaultonly"
    scope: DEFAULT_ONLY
  }
  const_default_action_id: 21257015
  size: 1024
}
tables {
  preamble {
    id: 33554497
    name: "ingress.routing_resolution.router_interface_table"
    alias: "router_interface_table"
    annotations: "@p4runtime_role(\"sdn_controller\")"
  }
  match_fields {
    id: 1
    name: "router_interface_id"
    match_type: EXACT
    type_name {
      name: "router_interface_id_t"
    }
  }
  action_refs {
    id: 16777218
    annotations: "@proto_id(1)"
  }
  action_refs {
    id: 16777243
    annotations: "@proto_id(2)"
  }
  action_refs {
    id: 21257015
    annotations: "@defaultonly"
    scope: DEFAULT_ONLY
  }
  const_default_action_id: 21257015
  size: 256
}
tables {
  preamble {
    id: 33554498
    name: "ingress.routing_resolution.nexthop_table"
    alias: "nexthop_table"
    annotations: "@p4runtime_role(\"sdn_controller\")"
  }
  match_fields {
    id: 1
    name: "nexthop_id"
    match_type: EXACT
    type_name {
      name: "nexthop_id_t"
    }
  }
  action_refs {
    id: 16777236
    annotations: "@proto_id(1)"
  }
  action_refs {
    id: 16777234
    annotations: "@proto_id(2)"
  }
  action_refs {
    id: 16777239
    annotations: "@proto_id(3)"
  }
  action_refs {
    id: 21257015
    annotations: "@defaultonly"
    scope: DEFAULT_ONLY
  }
  const_default_action_id: 21257015
  size: 1024
}
tables {
  preamble {
    id: 33554512
    name: "ingress.routing_resolution.tunnel_table"
    alias: "tunnel_table"
    annotations: "@p4runtime_role(\"sdn_controller\")"
  }
  match_fields {
    id: 1
    name: "tunnel_id"
    match_type: EXACT
    type_name {
      name: "tunnel_id_t"
    }
  }
  action_refs {
    id: 16777235
    annotations: "@proto_id(1)"
  }
  action_refs {
    id: 21257015
    annotations: "@defaultonly"
    scope: DEFAULT_ONLY
  }
  const_default_action_id: 21257015
  size: 2048
}
tables {
  preamble {
    id: 33554499
    name: "ingress.routing_resolution.wcmp_group_table"
    alias: "wcmp_group_table"
    annotations: "@p4runtime_role(\"sdn_controller\")"
    annotations: "@oneshot"
  }
  match_fields {
    id: 1
    name: "wcmp_group_id"
    match_type: EXACT
    type_name {
      name: "wcmp_group_id_t"
    }
  }
  action_refs {
    id: 16777221
    annotations: "@proto_id(1)"
  }
  action_refs {
    id: 21257015
    annotations: "@defaultonly"
    scope: DEFAULT_ONLY
  }
  const_default_action_id: 21257015
  implementation_id: 299650760
  size: 3968
}
tables {
  preamble {
    id: 33554502
    name: "ingress.mirror_session_lookup.mirror_session_table"
    alias: "mirror_session_table"
    annotations: "@p4runtime_role(\"sdn_controller\")"
  }
  match_fields {
    id: 1
    name: "mirror_session_id"
    match_type: EXACT
    type_name {
      name: "mirror_session_id_t"
    }
  }
  action_refs {
    id: 16777223
    annotations: "@proto_id(1)"
  }
  action_refs {
    id: 16777245
    annotations: "@proto_id(2)"
  }
  action_refs {
    id: 21257015
    annotations: "@defaultonly"
    scope: DEFAULT_ONLY
  }
  const_default_action_id: 21257015
  size: 4
}
tables {
  preamble {
    id: 33554513
    name: "ingress.ingress_cloning.ingress_clone_table"
    alias: "ingress_clone_table"
    annotations: "@unsupported"
    annotations: "@p4runtime_role(\"packet_replication_engine_manager\")"
    annotations: "@entry_restriction(\"\n    // mirror_egress_port is present iff marked_to_mirror is true.\n    // Exact match indicating presence of mirror_egress_port.\n    marked_to_mirror == 1 -> mirror_egress_port::mask == -1;\n    // Wildcard match indicating abscence of mirror_egress_port.\n    marked_to_mirror == 0 -> mirror_egress_port::mask == 0;\n  \")"
  }
  match_fields {
    id: 1
    name: "marked_to_copy"
    bitwidth: 1
    match_type: EXACT
  }
  match_fields {
    id: 2
    name: "marked_to_mirror"
    bitwidth: 1
    match_type: EXACT
  }
  match_fields {
    id: 3
    name: "mirror_egress_port"
    match_type: OPTIONAL
    type_name {
      name: "port_id_t"
    }
  }
  action_refs {
    id: 16777244
    annotations: "@proto_id(1)"
  }
  action_refs {
    id: 21257015
    annotations: "@defaultonly"
    scope: DEFAULT_ONLY
  }
  size: 1024
}
tables {
  preamble {
    id: 33554508
    name: "egress.packet_rewrites.multicast_rewrites.multicast_router_interface_table"
    alias: "multicast_router_interface_table"
    annotations: "@p4runtime_role(\"sdn_controller\")"
  }
  match_fields {
    id: 1
    name: "multicast_replica_port"
    annotations: "@referenced_by(builtin : : multicast_group_table , replica . port)"
    match_type: EXACT
    type_name {
      name: "port_id_t"
    }
  }
  match_fields {
    id: 2
    name: "multicast_replica_instance"
    annotations: "@referenced_by(builtin : : multicast_group_table , replica . instance)"
    bitwidth: 16
    match_type: EXACT
  }
  action_refs {
    id: 16777241
    annotations: "@proto_id(1)"
  }
  action_refs {
    id: 21257015
    annotations: "@defaultonly"
    scope: DEFAULT_ONLY
  }
  size: 128
}
tables {
  preamble {
    id: 33554692
    name: "egress.acl_egress.acl_egress_table"
    alias: "acl_egress_table"
    annotations: "@p4runtime_role(\"sdn_controller\")"
    annotations: "@sai_acl(EGRESS)"
    annotations: "@entry_restriction(\"\n\n\n\n\n\n    // Only allow IP field matches for IP packets.\n    ip_protocol::mask != 0 -> (is_ip == 1 || is_ipv4 == 1 || is_ipv6 == 1);\n\n\n\n\n\n\n\n    // Forbid illegal combinations of IP_TYPE fields.\n    is_ip::mask != 0 -> (is_ipv4::mask == 0 && is_ipv6::mask == 0);\n    is_ipv4::mask != 0 -> (is_ip::mask == 0 && is_ipv6::mask == 0);\n    is_ipv6::mask != 0 -> (is_ip::mask == 0 && is_ipv4::mask == 0);\n    // Forbid unsupported combinations of IP_TYPE fields.\n    is_ipv4::mask != 0 -> (is_ipv4 == 1);\n    is_ipv6::mask != 0 -> (is_ipv6 == 1);\n  \")"
  }
  match_fields {
    id: 2
    name: "ip_protocol"
    annotations: "@sai_field(SAI_ACL_TABLE_ATTR_FIELD_IP_PROTOCOL)"
    bitwidth: 8
    match_type: TERNARY
  }
  match_fields {
    id: 4
    name: "out_port"
    annotations: "@sai_field(SAI_ACL_TABLE_ATTR_FIELD_OUT_PORT)"
    match_type: OPTIONAL
    type_name {
      name: "port_id_t"
    }
  }
  match_fields {
    id: 5
    name: "is_ip"
    annotations: "@sai_field(SAI_ACL_TABLE_ATTR_FIELD_ACL_IP_TYPE / IP)"
    bitwidth: 1
    match_type: OPTIONAL
  }
  match_fields {
    id: 6
    name: "is_ipv4"
    annotations: "@sai_field(SAI_ACL_TABLE_ATTR_FIELD_ACL_IP_TYPE / IPV4ANY)"
    bitwidth: 1
    match_type: OPTIONAL
  }
  match_fields {
    id: 7
    name: "is_ipv6"
    annotations: "@sai_field(SAI_ACL_TABLE_ATTR_FIELD_ACL_IP_TYPE / IPV6ANY)"
    bitwidth: 1
    match_type: OPTIONAL
  }
  match_fields {
    id: 10
    name: "src_mac"
    annotations: "@sai_field(SAI_ACL_TABLE_ATTR_FIELD_SRC_MAC)"
    annotations: "@format(MAC_ADDRESS)"
    bitwidth: 48
    match_type: TERNARY
  }
  action_refs {
    id: 16777481
    annotations: "@proto_id(1)"
  }
  action_refs {
    id: 21257015
    annotations: "@defaultonly"
    scope: DEFAULT_ONLY
  }
  const_default_action_id: 21257015
  direct_resource_ids: 318767364
  size: 127
}
actions {
  preamble {
    id: 21257015
    name: "NoAction"
    alias: "NoAction"
    annotations: "@noWarn(\"unused\")"
  }
}
actions {
  preamble {
    id: 24742814
    name: "no_action"
    alias: "no_action"
  }
}
actions {
  preamble {
    id: 16777221
    name: "set_nexthop_id"
    alias: "set_nexthop_id"
  }
  params {
    id: 1
    name: "nexthop_id"
    annotations: "@refers_to(nexthop_table , nexthop_id)"
    type_name {
      name: "nexthop_id_t"
    }
  }
}
actions {
  preamble {
    id: 16777481
    name: "acl_drop"
    alias: "acl_drop"
    annotations: "@sai_action(SAI_PACKET_ACTION_DROP)"
  }
}
actions {
  preamble {
    id: 16777242
    name: "ingress.vlan_untag.disable_vlan_checks"
    alias: "disable_vlan_checks"
  }
}
actions {
  preamble {
    id: 16777472
    name: "ingress.acl_pre_ingress.set_vrf"
    alias: "set_vrf"
    annotations: "@sai_action(SAI_PACKET_ACTION_FORWARD)"
  }
  params {
    id: 1
    name: "vrf_id"
    annotations: "@sai_action_param(SAI_ACL_ENTRY_ATTR_ACTION_SET_VRF)"
    annotations: "@refers_to(vrf_table , vrf_id)"
    type_name {
      name: "vrf_id_t"
    }
  }
}
actions {
  preamble {
    id: 16777238
    name: "ingress.tunnel_termination.tunnel_decap"
    alias: "tunnel_decap"
    annotations: "@unsupported"
  }
}
actions {
  preamble {
<<<<<<< HEAD
    id: 16777224
    name: "ingress.l3_admit.admit_to_l3"
    alias: "admit_to_l3"
  }
}
actions {
  preamble {
=======
>>>>>>> 3e2f9fbf
    id: 16777222
    name: "ingress.routing_lookup.drop"
    alias: "drop"
  }
}
actions {
  preamble {
    id: 16777220
    name: "ingress.routing_lookup.set_wcmp_group_id"
    alias: "set_wcmp_group_id"
  }
  params {
    id: 1
    name: "wcmp_group_id"
    annotations: "@refers_to(wcmp_group_table , wcmp_group_id)"
    type_name {
      name: "wcmp_group_id_t"
    }
  }
}
actions {
  preamble {
    id: 16777233
    name: "ingress.routing_lookup.set_wcmp_group_id_and_metadata"
    alias: "set_wcmp_group_id_and_metadata"
  }
  params {
    id: 1
    name: "wcmp_group_id"
    annotations: "@refers_to(wcmp_group_table , wcmp_group_id)"
    type_name {
      name: "wcmp_group_id_t"
    }
  }
  params {
    id: 2
    name: "route_metadata"
    bitwidth: 6
  }
}
actions {
  preamble {
    id: 16777237
    name: "ingress.routing_lookup.set_metadata_and_drop"
    alias: "set_metadata_and_drop"
  }
  params {
    id: 1
    name: "route_metadata"
    bitwidth: 6
  }
}
actions {
  preamble {
    id: 16777232
    name: "ingress.routing_lookup.set_nexthop_id_and_metadata"
    alias: "set_nexthop_id_and_metadata"
  }
  params {
    id: 1
    name: "nexthop_id"
    annotations: "@refers_to(nexthop_table , nexthop_id)"
    type_name {
      name: "nexthop_id_t"
    }
  }
  params {
    id: 2
    name: "route_metadata"
    bitwidth: 6
  }
}
actions {
  preamble {
    id: 16777240
    name: "ingress.routing_lookup.set_multicast_group_id"
    alias: "set_multicast_group_id"
    annotations: "@action_restriction(\"\n    // Disallow 0 since it encodes \'no multicast\' in V1Model.\n    multicast_group_id != 0;\n  \")"
  }
  params {
    id: 1
    name: "multicast_group_id"
    annotations: "@refers_to(builtin : : multicast_group_table , multicast_group_id)"
    bitwidth: 16
  }
}
actions {
  preamble {
    id: 16777473
    name: "ingress.acl_ingress.acl_copy"
    alias: "acl_copy"
    annotations: "@sai_action(SAI_PACKET_ACTION_COPY , SAI_PACKET_COLOR_GREEN)"
    annotations: "@sai_action(SAI_PACKET_ACTION_FORWARD , SAI_PACKET_COLOR_RED)"
  }
  params {
    id: 1
    name: "qos_queue"
    annotations: "@sai_action_param(QOS_QUEUE)"
    type_name {
      name: "qos_queue_t"
    }
  }
}
actions {
  preamble {
    id: 16777474
    name: "ingress.acl_ingress.acl_trap"
    alias: "acl_trap"
    annotations: "@sai_action(SAI_PACKET_ACTION_TRAP , SAI_PACKET_COLOR_GREEN)"
    annotations: "@sai_action(SAI_PACKET_ACTION_DROP , SAI_PACKET_COLOR_RED)"
  }
  params {
    id: 1
    name: "qos_queue"
    annotations: "@sai_action_param(QOS_QUEUE)"
    type_name {
      name: "qos_queue_t"
    }
  }
}
actions {
  preamble {
    id: 16777475
    name: "ingress.acl_ingress.acl_forward"
    alias: "acl_forward"
    annotations: "@sai_action(SAI_PACKET_ACTION_FORWARD , SAI_PACKET_COLOR_GREEN)"
    annotations: "@sai_action(SAI_PACKET_ACTION_DROP , SAI_PACKET_COLOR_RED)"
  }
}
actions {
  preamble {
    id: 16777476
    name: "ingress.acl_ingress.acl_mirror"
    alias: "acl_mirror"
    annotations: "@sai_action(SAI_PACKET_ACTION_FORWARD)"
  }
  params {
    id: 1
    name: "mirror_session_id"
    annotations: "@refers_to(mirror_session_table , mirror_session_id)"
    annotations: "@sai_action_param(SAI_ACL_ENTRY_ATTR_ACTION_MIRROR_INGRESS)"
    type_name {
      name: "mirror_session_id_t"
    }
  }
}
actions {
  preamble {
    id: 16777487
    name: "ingress.acl_ingress.acl_deny"
    alias: "acl_deny"
    annotations: "@sai_action(SAI_PACKET_ACTION_DENY)"
  }
}
actions {
  preamble {
    id: 16777490
    name: "ingress.acl_ingress.redirect_to_nexthop"
    alias: "redirect_to_nexthop"
  }
  params {
    id: 1
    name: "nexthop_id"
    annotations: "@sai_action_param(SAI_ACL_ENTRY_ATTR_ACTION_REDIRECT)"
    annotations: "@sai_action_param_object_type(SAI_OBJECT_TYPE_NEXT_HOP)"
    annotations: "@refers_to(nexthop_table , nexthop_id)"
    type_name {
      name: "nexthop_id_t"
    }
  }
}
actions {
  preamble {
    id: 16777491
    name: "ingress.acl_ingress.redirect_to_ipmc_group"
    alias: "redirect_to_ipmc_group"
    annotations: "@action_restriction(\"\n    // Disallow 0 since it encodes \'no multicast\' in V1Model.\n    multicast_group_id != 0;\n  \")"
  }
  params {
    id: 1
    name: "multicast_group_id"
    annotations: "@sai_action_param(SAI_ACL_ENTRY_ATTR_ACTION_REDIRECT)"
    annotations: "@sai_action_param_object_type(SAI_OBJECT_TYPE_IPMC_GROUP)"
    annotations: "@refers_to(builtin : : multicast_group_table , multicast_group_id)"
    bitwidth: 16
  }
}
actions {
  preamble {
    id: 16777217
    name: "ingress.routing_resolution.set_dst_mac"
    alias: "set_dst_mac"
  }
  params {
    id: 1
    name: "dst_mac"
    annotations: "@format(MAC_ADDRESS)"
    bitwidth: 48
  }
}
actions {
  preamble {
    id: 16777243
    name: "ingress.routing_resolution.set_port_and_src_mac_and_vlan_id"
    alias: "set_port_and_src_mac_and_vlan_id"
    annotations: "@unsupported"
    annotations: "@action_restriction(\"\n    // Disallow reserved VLAN IDs with implementation-defined semantics.\n    vlan_id != 0 && vlan_id != 4095\")"
  }
  params {
    id: 1
    name: "port"
    type_name {
      name: "port_id_t"
    }
  }
  params {
    id: 2
    name: "src_mac"
    annotations: "@format(MAC_ADDRESS)"
    bitwidth: 48
  }
  params {
    id: 3
    name: "vlan_id"
    bitwidth: 12
  }
}
actions {
  preamble {
    id: 16777218
    name: "ingress.routing_resolution.set_port_and_src_mac"
    alias: "set_port_and_src_mac"
  }
  params {
    id: 1
    name: "port"
    type_name {
      name: "port_id_t"
    }
  }
  params {
    id: 2
    name: "src_mac"
    annotations: "@format(MAC_ADDRESS)"
    bitwidth: 48
  }
}
actions {
  preamble {
    id: 16777239
    name: "ingress.routing_resolution.set_ip_nexthop_and_disable_rewrites"
    alias: "set_ip_nexthop_and_disable_rewrites"
  }
  params {
    id: 1
    name: "router_interface_id"
    annotations: "@refers_to(router_interface_table , router_interface_id)"
    annotations: "@refers_to(neighbor_table , router_interface_id)"
    type_name {
      name: "router_interface_id_t"
    }
  }
  params {
    id: 2
    name: "neighbor_id"
    annotations: "@format(IPV6_ADDRESS)"
    annotations: "@refers_to(neighbor_table , neighbor_id)"
    bitwidth: 128
  }
  params {
    id: 3
    name: "disable_decrement_ttl"
    bitwidth: 1
  }
  params {
    id: 4
    name: "disable_src_mac_rewrite"
    bitwidth: 1
  }
  params {
    id: 5
    name: "disable_dst_mac_rewrite"
    bitwidth: 1
  }
  params {
    id: 6
    name: "disable_vlan_rewrite"
    bitwidth: 1
  }
}
actions {
  preamble {
    id: 16777236
    name: "ingress.routing_resolution.set_ip_nexthop"
    alias: "set_ip_nexthop"
  }
  params {
    id: 1
    name: "router_interface_id"
    annotations: "@refers_to(router_interface_table , router_interface_id)"
    annotations: "@refers_to(neighbor_table , router_interface_id)"
    type_name {
      name: "router_interface_id_t"
    }
  }
  params {
    id: 2
    name: "neighbor_id"
    annotations: "@format(IPV6_ADDRESS)"
    annotations: "@refers_to(neighbor_table , neighbor_id)"
    bitwidth: 128
  }
}
actions {
  preamble {
    id: 16777234
    name: "ingress.routing_resolution.set_p2p_tunnel_encap_nexthop"
    alias: "set_p2p_tunnel_encap_nexthop"
  }
  params {
    id: 1
    name: "tunnel_id"
    annotations: "@refers_to(tunnel_table , tunnel_id)"
    type_name {
      name: "tunnel_id_t"
    }
  }
}
actions {
  preamble {
    id: 16777235
    name: "ingress.routing_resolution.mark_for_p2p_tunnel_encap"
    alias: "mark_for_p2p_tunnel_encap"
  }
  params {
    id: 1
    name: "encap_src_ip"
    annotations: "@format(IPV6_ADDRESS)"
    bitwidth: 128
  }
  params {
    id: 2
    name: "encap_dst_ip"
    annotations: "@format(IPV6_ADDRESS)"
    annotations: "@refers_to(neighbor_table , neighbor_id)"
    bitwidth: 128
  }
  params {
    id: 3
    name: "router_interface_id"
    annotations: "@refers_to(neighbor_table , router_interface_id)"
    annotations: "@refers_to(router_interface_table , router_interface_id)"
    type_name {
      name: "router_interface_id_t"
    }
  }
}
actions {
  preamble {
    id: 16777223
    name: "ingress.mirror_session_lookup.mirror_as_ipv4_erspan"
    alias: "mirror_as_ipv4_erspan"
  }
  params {
    id: 1
    name: "port"
    type_name {
      name: "port_id_t"
    }
  }
  params {
    id: 2
    name: "src_ip"
    annotations: "@format(IPV4_ADDRESS)"
    bitwidth: 32
  }
  params {
    id: 3
    name: "dst_ip"
    annotations: "@format(IPV4_ADDRESS)"
    bitwidth: 32
  }
  params {
    id: 4
    name: "src_mac"
    annotations: "@format(MAC_ADDRESS)"
    bitwidth: 48
  }
  params {
    id: 5
    name: "dst_mac"
    annotations: "@format(MAC_ADDRESS)"
    bitwidth: 48
  }
  params {
    id: 6
    name: "ttl"
    bitwidth: 8
  }
  params {
    id: 7
    name: "tos"
    bitwidth: 8
  }
}
actions {
  preamble {
    id: 16777245
    name: "ingress.mirror_session_lookup.mirror_with_vlan_tag_and_ipfix_encapsulation"
    alias: "mirror_with_vlan_tag_and_ipfix_encapsulation"
    annotations: "@unsupported"
  }
  params {
    id: 1
    name: "monitor_port"
    type_name {
      name: "port_id_t"
    }
  }
  params {
    id: 2
    name: "monitor_failover_port"
    type_name {
      name: "port_id_t"
    }
  }
  params {
    id: 3
    name: "mirror_encap_src_mac"
    annotations: "@format(MAC_ADDRESS)"
    bitwidth: 48
  }
  params {
    id: 4
    name: "mirror_encap_dst_mac"
    annotations: "@format(MAC_ADDRESS)"
    bitwidth: 48
  }
  params {
    id: 6
    name: "mirror_encap_vlan_id"
    bitwidth: 12
  }
  params {
    id: 7
    name: "mirror_encap_dst_ip"
    annotations: "@format(IPV6_ADDRESS)"
    bitwidth: 128
  }
  params {
    id: 8
    name: "mirror_encap_src_ip"
    annotations: "@format(IPV6_ADDRESS)"
    bitwidth: 128
  }
  params {
    id: 9
    name: "mirror_encap_udp_src_port"
    bitwidth: 16
  }
  params {
    id: 10
    name: "mirror_encap_udp_dst_port"
    bitwidth: 16
  }
}
actions {
  preamble {
    id: 16777244
    name: "ingress.ingress_cloning.ingress_clone"
    alias: "ingress_clone"
  }
  params {
    id: 1
    name: "clone_session"
    bitwidth: 32
  }
}
actions {
  preamble {
    id: 16777241
    name: "egress.packet_rewrites.multicast_rewrites.set_multicast_src_mac"
    alias: "set_multicast_src_mac"
  }
  params {
    id: 1
    name: "src_mac"
    annotations: "@format(MAC_ADDRESS)"
    bitwidth: 48
  }
}
action_profiles {
  preamble {
    id: 299650760
    name: "ingress.routing_resolution.wcmp_group_selector"
    alias: "wcmp_group_selector"
  }
  table_ids: 33554499
  with_selector: true
  size: 49152
  max_group_size: 512
}
direct_counters {
  preamble {
    id: 318767361
    name: "ingress.acl_pre_ingress.acl_pre_ingress_counter"
    alias: "acl_pre_ingress_counter"
  }
  spec {
    unit: BOTH
  }
  direct_table_id: 33554689
}
direct_counters {
  preamble {
    id: 318767362
    name: "ingress.acl_ingress.acl_ingress_counter"
    alias: "acl_ingress_counter"
  }
  spec {
    unit: BOTH
  }
  direct_table_id: 33554688
}
direct_counters {
  preamble {
    id: 318767370
    name: "ingress.acl_ingress.acl_ingress_security_counter"
    alias: "acl_ingress_security_counter"
  }
  spec {
    unit: BOTH
  }
  direct_table_id: 33554698
}
direct_counters {
  preamble {
    id: 318767364
    name: "egress.acl_egress.acl_egress_counter"
    alias: "acl_egress_counter"
  }
  spec {
    unit: BOTH
  }
  direct_table_id: 33554692
}
direct_meters {
  preamble {
    id: 352321792
    name: "ingress.acl_ingress.acl_ingress_meter"
    alias: "acl_ingress_meter"
    annotations: "@mode(single_rate_two_color)"
  }
  spec {
    unit: BYTES
  }
  direct_table_id: 33554688
}
controller_packet_metadata {
  preamble {
    id: 81826293
    name: "packet_in"
    alias: "packet_in"
    annotations: "@controller_header(\"packet_in\")"
  }
  metadata {
    id: 1
    name: "ingress_port"
    type_name {
      name: "port_id_t"
    }
  }
  metadata {
    id: 2
    name: "target_egress_port"
    type_name {
      name: "port_id_t"
    }
  }
}
controller_packet_metadata {
  preamble {
    id: 76689799
    name: "packet_out"
    alias: "packet_out"
    annotations: "@controller_header(\"packet_out\")"
  }
  metadata {
    id: 1
    name: "egress_port"
    type_name {
      name: "port_id_t"
    }
  }
  metadata {
    id: 2
    name: "submit_to_ingress"
    bitwidth: 1
  }
  metadata {
    id: 3
    name: "unused_pad"
    annotations: "@padding"
    bitwidth: 6
  }
}
type_info {
  new_types {
    key: "mirror_session_id_t"
    value {
      translated_type {
        sdn_string {
        }
      }
    }
  }
  new_types {
    key: "nexthop_id_t"
    value {
      translated_type {
        sdn_string {
        }
      }
    }
  }
  new_types {
    key: "port_id_t"
    value {
      translated_type {
        sdn_string {
        }
      }
    }
  }
  new_types {
    key: "qos_queue_t"
    value {
      translated_type {
        sdn_string {
        }
      }
    }
  }
  new_types {
    key: "router_interface_id_t"
    value {
      translated_type {
        sdn_string {
        }
      }
    }
  }
  new_types {
    key: "tunnel_id_t"
    value {
      translated_type {
        sdn_string {
        }
      }
    }
  }
  new_types {
    key: "vrf_id_t"
    value {
      translated_type {
        sdn_string {
        }
      }
    }
  }
  new_types {
    key: "wcmp_group_id_t"
    value {
      translated_type {
        sdn_string {
        }
      }
    }
  }
}<|MERGE_RESOLUTION|>--- conflicted
+++ resolved
@@ -6,42 +6,6 @@
 }
 tables {
   preamble {
-<<<<<<< HEAD
-=======
-    id: 33554507
-    name: "ingress.tunnel_termination_lookup.ipv6_tunnel_termination_table"
-    alias: "ipv6_tunnel_termination_table"
-    annotations: "@unsupported"
-    annotations: "@p4runtime_role(\"sdn_controller\")"
-  }
-  match_fields {
-    id: 1
-    name: "dst_ipv6"
-    annotations: "@format(IPV6_ADDRESS)"
-    bitwidth: 128
-    match_type: TERNARY
-  }
-  match_fields {
-    id: 2
-    name: "src_ipv6"
-    annotations: "@format(IPV6_ADDRESS)"
-    bitwidth: 128
-    match_type: TERNARY
-  }
-  action_refs {
-    id: 16777238
-    annotations: "@proto_id(1)"
-  }
-  action_refs {
-    id: 21257015
-    annotations: "@defaultonly"
-    scope: DEFAULT_ONLY
-  }
-  size: 126
-}
-tables {
-  preamble {
->>>>>>> 3e2f9fbf
     id: 33554509
     name: "ingress.vlan_untag.disable_vlan_checks_table"
     alias: "disable_vlan_checks_table"
@@ -1151,7 +1115,6 @@
 }
 actions {
   preamble {
-<<<<<<< HEAD
     id: 16777224
     name: "ingress.l3_admit.admit_to_l3"
     alias: "admit_to_l3"
@@ -1159,8 +1122,6 @@
 }
 actions {
   preamble {
-=======
->>>>>>> 3e2f9fbf
     id: 16777222
     name: "ingress.routing_lookup.drop"
     alias: "drop"
