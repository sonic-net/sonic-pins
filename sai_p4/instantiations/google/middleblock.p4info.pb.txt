--- conflicted
+++ resolved
@@ -1686,10 +1686,6 @@
     id: 16777264
     name: "ingress.routing_resolution.unicast_set_port_and_src_mac"
     alias: "unicast_set_port_and_src_mac"
-<<<<<<< HEAD
-=======
-    annotations: "@unsupported"
->>>>>>> 24135502
     annotations: "@action_restriction(\"\n    // Disallow invalid SRC MACs.\n    src_mac != 0;\")"
   }
   params {
