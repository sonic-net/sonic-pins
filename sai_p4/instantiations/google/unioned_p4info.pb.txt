pkg_info {
  name: "Union of fabric_border_router.p4, middleblock.p4, tor.p4, wbb.p4"
  version: "1.6.2"
  arch: "v1model"
  organization: "Google"
}
tables {
  preamble {
    id: 33554507
    name: "ingress.tunnel_termination_lookup.ipv6_tunnel_termination_table"
    alias: "ipv6_tunnel_termination_table"
    annotations: "@unsupported"
    annotations: "@p4runtime_role(\"sdn_controller\")"
  }
  match_fields {
    id: 1
    name: "dst_ipv6"
    annotations: "@format(IPV6_ADDRESS)"
    bitwidth: 128
    match_type: TERNARY
  }
  action_refs {
    id: 16777238
    annotations: "@proto_id(1)"
  }
  action_refs {
    id: 21257015
    annotations: "@defaultonly"
    scope: DEFAULT_ONLY
  }
  size: 128
}
tables {
  preamble {
    id: 33554509
    name: "ingress.vlan_untag.disable_vlan_checks_table"
    alias: "disable_vlan_checks_table"
    annotations: "@unsupported"
    annotations: "@p4runtime_role(\"sdn_controller\")"
    annotations: "@entry_restriction(\"\n    // Force the dummy_match to be wildcard.\n    dummy_match::mask == 0;\n  \")"
  }
  match_fields {
    id: 1
    name: "dummy_match"
    bitwidth: 1
    match_type: TERNARY
  }
  action_refs {
    id: 16777242
    annotations: "@proto_id(1)"
  }
  action_refs {
    id: 21257015
    annotations: "@defaultonly"
    scope: DEFAULT_ONLY
  }
  size: 1
}
tables {
  preamble {
    id: 33554689
    name: "ingress.acl_pre_ingress.acl_pre_ingress_table"
    alias: "acl_pre_ingress_table"
    annotations: "@p4runtime_role(\"sdn_controller\")"
    annotations: "@sai_acl(PRE_INGRESS)"
    annotations: "@entry_restriction(\"\n    // Only allow IP field matches for IP packets.\n    dscp::mask != 0 -> (is_ip == 1 || is_ipv4 == 1 || is_ipv6 == 1);\n    ecn::mask != 0 -> (is_ip == 1 || is_ipv4 == 1 || is_ipv6 == 1);\n    dst_ip::mask != 0 -> is_ipv4 == 1;\n    dst_ipv6::mask != 0 -> is_ipv6 == 1;\n    // Forbid illegal combinations of IP_TYPE fields.\n    is_ip::mask != 0 -> (is_ipv4::mask == 0 && is_ipv6::mask == 0);\n    is_ipv4::mask != 0 -> (is_ip::mask == 0 && is_ipv6::mask == 0);\n    is_ipv6::mask != 0 -> (is_ip::mask == 0 && is_ipv4::mask == 0);\n    // Forbid unsupported combinations of IP_TYPE fields.\n    is_ipv4::mask != 0 -> (is_ipv4 == 1);\n    is_ipv6::mask != 0 -> (is_ipv6 == 1);\n\n\n\n\n    // Reserve high priorities for switch-internal use.\n    // TODO: Remove once inband workaround is obsolete.\n    ::priority < 0x7fffffff;\n  \")"
  }
  match_fields {
    id: 1
    name: "is_ip"
    annotations: "@sai_field(SAI_ACL_TABLE_ATTR_FIELD_ACL_IP_TYPE / IP)"
    bitwidth: 1
    match_type: OPTIONAL
  }
  match_fields {
    id: 2
    name: "is_ipv4"
    annotations: "@sai_field(SAI_ACL_TABLE_ATTR_FIELD_ACL_IP_TYPE / IPV4ANY)"
    bitwidth: 1
    match_type: OPTIONAL
  }
  match_fields {
    id: 3
    name: "is_ipv6"
    annotations: "@sai_field(SAI_ACL_TABLE_ATTR_FIELD_ACL_IP_TYPE / IPV6ANY)"
    bitwidth: 1
    match_type: OPTIONAL
  }
  match_fields {
    id: 4
    name: "src_mac"
    annotations: "@sai_field(SAI_ACL_TABLE_ATTR_FIELD_SRC_MAC)"
    annotations: "@format(MAC_ADDRESS)"
    bitwidth: 48
    match_type: TERNARY
  }
  match_fields {
    id: 9
    name: "dst_mac"
    annotations: "@sai_field(SAI_ACL_TABLE_ATTR_FIELD_DST_MAC)"
    annotations: "@format(MAC_ADDRESS)"
    bitwidth: 48
    match_type: TERNARY
  }
  match_fields {
    id: 5
    name: "dst_ip"
    annotations: "@sai_field(SAI_ACL_TABLE_ATTR_FIELD_DST_IP)"
    annotations: "@format(IPV4_ADDRESS)"
    bitwidth: 32
    match_type: TERNARY
  }
  match_fields {
    id: 6
    name: "dst_ipv6"
    annotations: "@composite_field(@ sai_field ( SAI_ACL_TABLE_ATTR_FIELD_DST_IPV6_WORD3 ) , @ sai_field ( SAI_ACL_TABLE_ATTR_FIELD_DST_IPV6_WORD2 ))"
    annotations: "@format(IPV6_ADDRESS)"
    bitwidth: 64
    match_type: TERNARY
  }
  match_fields {
    id: 7
    name: "dscp"
    annotations: "@sai_field(SAI_ACL_TABLE_ATTR_FIELD_DSCP)"
    bitwidth: 6
    match_type: TERNARY
  }
  match_fields {
    id: 10
    name: "ecn"
    annotations: "@sai_field(SAI_ACL_TABLE_ATTR_FIELD_ECN)"
    bitwidth: 2
    match_type: TERNARY
  }
  match_fields {
    id: 8
    name: "in_port"
    annotations: "@sai_field(SAI_ACL_TABLE_ATTR_FIELD_IN_PORT)"
    match_type: OPTIONAL
    type_name {
      name: "port_id_t"
    }
  }
  action_refs {
    id: 16777472
    annotations: "@proto_id(1)"
  }
  action_refs {
    id: 21257015
    annotations: "@defaultonly"
    scope: DEFAULT_ONLY
  }
  const_default_action_id: 21257015
  direct_resource_ids: 318767361
  size: 254
}
tables {
  preamble {
    id: 33554503
    name: "ingress.l3_admit.l3_admit_table"
    alias: "l3_admit_table"
    annotations: "@p4runtime_role(\"sdn_controller\")"
  }
  match_fields {
    id: 1
    name: "dst_mac"
    annotations: "@format(MAC_ADDRESS)"
    bitwidth: 48
    match_type: TERNARY
  }
  match_fields {
    id: 2
    name: "in_port"
    match_type: OPTIONAL
    type_name {
      name: "port_id_t"
    }
  }
  action_refs {
    id: 16777224
    annotations: "@proto_id(1)"
  }
  action_refs {
    id: 21257015
    annotations: "@defaultonly"
    scope: DEFAULT_ONLY
  }
  const_default_action_id: 21257015
  size: 128
}
tables {
  preamble {
    id: 33554496
    name: "ingress.routing.neighbor_table"
    alias: "neighbor_table"
    annotations: "@p4runtime_role(\"sdn_controller\")"
  }
  match_fields {
    id: 1
    name: "router_interface_id"
    annotations: "@refers_to(router_interface_table , router_interface_id)"
    match_type: EXACT
    type_name {
      name: "router_interface_id_t"
    }
  }
  match_fields {
    id: 2
    name: "neighbor_id"
    annotations: "@format(IPV6_ADDRESS)"
    bitwidth: 128
    match_type: EXACT
  }
  action_refs {
    id: 16777217
    annotations: "@proto_id(1)"
  }
  action_refs {
    id: 21257015
    annotations: "@defaultonly"
    scope: DEFAULT_ONLY
  }
  const_default_action_id: 21257015
  size: 1024
}
tables {
  preamble {
    id: 33554497
    name: "ingress.routing.router_interface_table"
    alias: "router_interface_table"
    annotations: "@p4runtime_role(\"sdn_controller\")"
  }
  match_fields {
    id: 1
    name: "router_interface_id"
    match_type: EXACT
    type_name {
      name: "router_interface_id_t"
    }
  }
  action_refs {
    id: 16777218
    annotations: "@proto_id(1)"
  }
  action_refs {
    id: 16777243
    annotations: "@proto_id(2)"
  }
  action_refs {
    id: 21257015
    annotations: "@defaultonly"
    scope: DEFAULT_ONLY
  }
  const_default_action_id: 21257015
  size: 256
}
tables {
  preamble {
    id: 33554498
    name: "ingress.routing.nexthop_table"
    alias: "nexthop_table"
    annotations: "@p4runtime_role(\"sdn_controller\")"
  }
  match_fields {
    id: 1
    name: "nexthop_id"
    match_type: EXACT
    type_name {
      name: "nexthop_id_t"
    }
  }
  action_refs {
    id: 16777236
    annotations: "@proto_id(1)"
  }
  action_refs {
    id: 16777234
    annotations: "@proto_id(2)"
  }
  action_refs {
    id: 16777239
    annotations: "@proto_id(3)"
  }
  action_refs {
    id: 21257015
    annotations: "@defaultonly"
    scope: DEFAULT_ONLY
  }
  const_default_action_id: 21257015
  size: 1024
}
tables {
  preamble {
    id: 33554512
    name: "ingress.routing.tunnel_table"
    alias: "tunnel_table"
    annotations: "@p4runtime_role(\"sdn_controller\")"
  }
  match_fields {
    id: 1
    name: "tunnel_id"
    match_type: EXACT
    type_name {
      name: "tunnel_id_t"
    }
  }
  action_refs {
    id: 16777235
    annotations: "@proto_id(1)"
  }
  action_refs {
    id: 21257015
    annotations: "@defaultonly"
    scope: DEFAULT_ONLY
  }
  const_default_action_id: 21257015
  size: 2048
}
tables {
  preamble {
    id: 33554499
    name: "ingress.routing.wcmp_group_table"
    alias: "wcmp_group_table"
    annotations: "@p4runtime_role(\"sdn_controller\")"
    annotations: "@oneshot"
  }
  match_fields {
    id: 1
    name: "wcmp_group_id"
    match_type: EXACT
    type_name {
      name: "wcmp_group_id_t"
    }
  }
  action_refs {
    id: 16777221
    annotations: "@proto_id(1)"
  }
  action_refs {
    id: 21257015
    annotations: "@defaultonly"
    scope: DEFAULT_ONLY
  }
  const_default_action_id: 21257015
  implementation_id: 299650760
  size: 3968
}
tables {
  preamble {
    id: 33554506
    name: "ingress.routing.vrf_table"
    alias: "vrf_table"
    annotations: "@entry_restriction(\"\n    // The VRF ID 0 (or \'\' in P4Runtime) encodes the default VRF, which cannot\n    // be read or written via this table, but is always present implicitly.\n    // TODO: This constraint should read `vrf_id != \'\'` (since\n    // constraints are a control plane (P4Runtime) concept), but\n    // p4-constraints does not currently support strings.\n    vrf_id != 0;\n  \")"
    annotations: "@p4runtime_role(\"sdn_controller\")"
  }
  match_fields {
    id: 1
    name: "vrf_id"
    match_type: EXACT
    type_name {
      name: "vrf_id_t"
    }
  }
  action_refs {
    id: 24742814
    annotations: "@proto_id(1)"
  }
  const_default_action_id: 24742814
  size: 64
}
tables {
  preamble {
    id: 33554500
    name: "ingress.routing.ipv4_table"
    alias: "ipv4_table"
    annotations: "@p4runtime_role(\"sdn_controller\")"
  }
  match_fields {
    id: 1
    name: "vrf_id"
    annotations: "@refers_to(vrf_table , vrf_id)"
    match_type: EXACT
    type_name {
      name: "vrf_id_t"
    }
  }
  match_fields {
    id: 2
    name: "ipv4_dst"
    annotations: "@format(IPV4_ADDRESS)"
    bitwidth: 32
    match_type: LPM
  }
  action_refs {
    id: 16777222
    annotations: "@proto_id(1)"
  }
  action_refs {
    id: 16777221
    annotations: "@proto_id(2)"
  }
  action_refs {
    id: 16777220
    annotations: "@proto_id(3)"
  }
  action_refs {
    id: 16777231
    annotations: "@proto_id(4)"
  }
  action_refs {
    id: 16777232
    annotations: "@proto_id(5)"
  }
  action_refs {
    id: 16777233
    annotations: "@proto_id(6)"
  }
  action_refs {
    id: 16777237
    annotations: "@proto_id(7)"
  }
  const_default_action_id: 16777222
  size: 32768
}
tables {
  preamble {
    id: 33554501
    name: "ingress.routing.ipv6_table"
    alias: "ipv6_table"
    annotations: "@p4runtime_role(\"sdn_controller\")"
  }
  match_fields {
    id: 1
    name: "vrf_id"
    annotations: "@refers_to(vrf_table , vrf_id)"
    match_type: EXACT
    type_name {
      name: "vrf_id_t"
    }
  }
  match_fields {
    id: 2
    name: "ipv6_dst"
    annotations: "@format(IPV6_ADDRESS)"
    bitwidth: 128
    match_type: LPM
  }
  action_refs {
    id: 16777222
    annotations: "@proto_id(1)"
  }
  action_refs {
    id: 16777221
    annotations: "@proto_id(2)"
  }
  action_refs {
    id: 16777220
    annotations: "@proto_id(3)"
  }
  action_refs {
    id: 16777231
    annotations: "@proto_id(4)"
  }
  action_refs {
    id: 16777232
    annotations: "@proto_id(5)"
  }
  action_refs {
    id: 16777233
    annotations: "@proto_id(6)"
  }
  action_refs {
    id: 16777237
    annotations: "@proto_id(7)"
  }
  const_default_action_id: 16777222
  size: 4096
}
tables {
  preamble {
    id: 33554688
    name: "ingress.acl_ingress.acl_ingress_table"
    alias: "acl_ingress_table"
    annotations: "@p4runtime_role(\"sdn_controller\")"
    annotations: "@sai_acl(INGRESS)"
    annotations: "@sai_acl_priority(5)"
    annotations: "@entry_restriction(\"\n    // Forbid using ether_type for IP packets (by convention, use is_ip* instead).\n    ether_type != 0x0800 && ether_type != 0x86dd;\n    // Only allow IP field matches for IP packets.\n    dst_ip::mask != 0 -> is_ipv4 == 1;\n    dst_ipv6::mask != 0 -> is_ipv6 == 1;\n    ttl::mask != 0 -> (is_ip == 1 || is_ipv4 == 1 || is_ipv6 == 1);\n\n    dscp::mask != 0 -> (is_ip == 1 || is_ipv4 == 1 || is_ipv6 == 1);\n    ecn::mask != 0 -> (is_ip == 1 || is_ipv4 == 1 || is_ipv6 == 1);\n\n    ip_protocol::mask != 0 -> (is_ip == 1 || is_ipv4 == 1 || is_ipv6 == 1);\n    // Only allow l4_dst_port and l4_src_port matches for TCP/UDP packets.\n    l4_src_port::mask != 0 -> (ip_protocol == 6 || ip_protocol == 17);\n    l4_dst_port::mask != 0 -> (ip_protocol == 6 || ip_protocol == 17);\n\n\n\n\n\n    // Only allow icmp_type matches for ICMP packets\n    icmp_type::mask != 0 -> ip_protocol == 1;\n\n    icmpv6_type::mask != 0 -> ip_protocol == 58;\n    // Forbid illegal combinations of IP_TYPE fields.\n    is_ip::mask != 0 -> (is_ipv4::mask == 0 && is_ipv6::mask == 0);\n    is_ipv4::mask != 0 -> (is_ip::mask == 0 && is_ipv6::mask == 0);\n    is_ipv6::mask != 0 -> (is_ip::mask == 0 && is_ipv4::mask == 0);\n    // Forbid unsupported combinations of IP_TYPE fields.\n    is_ipv4::mask != 0 -> (is_ipv4 == 1);\n    is_ipv6::mask != 0 -> (is_ipv6 == 1);\n  \")"
    annotations: "@entry_restriction(\"\n    // Forbid using ether_type for IP packets (by convention, use is_ip* instead).\n    ether_type != 0x0800 && ether_type != 0x86dd;\n    // Only allow IP field matches for IP packets.\n    dst_ip::mask != 0 -> is_ipv4 == 1;\n    dst_ipv6::mask != 0 -> is_ipv6 == 1;\n    ttl::mask != 0 -> (is_ip == 1 || is_ipv4 == 1 || is_ipv6 == 1);\n\n    dscp::mask != 0 -> (is_ip == 1 || is_ipv4 == 1 || is_ipv6 == 1);\n    ecn::mask != 0 -> (is_ip == 1 || is_ipv4 == 1 || is_ipv6 == 1);\n\n    ip_protocol::mask != 0 -> (is_ip == 1 || is_ipv4 == 1 || is_ipv6 == 1);\n    // Only allow l4_dst_port and l4_src_port matches for TCP/UDP packets.\n    l4_src_port::mask != 0 -> (ip_protocol == 6 || ip_protocol == 17);\n    l4_dst_port::mask != 0 -> (ip_protocol == 6 || ip_protocol == 17);\n\n    // Only allow arp_tpa matches for ARP packets.\n    arp_tpa::mask != 0 -> ether_type == 0x0806;\n\n\n\n\n\n    icmpv6_type::mask != 0 -> ip_protocol == 58;\n    // Forbid illegal combinations of IP_TYPE fields.\n    is_ip::mask != 0 -> (is_ipv4::mask == 0 && is_ipv6::mask == 0);\n    is_ipv4::mask != 0 -> (is_ip::mask == 0 && is_ipv6::mask == 0);\n    is_ipv6::mask != 0 -> (is_ip::mask == 0 && is_ipv4::mask == 0);\n    // Forbid unsupported combinations of IP_TYPE fields.\n    is_ipv4::mask != 0 -> (is_ipv4 == 1);\n    is_ipv6::mask != 0 -> (is_ipv6 == 1);\n  \")"
    annotations: "@entry_restriction(\"\n    // Forbid using ether_type for IP packets (by convention, use is_ip* instead).\n    ether_type != 0x0800 && ether_type != 0x86dd;\n    // Only allow IP field matches for IP packets.\n    dst_ip::mask != 0 -> is_ipv4 == 1;\n    dst_ipv6::mask != 0 -> is_ipv6 == 1;\n    ttl::mask != 0 -> (is_ip == 1 || is_ipv4 == 1 || is_ipv6 == 1);\n\n\n\n\n    ip_protocol::mask != 0 -> (is_ip == 1 || is_ipv4 == 1 || is_ipv6 == 1);\n    // Only allow l4_dst_port and l4_src_port matches for TCP/UDP packets.\n    l4_src_port::mask != 0 -> (ip_protocol == 6 || ip_protocol == 17);\n    l4_dst_port::mask != 0 -> (ip_protocol == 6 || ip_protocol == 17);\n\n    // Only allow arp_tpa matches for ARP packets.\n    arp_tpa::mask != 0 -> ether_type == 0x0806;\n\n\n    // Only allow icmp_type matches for ICMP packets\n    icmp_type::mask != 0 -> ip_protocol == 1;\n\n    icmpv6_type::mask != 0 -> ip_protocol == 58;\n    // Forbid illegal combinations of IP_TYPE fields.\n    is_ip::mask != 0 -> (is_ipv4::mask == 0 && is_ipv6::mask == 0);\n    is_ipv4::mask != 0 -> (is_ip::mask == 0 && is_ipv6::mask == 0);\n    is_ipv6::mask != 0 -> (is_ip::mask == 0 && is_ipv4::mask == 0);\n    // Forbid unsupported combinations of IP_TYPE fields.\n    is_ipv4::mask != 0 -> (is_ipv4 == 1);\n    is_ipv6::mask != 0 -> (is_ipv6 == 1);\n  \")"
  }
  match_fields {
    id: 1
    name: "is_ip"
    annotations: "@sai_field(SAI_ACL_TABLE_ATTR_FIELD_ACL_IP_TYPE / IP)"
    bitwidth: 1
    match_type: OPTIONAL
  }
  match_fields {
    id: 2
    name: "is_ipv4"
    annotations: "@sai_field(SAI_ACL_TABLE_ATTR_FIELD_ACL_IP_TYPE / IPV4ANY)"
    bitwidth: 1
    match_type: OPTIONAL
  }
  match_fields {
    id: 3
    name: "is_ipv6"
    annotations: "@sai_field(SAI_ACL_TABLE_ATTR_FIELD_ACL_IP_TYPE / IPV6ANY)"
    bitwidth: 1
    match_type: OPTIONAL
  }
  match_fields {
    id: 4
    name: "ether_type"
    annotations: "@sai_field(SAI_ACL_TABLE_ATTR_FIELD_ETHER_TYPE)"
    bitwidth: 16
    match_type: TERNARY
  }
  match_fields {
    id: 5
    name: "dst_mac"
    annotations: "@sai_field(SAI_ACL_TABLE_ATTR_FIELD_DST_MAC)"
    annotations: "@format(MAC_ADDRESS)"
    bitwidth: 48
    match_type: TERNARY
  }
  match_fields {
    id: 6
    name: "src_ip"
    annotations: "@sai_field(SAI_ACL_TABLE_ATTR_FIELD_SRC_IP)"
    annotations: "@format(IPV4_ADDRESS)"
    bitwidth: 32
    match_type: TERNARY
  }
  match_fields {
    id: 7
    name: "dst_ip"
    annotations: "@sai_field(SAI_ACL_TABLE_ATTR_FIELD_DST_IP)"
    annotations: "@format(IPV4_ADDRESS)"
    bitwidth: 32
    match_type: TERNARY
  }
  match_fields {
    id: 8
    name: "src_ipv6"
    annotations: "@composite_field(@ sai_field ( SAI_ACL_TABLE_ATTR_FIELD_SRC_IPV6_WORD3 ) , @ sai_field ( SAI_ACL_TABLE_ATTR_FIELD_SRC_IPV6_WORD2 ))"
    annotations: "@format(IPV6_ADDRESS)"
    bitwidth: 64
    match_type: TERNARY
  }
  match_fields {
    id: 9
    name: "dst_ipv6"
    annotations: "@composite_field(@ sai_field ( SAI_ACL_TABLE_ATTR_FIELD_DST_IPV6_WORD3 ) , @ sai_field ( SAI_ACL_TABLE_ATTR_FIELD_DST_IPV6_WORD2 ))"
    annotations: "@format(IPV6_ADDRESS)"
    bitwidth: 64
    match_type: TERNARY
  }
  match_fields {
    id: 10
    name: "ttl"
    annotations: "@sai_field(SAI_ACL_TABLE_ATTR_FIELD_TTL)"
    bitwidth: 8
    match_type: TERNARY
  }
  match_fields {
    id: 11
    name: "dscp"
    annotations: "@sai_field(SAI_ACL_TABLE_ATTR_FIELD_DSCP)"
    bitwidth: 6
    match_type: TERNARY
  }
  match_fields {
    id: 12
    name: "ecn"
    annotations: "@sai_field(SAI_ACL_TABLE_ATTR_FIELD_ECN)"
    bitwidth: 2
    match_type: TERNARY
  }
  match_fields {
    id: 13
    name: "ip_protocol"
    annotations: "@sai_field(SAI_ACL_TABLE_ATTR_FIELD_IP_PROTOCOL)"
    bitwidth: 8
    match_type: TERNARY
  }
  match_fields {
    id: 19
    name: "icmp_type"
    annotations: "@sai_field(SAI_ACL_TABLE_ATTR_FIELD_ICMP_TYPE)"
    bitwidth: 8
    match_type: TERNARY
  }
  match_fields {
    id: 14
    name: "icmpv6_type"
    annotations: "@sai_field(SAI_ACL_TABLE_ATTR_FIELD_ICMPV6_TYPE)"
    bitwidth: 8
    match_type: TERNARY
  }
  match_fields {
    id: 20
    name: "l4_src_port"
    annotations: "@sai_field(SAI_ACL_TABLE_ATTR_FIELD_L4_SRC_PORT)"
    bitwidth: 16
    match_type: TERNARY
  }
  match_fields {
    id: 15
    name: "l4_dst_port"
    annotations: "@sai_field(SAI_ACL_TABLE_ATTR_FIELD_L4_DST_PORT)"
    bitwidth: 16
    match_type: TERNARY
  }
  match_fields {
    id: 17
    name: "in_port"
    annotations: "@sai_field(SAI_ACL_TABLE_ATTR_FIELD_IN_PORT)"
    match_type: OPTIONAL
    type_name {
      name: "port_id_t"
    }
  }
  match_fields {
    id: 18
    name: "route_metadata"
    annotations: "@sai_field(SAI_ACL_TABLE_ATTR_FIELD_ROUTE_DST_USER_META)"
    bitwidth: 6
    match_type: OPTIONAL
  }
  match_fields {
    id: 16
    name: "arp_tpa"
    annotations: "@composite_field(@ sai_udf ( base = SAI_UDF_BASE_L3 , offset = 24 , length = 2 ) , @ sai_udf ( base = SAI_UDF_BASE_L3 , offset = 26 , length = 2 ))"
    annotations: "@format(IPV4_ADDRESS)"
    bitwidth: 32
    match_type: TERNARY
  }
  action_refs {
    id: 16777473
    annotations: "@proto_id(1)"
  }
  action_refs {
    id: 16777474
    annotations: "@proto_id(2)"
  }
  action_refs {
    id: 16777475
    annotations: "@proto_id(3)"
  }
  action_refs {
    id: 16777476
    annotations: "@proto_id(4)"
  }
  action_refs {
    id: 16777481
    annotations: "@proto_id(5)"
  }
  action_refs {
    id: 21257015
    annotations: "@defaultonly"
    scope: DEFAULT_ONLY
  }
  const_default_action_id: 21257015
  direct_resource_ids: 318767362
  direct_resource_ids: 352321792
  size: 256
}
tables {
  preamble {
    id: 33554697
    name: "ingress.acl_ingress.acl_ingress_counting_table"
    alias: "acl_ingress_counting_table"
    annotations: "@p4runtime_role(\"sdn_controller\")"
    annotations: "@sai_acl(INGRESS)"
    annotations: "@entry_restriction(\"\n    dscp::mask != 0 -> (is_ip == 1 || is_ipv4 == 1 || is_ipv6 == 1);\n    // Forbid illegal combinations of IP_TYPE fields.\n    is_ip::mask != 0 -> (is_ipv4::mask == 0 && is_ipv6::mask == 0);\n    is_ipv4::mask != 0 -> (is_ip::mask == 0 && is_ipv6::mask == 0);\n    is_ipv6::mask != 0 -> (is_ip::mask == 0 && is_ipv4::mask == 0);\n    // Forbid unsupported combinations of IP_TYPE fields.\n    is_ipv4::mask != 0 -> (is_ipv4 == 1);\n    is_ipv6::mask != 0 -> (is_ipv6 == 1);\n  \")"
  }
  match_fields {
    id: 1
    name: "is_ip"
    annotations: "@sai_field(SAI_ACL_TABLE_ATTR_FIELD_ACL_IP_TYPE / IP)"
    bitwidth: 1
    match_type: OPTIONAL
  }
  match_fields {
    id: 2
    name: "is_ipv4"
    annotations: "@sai_field(SAI_ACL_TABLE_ATTR_FIELD_ACL_IP_TYPE / IPV4ANY)"
    bitwidth: 1
    match_type: OPTIONAL
  }
  match_fields {
    id: 3
    name: "is_ipv6"
    annotations: "@sai_field(SAI_ACL_TABLE_ATTR_FIELD_ACL_IP_TYPE / IPV6ANY)"
    bitwidth: 1
    match_type: OPTIONAL
  }
  match_fields {
    id: 11
    name: "dscp"
    annotations: "@sai_field(SAI_ACL_TABLE_ATTR_FIELD_DSCP)"
    bitwidth: 6
    match_type: TERNARY
  }
  match_fields {
    id: 18
    name: "route_metadata"
    annotations: "@sai_field(SAI_ACL_TABLE_ATTR_FIELD_ROUTE_DST_USER_META)"
    bitwidth: 6
    match_type: TERNARY
  }
  action_refs {
    id: 16777477
    annotations: "@proto_id(3)"
  }
  action_refs {
    id: 21257015
    annotations: "@defaultonly"
    scope: DEFAULT_ONLY
  }
  const_default_action_id: 21257015
  direct_resource_ids: 318767369
  size: 255
}
tables {
  preamble {
    id: 33554502
    name: "ingress.mirroring_clone.mirror_session_table"
    alias: "mirror_session_table"
    annotations: "@p4runtime_role(\"sdn_controller\")"
  }
  match_fields {
    id: 1
    name: "mirror_session_id"
    match_type: EXACT
    type_name {
      name: "mirror_session_id_t"
    }
  }
  action_refs {
    id: 16777223
    annotations: "@proto_id(1)"
  }
  action_refs {
    id: 21257015
    annotations: "@defaultonly"
    scope: DEFAULT_ONLY
  }
  const_default_action_id: 21257015
  size: 2
}
tables {
  preamble {
    id: 33554504
    name: "ingress.mirroring_clone.mirror_port_to_pre_session_table"
    alias: "mirror_port_to_pre_session_table"
    annotations: "@p4runtime_role(\"packet_replication_engine_manager\")"
  }
  match_fields {
    id: 1
    name: "mirror_port"
    match_type: EXACT
    type_name {
      name: "port_id_t"
    }
  }
  action_refs {
    id: 16777225
    annotations: "@proto_id(1)"
  }
  action_refs {
    id: 21257015
    annotations: "@defaultonly"
    scope: DEFAULT_ONLY
  }
  const_default_action_id: 21257015
  size: 1024
}
tables {
  preamble {
    id: 33554692
    name: "egress.acl_egress.acl_egress_table"
    alias: "acl_egress_table"
    annotations: "@p4runtime_role(\"sdn_controller\")"
    annotations: "@sai_acl(EGRESS)"
    annotations: "@entry_restriction(\"\n\n    // Forbid using ether_type for IP packets (by convention, use is_ip* instead).\n    ether_type != 0x0800 && ether_type != 0x86dd;\n    dscp::mask != 0 -> (is_ip == 1 || is_ipv4 == 1 || is_ipv6 == 1);\n\n    // Only allow IP field matches for IP packets.\n    ip_protocol::mask != 0 -> (is_ip == 1 || is_ipv4 == 1 || is_ipv6 == 1);\n\n\n\n\n    // Only allow l4_dst_port matches for TCP/UDP packets.\n    l4_dst_port::mask != 0 -> (ip_protocol == 6 || ip_protocol == 17);\n\n    // Forbid illegal combinations of IP_TYPE fields.\n    is_ip::mask != 0 -> (is_ipv4::mask == 0 && is_ipv6::mask == 0);\n    is_ipv4::mask != 0 -> (is_ip::mask == 0 && is_ipv6::mask == 0);\n    is_ipv6::mask != 0 -> (is_ip::mask == 0 && is_ipv4::mask == 0);\n    // Forbid unsupported combinations of IP_TYPE fields.\n    is_ipv4::mask != 0 -> (is_ipv4 == 1);\n    is_ipv6::mask != 0 -> (is_ipv6 == 1);\n  \")"
    annotations: "@entry_restriction(\"\n\n\n\n\n\n    // Only allow IP field matches for IP packets.\n    ip_protocol::mask != 0 -> (is_ip == 1 || is_ipv4 == 1 || is_ipv6 == 1);\n\n    dst_ipv6::mask != 0 -> is_ipv6 == 1;\n\n\n\n\n\n    // Forbid illegal combinations of IP_TYPE fields.\n    is_ip::mask != 0 -> (is_ipv4::mask == 0 && is_ipv6::mask == 0);\n    is_ipv4::mask != 0 -> (is_ip::mask == 0 && is_ipv6::mask == 0);\n    is_ipv6::mask != 0 -> (is_ip::mask == 0 && is_ipv4::mask == 0);\n    // Forbid unsupported combinations of IP_TYPE fields.\n    is_ipv4::mask != 0 -> (is_ipv4 == 1);\n    is_ipv6::mask != 0 -> (is_ipv6 == 1);\n  \")"
  }
  match_fields {
    id: 1
    name: "ether_type"
    annotations: "@sai_field(SAI_ACL_TABLE_ATTR_FIELD_ETHER_TYPE)"
    bitwidth: 16
    match_type: TERNARY
  }
  match_fields {
    id: 2
    name: "ip_protocol"
    annotations: "@sai_field(SAI_ACL_TABLE_ATTR_FIELD_IP_PROTOCOL)"
    bitwidth: 8
    match_type: TERNARY
  }
  match_fields {
    id: 3
    name: "l4_dst_port"
    annotations: "@sai_field(SAI_ACL_TABLE_ATTR_FIELD_L4_DST_PORT)"
    bitwidth: 16
    match_type: TERNARY
  }
  match_fields {
    id: 4
    name: "out_port"
    annotations: "@sai_field(SAI_ACL_TABLE_ATTR_FIELD_OUT_PORT)"
    match_type: OPTIONAL
    type_name {
      name: "port_id_t"
    }
  }
  match_fields {
    id: 5
    name: "is_ip"
    annotations: "@sai_field(SAI_ACL_TABLE_ATTR_FIELD_ACL_IP_TYPE / IP)"
    bitwidth: 1
    match_type: OPTIONAL
  }
  match_fields {
    id: 6
    name: "is_ipv4"
    annotations: "@sai_field(SAI_ACL_TABLE_ATTR_FIELD_ACL_IP_TYPE / IPV4ANY)"
    bitwidth: 1
    match_type: OPTIONAL
  }
  match_fields {
    id: 7
    name: "is_ipv6"
    annotations: "@sai_field(SAI_ACL_TABLE_ATTR_FIELD_ACL_IP_TYPE / IPV6ANY)"
    bitwidth: 1
    match_type: OPTIONAL
  }
  match_fields {
    id: 8
    name: "dscp"
    annotations: "@sai_field(SAI_ACL_TABLE_ATTR_FIELD_DSCP)"
    bitwidth: 6
    match_type: TERNARY
  }
  match_fields {
    id: 9
    name: "dst_ipv6"
    annotations: "@composite_field(@ sai_field ( SAI_ACL_TABLE_ATTR_FIELD_DST_IPV6_WORD3 ) , @ sai_field ( SAI_ACL_TABLE_ATTR_FIELD_DST_IPV6_WORD2 ))"
    annotations: "@format(IPV6_ADDRESS)"
    bitwidth: 64
    match_type: TERNARY
  }
  action_refs {
    id: 16777481
    annotations: "@proto_id(1)"
  }
  action_refs {
    id: 21257015
    annotations: "@defaultonly"
    scope: DEFAULT_ONLY
  }
  action_refs {
    id: 16777485
    annotations: "@proto_id(2)"
  }
  const_default_action_id: 21257015
  direct_resource_ids: 318767364
  size: 127
}
tables {
  preamble {
    id: 33554698
    name: "ingress.acl_ingress.acl_ingress_security_table"
    alias: "acl_ingress_security_table"
    annotations: "@sai_acl(INGRESS)"
    annotations: "@p4runtime_role(\"sdn_controller\")"
    annotations: "@entry_restriction(\"\n    // Forbid using ether_type for IP packets (by convention, use is_ip* instead).\n    ether_type != 0x0800 && ether_type != 0x86dd;\n\n    // Only allow IP field matches for IP packets.\n    dst_ip::mask != 0 -> is_ipv4 == 1;\n    src_ip::mask != 0 -> is_ipv4 == 1;\n    src_ipv6::mask != 0 -> is_ipv6 == 1;\n\n  // TODO: This comment is required for the preprocessor to not\n  // spit out nonsense.\n\n\n\n\n\n\n\n    // Forbid illegal combinations of IP_TYPE fields.\n    is_ip::mask != 0 -> (is_ipv4::mask == 0 && is_ipv6::mask == 0);\n    is_ipv4::mask != 0 -> (is_ip::mask == 0 && is_ipv6::mask == 0);\n    is_ipv6::mask != 0 -> (is_ip::mask == 0 && is_ipv4::mask == 0);\n    // Forbid unsupported combinations of IP_TYPE fields.\n    is_ipv4::mask != 0 -> (is_ipv4 == 1);\n    is_ipv6::mask != 0 -> (is_ipv6 == 1);\n  \")"
  }
  match_fields {
    id: 1
    name: "is_ip"
    annotations: "@sai_field(SAI_ACL_TABLE_ATTR_FIELD_ACL_IP_TYPE / IP)"
    bitwidth: 1
    match_type: OPTIONAL
  }
  match_fields {
    id: 2
    name: "is_ipv4"
    annotations: "@sai_field(SAI_ACL_TABLE_ATTR_FIELD_ACL_IP_TYPE / IPV4ANY)"
    bitwidth: 1
    match_type: OPTIONAL
  }
  match_fields {
    id: 3
    name: "is_ipv6"
    annotations: "@sai_field(SAI_ACL_TABLE_ATTR_FIELD_ACL_IP_TYPE / IPV6ANY)"
    bitwidth: 1
    match_type: OPTIONAL
  }
  match_fields {
    id: 4
    name: "ether_type"
    annotations: "@sai_field(SAI_ACL_TABLE_ATTR_FIELD_ETHER_TYPE)"
    bitwidth: 16
    match_type: TERNARY
  }
  match_fields {
    id: 5
    name: "src_ip"
    annotations: "@sai_field(SAI_ACL_TABLE_ATTR_FIELD_SRC_IP)"
    annotations: "@format(IPV4_ADDRESS)"
    bitwidth: 32
    match_type: TERNARY
  }
  match_fields {
    id: 6
    name: "dst_ip"
    annotations: "@sai_field(SAI_ACL_TABLE_ATTR_FIELD_DST_IP)"
    annotations: "@format(IPV4_ADDRESS)"
    bitwidth: 32
    match_type: TERNARY
  }
  match_fields {
    id: 7
    name: "src_ipv6"
    annotations: "@composite_field(@ sai_field ( SAI_ACL_TABLE_ATTR_FIELD_SRC_IPV6_WORD3 ) , @ sai_field ( SAI_ACL_TABLE_ATTR_FIELD_SRC_IPV6_WORD2 ))"
    annotations: "@format(IPV6_ADDRESS)"
    bitwidth: 64
    match_type: TERNARY
  }
  action_refs {
    id: 16777475
    annotations: "@proto_id(1)"
  }
  action_refs {
    id: 16777481
    annotations: "@proto_id(2)"
  }
  action_refs {
    id: 16777487
    annotations: "@proto_id(3)"
  }
  action_refs {
    id: 21257015
    annotations: "@defaultonly"
    scope: DEFAULT_ONLY
  }
  const_default_action_id: 21257015
  direct_resource_ids: 318767370
  size: 256
}
tables {
  preamble {
    id: 33554693
    name: "ingress.acl_pre_ingress.acl_pre_ingress_vlan_table"
    alias: "acl_pre_ingress_vlan_table"
    annotations: "@sai_acl(PRE_INGRESS)"
    annotations: "@p4runtime_role(\"sdn_controller\")"
<<<<<<< HEAD
    annotations: "@entry_restriction(\"\n    // Forbid using ether_type for IP packets (by convention, use is_ip* instead).\n    ether_type != 0x0800 && ether_type != 0x86dd;\n    // Forbid illegal combinations of IP_TYPE fields.\n    is_ip::mask != 0 -> (is_ipv4::mask == 0 && is_ipv6::mask == 0);\n    is_ipv4::mask != 0 -> (is_ip::mask == 0 && is_ipv6::mask == 0);\n    is_ipv6::mask != 0 -> (is_ip::mask == 0 && is_ipv4::mask == 0);\n    // Forbid unsupported combinations of IP_TYPE fields.\n    is_ipv4::mask != 0 -> (is_ipv4 == 1);\n    is_ipv6::mask != 0 -> (is_ipv6 == 1);\n    // Disallow match on reserved VLAN IDs to rule out vendor specific behavior.\n    vlan_id::mask != 0 -> (vlan_id != 4095 && vlan_id != 0);\n    // TODO: Disallow setting to reserved VLAN IDs when supported.\n  \")"
=======
    annotations: "@entry_restriction(\"\n    // Forbid using ether_type for IP packets (by convention, use is_ip* instead).\n    ether_type != 0x0800 && ether_type != 0x86dd;\n    // Forbid illegal combinations of IP_TYPE fields.\n    is_ip::mask != 0 -> (is_ipv4::mask == 0 && is_ipv6::mask == 0);\n    is_ipv4::mask != 0 -> (is_ip::mask == 0 && is_ipv6::mask == 0);\n    is_ipv6::mask != 0 -> (is_ip::mask == 0 && is_ipv4::mask == 0);\n    // Forbid unsupported combinations of IP_TYPE fields.\n    is_ipv4::mask != 0 -> (is_ipv4 == 1);\n    is_ipv6::mask != 0 -> (is_ipv6 == 1);\n  \")"
>>>>>>> a2215979
  }
  match_fields {
    id: 1
    name: "is_ip"
    annotations: "@sai_field(SAI_ACL_TABLE_ATTR_FIELD_ACL_IP_TYPE / IP)"
    bitwidth: 1
    match_type: OPTIONAL
  }
  match_fields {
    id: 2
    name: "is_ipv4"
    annotations: "@sai_field(SAI_ACL_TABLE_ATTR_FIELD_ACL_IP_TYPE / IPV4ANY)"
    bitwidth: 1
    match_type: OPTIONAL
  }
  match_fields {
    id: 3
    name: "is_ipv6"
    annotations: "@sai_field(SAI_ACL_TABLE_ATTR_FIELD_ACL_IP_TYPE / IPV6ANY)"
    bitwidth: 1
    match_type: OPTIONAL
  }
  match_fields {
    id: 4
    name: "ether_type"
    annotations: "@sai_field(SAI_ACL_TABLE_ATTR_FIELD_ETHER_TYPE)"
    bitwidth: 16
    match_type: TERNARY
  }
<<<<<<< HEAD
  match_fields {
    id: 5
    name: "vlan_id"
    annotations: "@sai_field(SAI_ACL_TABLE_ATTR_FIELD_OUTER_VLAN_ID)"
    bitwidth: 12
    match_type: TERNARY
  }
=======
>>>>>>> a2215979
  action_refs {
    id: 16777482
    annotations: "@proto_id(1)"
  }
  action_refs {
    id: 21257015
    annotations: "@defaultonly"
    scope: DEFAULT_ONLY
  }
  const_default_action_id: 21257015
  direct_resource_ids: 318767366
  size: 127
}
tables {
  preamble {
    id: 33554694
    name: "ingress.acl_pre_ingress.acl_pre_ingress_metadata_table"
    alias: "acl_pre_ingress_metadata_table"
    annotations: "@sai_acl(PRE_INGRESS)"
    annotations: "@p4runtime_role(\"sdn_controller\")"
    annotations: "@entry_restriction(\"\n    // Forbid illegal combinations of IP_TYPE fields.\n    is_ip::mask != 0 -> (is_ipv4::mask == 0 && is_ipv6::mask == 0);\n    is_ipv4::mask != 0 -> (is_ip::mask == 0 && is_ipv6::mask == 0);\n    is_ipv6::mask != 0 -> (is_ip::mask == 0 && is_ipv4::mask == 0);\n    // DSCP is only allowed on IP traffic.\n    dscp::mask != 0 -> (is_ip == 1 || is_ipv4 == 1 || is_ipv6 == 1);\n    ecn::mask != 0 -> (is_ip == 1 || is_ipv4 == 1 || is_ipv6 == 1);\n    // Forbid unsupported combinations of IP_TYPE fields.\n    is_ipv4::mask != 0 -> (is_ipv4 == 1);\n    is_ipv6::mask != 0 -> (is_ipv6 == 1);\n    // Only allow icmp_type matches for ICMP packets\n    icmpv6_type::mask != 0 -> ip_protocol == 58;\n  \")"
  }
  match_fields {
    id: 1
    name: "is_ip"
    annotations: "@sai_field(SAI_ACL_TABLE_ATTR_FIELD_ACL_IP_TYPE / IP)"
    bitwidth: 1
    match_type: OPTIONAL
  }
  match_fields {
    id: 2
    name: "is_ipv4"
    annotations: "@sai_field(SAI_ACL_TABLE_ATTR_FIELD_ACL_IP_TYPE / IPV4ANY)"
    bitwidth: 1
    match_type: OPTIONAL
  }
  match_fields {
    id: 3
    name: "is_ipv6"
    annotations: "@sai_field(SAI_ACL_TABLE_ATTR_FIELD_ACL_IP_TYPE / IPV6ANY)"
    bitwidth: 1
    match_type: OPTIONAL
  }
  match_fields {
    id: 4
    name: "ip_protocol"
    annotations: "@sai_field(SAI_ACL_TABLE_ATTR_FIELD_IP_PROTOCOL)"
    bitwidth: 8
    match_type: TERNARY
  }
  match_fields {
    id: 5
    name: "icmpv6_type"
    annotations: "@sai_field(SAI_ACL_TABLE_ATTR_FIELD_ICMPV6_TYPE)"
    bitwidth: 8
    match_type: TERNARY
  }
  match_fields {
    id: 6
    name: "dscp"
    annotations: "@sai_field(SAI_ACL_TABLE_ATTR_FIELD_DSCP)"
    bitwidth: 6
    match_type: TERNARY
  }
  match_fields {
    id: 7
    name: "ecn"
    annotations: "@sai_field(SAI_ACL_TABLE_ATTR_FIELD_ECN)"
    bitwidth: 2
    match_type: TERNARY
  }
  action_refs {
    id: 16777483
    annotations: "@proto_id(1)"
  }
  action_refs {
    id: 21257015
    annotations: "@defaultonly"
    scope: DEFAULT_ONLY
  }
  const_default_action_id: 21257015
  direct_resource_ids: 318767365
  size: 127
}
tables {
  preamble {
    id: 33554695
    name: "ingress.acl_ingress.acl_ingress_qos_table"
    alias: "acl_ingress_qos_table"
    annotations: "@sai_acl(INGRESS)"
    annotations: "@sai_acl_priority(10)"
    annotations: "@p4runtime_role(\"sdn_controller\")"
    annotations: "@entry_restriction(\"\n    // Forbid using ether_type for IP packets (by convention, use is_ip* instead).\n    ether_type != 0x0800 && ether_type != 0x86dd;\n    // Only allow IP field matches for IP packets.\n    ttl::mask != 0 -> (is_ip == 1 || is_ipv4 == 1 || is_ipv6 == 1);\n    ip_protocol::mask != 0 -> (is_ip == 1 || is_ipv4 == 1 || is_ipv6 == 1);\n    // Only allow l4_dst_port and l4_src_port matches for TCP/UDP packets.\n    l4_dst_port::mask != 0 -> (ip_protocol == 6 || ip_protocol == 17);\n    // Forbid illegal combinations of IP_TYPE fields.\n    is_ip::mask != 0 -> (is_ipv4::mask == 0 && is_ipv6::mask == 0);\n    is_ipv4::mask != 0 -> (is_ip::mask == 0 && is_ipv6::mask == 0);\n    is_ipv6::mask != 0 -> (is_ip::mask == 0 && is_ipv4::mask == 0);\n    // Forbid unsupported combinations of IP_TYPE fields.\n    is_ipv4::mask != 0 -> (is_ipv4 == 1);\n    is_ipv6::mask != 0 -> (is_ipv6 == 1);\n    // Only allow icmp_type matches for ICMP packets\n    icmpv6_type::mask != 0 -> ip_protocol == 58;\n    // Only allow arp_tpa matches for ARP packets.\n    arp_tpa::mask != 0 -> ether_type == 0x0806;\n  \")"
  }
  match_fields {
    id: 1
    name: "is_ip"
    annotations: "@sai_field(SAI_ACL_TABLE_ATTR_FIELD_ACL_IP_TYPE / IP)"
    bitwidth: 1
    match_type: OPTIONAL
  }
  match_fields {
    id: 2
    name: "is_ipv4"
    annotations: "@sai_field(SAI_ACL_TABLE_ATTR_FIELD_ACL_IP_TYPE / IPV4ANY)"
    bitwidth: 1
    match_type: OPTIONAL
  }
  match_fields {
    id: 3
    name: "is_ipv6"
    annotations: "@sai_field(SAI_ACL_TABLE_ATTR_FIELD_ACL_IP_TYPE / IPV6ANY)"
    bitwidth: 1
    match_type: OPTIONAL
  }
  match_fields {
    id: 4
    name: "ether_type"
    annotations: "@sai_field(SAI_ACL_TABLE_ATTR_FIELD_ETHER_TYPE)"
    bitwidth: 16
    match_type: TERNARY
  }
  match_fields {
    id: 5
    name: "dst_mac"
    annotations: "@sai_field(SAI_ACL_TABLE_ATTR_FIELD_DST_MAC)"
    annotations: "@format(MAC_ADDRESS)"
    bitwidth: 48
    match_type: TERNARY
  }
  match_fields {
    id: 6
    name: "arp_tpa"
    annotations: "@composite_field(@ sai_udf ( base = SAI_UDF_BASE_L3 , offset = 24 , length = 2 ) , @ sai_udf ( base = SAI_UDF_BASE_L3 , offset = 26 , length = 2 ))"
    annotations: "@format(IPV4_ADDRESS)"
    bitwidth: 32
    match_type: TERNARY
  }
  match_fields {
    id: 7
    name: "ttl"
    annotations: "@sai_field(SAI_ACL_TABLE_ATTR_FIELD_TTL)"
    bitwidth: 8
    match_type: TERNARY
  }
  match_fields {
    id: 8
    name: "ip_protocol"
    annotations: "@sai_field(SAI_ACL_TABLE_ATTR_FIELD_IP_PROTOCOL)"
    bitwidth: 8
    match_type: TERNARY
  }
  match_fields {
    id: 9
    name: "icmpv6_type"
    annotations: "@sai_field(SAI_ACL_TABLE_ATTR_FIELD_ICMPV6_TYPE)"
    bitwidth: 8
    match_type: TERNARY
  }
  match_fields {
    id: 10
    name: "l4_dst_port"
    annotations: "@sai_field(SAI_ACL_TABLE_ATTR_FIELD_L4_DST_PORT)"
    bitwidth: 16
    match_type: TERNARY
  }
  match_fields {
    id: 11
    name: "in_port"
    annotations: "@sai_field(SAI_ACL_TABLE_ATTR_FIELD_IN_PORT)"
    match_type: OPTIONAL
    type_name {
      name: "port_id_t"
    }
  }
  match_fields {
    id: 13
    name: "acl_metadata"
    annotations: "@sai_field(SAI_ACL_TABLE_ATTR_FIELD_ACL_USER_META)"
    bitwidth: 8
    match_type: TERNARY
  }
  action_refs {
    id: 16777484
    annotations: "@proto_id(1)"
  }
  action_refs {
    id: 16777486
    annotations: "@proto_id(2)"
  }
  action_refs {
    id: 16777475
    annotations: "@proto_id(3)"
  }
  action_refs {
    id: 16777481
    annotations: "@proto_id(4)"
  }
  action_refs {
    id: 16777488
    annotations: "@proto_id(5)"
  }
  action_refs {
    id: 16777489
    annotations: "@proto_id(6)"
  }
  action_refs {
    id: 21257015
    annotations: "@defaultonly"
    scope: DEFAULT_ONLY
  }
  const_default_action_id: 21257015
  direct_resource_ids: 318767367
  direct_resource_ids: 352321794
  size: 256
}
tables {
  preamble {
    id: 33554696
    name: "egress.acl_egress.acl_egress_dhcp_to_host_table"
    alias: "acl_egress_dhcp_to_host_table"
    annotations: "@sai_acl(EGRESS)"
    annotations: "@p4runtime_role(\"sdn_controller\")"
    annotations: "@entry_restriction(\"\n    // Only allow IP field matches for IP packets.\n    ip_protocol::mask != 0 -> (is_ip == 1 || is_ipv4 == 1 || is_ipv6 == 1);\n    // Only allow l4_dst_port matches for TCP/UDP packets.\n    l4_dst_port::mask != 0 -> (ip_protocol == 6 || ip_protocol == 17);\n    // Forbid illegal combinations of IP_TYPE fields.\n    is_ip::mask != 0 -> (is_ipv4::mask == 0 && is_ipv6::mask == 0);\n    is_ipv4::mask != 0 -> (is_ip::mask == 0 && is_ipv6::mask == 0);\n    is_ipv6::mask != 0 -> (is_ip::mask == 0 && is_ipv4::mask == 0);\n    // Forbid unsupported combinations of IP_TYPE fields.\n    is_ipv4::mask != 0 -> (is_ipv4 == 1);\n    is_ipv6::mask != 0 -> (is_ipv6 == 1);\n  \")"
  }
  match_fields {
    id: 1
    name: "is_ip"
    annotations: "@sai_field(SAI_ACL_TABLE_ATTR_FIELD_ACL_IP_TYPE / IP)"
    bitwidth: 1
    match_type: OPTIONAL
  }
  match_fields {
    id: 2
    name: "is_ipv4"
    annotations: "@sai_field(SAI_ACL_TABLE_ATTR_FIELD_ACL_IP_TYPE / IPV4ANY)"
    bitwidth: 1
    match_type: OPTIONAL
  }
  match_fields {
    id: 3
    name: "is_ipv6"
    annotations: "@sai_field(SAI_ACL_TABLE_ATTR_FIELD_ACL_IP_TYPE / IPV6ANY)"
    bitwidth: 1
    match_type: OPTIONAL
  }
  match_fields {
    id: 5
    name: "ip_protocol"
    annotations: "@sai_field(SAI_ACL_TABLE_ATTR_FIELD_IP_PROTOCOL)"
    bitwidth: 8
    match_type: TERNARY
  }
  match_fields {
    id: 6
    name: "l4_dst_port"
    annotations: "@sai_field(SAI_ACL_TABLE_ATTR_FIELD_L4_DST_PORT)"
    bitwidth: 16
    match_type: TERNARY
  }
  match_fields {
    id: 7
    name: "out_port"
    annotations: "@sai_field(SAI_ACL_TABLE_ATTR_FIELD_OUT_PORT)"
    match_type: OPTIONAL
    type_name {
      name: "port_id_t"
    }
  }
  action_refs {
    id: 16777481
    annotations: "@proto_id(1)"
  }
  action_refs {
    id: 21257015
    annotations: "@defaultonly"
    scope: DEFAULT_ONLY
  }
  const_default_action_id: 21257015
  direct_resource_ids: 318767368
  size: 127
}
tables {
  preamble {
    id: 33554691
    name: "ingress.acl_wbb_ingress.acl_wbb_ingress_table"
    alias: "acl_wbb_ingress_table"
    annotations: "@p4runtime_role(\"sdn_controller\")"
    annotations: "@sai_acl(INGRESS)"
    annotations: "@entry_restriction(\"\n    // WBB only allows for very specific table entries:\n\n    // Traceroute (6 entries)\n    (\n      // IPv4 or IPv6\n      ((is_ipv4 == 1 && is_ipv6::mask == 0) ||\n        (is_ipv4::mask == 0 && is_ipv6 == 1)) &&\n      // TTL 0, 1, and 2\n      (ttl == 0 || ttl == 1 || ttl == 2) &&\n      ether_type::mask == 0 && outer_vlan_id::mask == 0\n    ) ||\n    // LLDP\n    (\n      ether_type == 0x88cc &&\n      is_ipv4::mask == 0 && is_ipv6::mask == 0 && ttl::mask == 0 &&\n      outer_vlan_id::mask == 0\n    ) ||\n    // ND\n    (\n    // TODO remove optional match for VLAN ID once VLAN ID is\n    // completely removed from ND flows.\n      (( outer_vlan_id::mask == 0xfff && outer_vlan_id == 0x0FA0) ||\n      outer_vlan_id::mask == 0);\n      ether_type == 0x6007;\n      is_ipv4::mask == 0;\n      is_ipv6::mask == 0;\n      ttl::mask == 0\n    )\n  \")"
  }
  match_fields {
    id: 1
    name: "is_ipv4"
    annotations: "@sai_field(SAI_ACL_TABLE_ATTR_FIELD_ACL_IP_TYPE / IPV4ANY)"
    bitwidth: 1
    match_type: OPTIONAL
  }
  match_fields {
    id: 2
    name: "is_ipv6"
    annotations: "@sai_field(SAI_ACL_TABLE_ATTR_FIELD_ACL_IP_TYPE / IPV6ANY)"
    bitwidth: 1
    match_type: OPTIONAL
  }
  match_fields {
    id: 3
    name: "ether_type"
    annotations: "@sai_field(SAI_ACL_TABLE_ATTR_FIELD_ETHER_TYPE)"
    bitwidth: 16
    match_type: TERNARY
  }
  match_fields {
    id: 4
    name: "ttl"
    annotations: "@sai_field(SAI_ACL_TABLE_ATTR_FIELD_TTL)"
    bitwidth: 8
    match_type: TERNARY
  }
  match_fields {
    id: 5
    name: "outer_vlan_id"
    annotations: "@sai_field(SAI_ACL_TABLE_ATTR_FIELD_OUTER_VLAN_ID)"
    bitwidth: 12
    match_type: TERNARY
  }
  action_refs {
    id: 16777479
    annotations: "@proto_id(1)"
  }
  action_refs {
    id: 16777480
    annotations: "@proto_id(2)"
  }
  action_refs {
    id: 21257015
    annotations: "@defaultonly"
    scope: DEFAULT_ONLY
  }
  const_default_action_id: 21257015
  direct_resource_ids: 318767363
  direct_resource_ids: 352321793
  size: 8
}
actions {
  preamble {
    id: 21257015
    name: "NoAction"
    alias: "NoAction"
    annotations: "@noWarn(\"unused\")"
  }
}
actions {
  preamble {
    id: 16777481
    name: "acl_drop"
    alias: "acl_drop"
    annotations: "@sai_action(SAI_PACKET_ACTION_DROP)"
  }
}
actions {
  preamble {
    id: 16777238
    name: "ingress.tunnel_termination_lookup.mark_for_tunnel_decap_and_set_vrf"
    alias: "mark_for_tunnel_decap_and_set_vrf"
  }
  params {
    id: 1
    name: "vrf_id"
    type_name {
      name: "vrf_id_t"
    }
  }
}
actions {
  preamble {
    id: 16777242
    name: "ingress.vlan_untag.disable_vlan_checks"
    alias: "disable_vlan_checks"
  }
}
actions {
  preamble {
    id: 16777472
    name: "ingress.acl_pre_ingress.set_vrf"
    alias: "set_vrf"
    annotations: "@sai_action(SAI_PACKET_ACTION_FORWARD)"
  }
  params {
    id: 1
    name: "vrf_id"
    annotations: "@sai_action_param(SAI_ACL_ENTRY_ATTR_ACTION_SET_VRF)"
    annotations: "@refers_to(vrf_table , vrf_id)"
    type_name {
      name: "vrf_id_t"
    }
  }
}
actions {
  preamble {
    id: 16777224
    name: "ingress.l3_admit.admit_to_l3"
    alias: "admit_to_l3"
  }
}
actions {
  preamble {
    id: 16777217
    name: "ingress.routing.set_dst_mac"
    alias: "set_dst_mac"
  }
  params {
    id: 1
    name: "dst_mac"
    annotations: "@format(MAC_ADDRESS)"
    bitwidth: 48
  }
}
actions {
  preamble {
    id: 16777243
    name: "ingress.routing.set_port_and_src_mac_and_vlan_id"
    alias: "set_port_and_src_mac_and_vlan_id"
    annotations: "@unsupported"
  }
  params {
    id: 1
    name: "port"
    type_name {
      name: "port_id_t"
    }
  }
  params {
    id: 2
    name: "src_mac"
    annotations: "@format(MAC_ADDRESS)"
    bitwidth: 48
  }
  params {
    id: 3
    name: "vlan_id"
    bitwidth: 12
  }
}
actions {
  preamble {
    id: 16777218
    name: "ingress.routing.set_port_and_src_mac"
    alias: "set_port_and_src_mac"
  }
  params {
    id: 1
    name: "port"
    type_name {
      name: "port_id_t"
    }
  }
  params {
    id: 2
    name: "src_mac"
    annotations: "@format(MAC_ADDRESS)"
    bitwidth: 48
  }
}
actions {
  preamble {
    id: 16777239
    name: "ingress.routing.set_ip_nexthop_and_disable_rewrites"
    alias: "set_ip_nexthop_and_disable_rewrites"
    annotations: "@unsupported"
  }
  params {
    id: 1
    name: "router_interface_id"
    annotations: "@refers_to(router_interface_table , router_interface_id)"
    annotations: "@refers_to(neighbor_table , router_interface_id)"
    type_name {
      name: "router_interface_id_t"
    }
  }
  params {
    id: 2
    name: "neighbor_id"
    annotations: "@format(IPV6_ADDRESS)"
    annotations: "@refers_to(neighbor_table , neighbor_id)"
    bitwidth: 128
  }
  params {
    id: 3
    name: "disable_decrement_ttl"
    bitwidth: 1
  }
  params {
    id: 4
    name: "disable_src_mac_rewrite"
    bitwidth: 1
  }
  params {
    id: 5
    name: "disable_dst_mac_rewrite"
    bitwidth: 1
  }
  params {
    id: 6
    name: "disable_vlan_rewrite"
    bitwidth: 1
  }
}
actions {
  preamble {
    id: 16777236
    name: "ingress.routing.set_ip_nexthop"
    alias: "set_ip_nexthop"
  }
  params {
    id: 1
    name: "router_interface_id"
    annotations: "@refers_to(router_interface_table , router_interface_id)"
    annotations: "@refers_to(neighbor_table , router_interface_id)"
    type_name {
      name: "router_interface_id_t"
    }
  }
  params {
    id: 2
    name: "neighbor_id"
    annotations: "@format(IPV6_ADDRESS)"
    annotations: "@refers_to(neighbor_table , neighbor_id)"
    bitwidth: 128
  }
}
actions {
  preamble {
    id: 16777234
    name: "ingress.routing.set_p2p_tunnel_encap_nexthop"
    alias: "set_p2p_tunnel_encap_nexthop"
  }
  params {
    id: 1
    name: "tunnel_id"
    annotations: "@refers_to(tunnel_table , tunnel_id)"
    type_name {
      name: "tunnel_id_t"
    }
  }
}
actions {
  preamble {
    id: 16777235
    name: "ingress.routing.mark_for_p2p_tunnel_encap"
    alias: "mark_for_p2p_tunnel_encap"
  }
  params {
    id: 1
    name: "encap_src_ip"
    annotations: "@format(IPV6_ADDRESS)"
    bitwidth: 128
  }
  params {
    id: 2
    name: "encap_dst_ip"
    annotations: "@format(IPV6_ADDRESS)"
    annotations: "@refers_to(neighbor_table , neighbor_id)"
    bitwidth: 128
  }
  params {
    id: 3
    name: "router_interface_id"
    annotations: "@refers_to(neighbor_table , router_interface_id)"
    annotations: "@refers_to(router_interface_table , router_interface_id)"
    type_name {
      name: "router_interface_id_t"
    }
  }
}
actions {
  preamble {
    id: 16777221
    name: "ingress.routing.set_nexthop_id"
    alias: "set_nexthop_id"
  }
  params {
    id: 1
    name: "nexthop_id"
    annotations: "@refers_to(nexthop_table , nexthop_id)"
    type_name {
      name: "nexthop_id_t"
    }
  }
}
actions {
  preamble {
    id: 16777232
    name: "ingress.routing.set_nexthop_id_and_metadata"
    alias: "set_nexthop_id_and_metadata"
  }
  params {
    id: 1
    name: "nexthop_id"
    annotations: "@refers_to(nexthop_table , nexthop_id)"
    type_name {
      name: "nexthop_id_t"
    }
  }
  params {
    id: 2
    name: "route_metadata"
    bitwidth: 6
  }
}
actions {
  preamble {
    id: 24742814
    name: "ingress.routing.no_action"
    alias: "no_action"
  }
}
actions {
  preamble {
    id: 16777222
    name: "ingress.routing.drop"
    alias: "drop"
  }
}
actions {
  preamble {
    id: 16777220
    name: "ingress.routing.set_wcmp_group_id"
    alias: "set_wcmp_group_id"
  }
  params {
    id: 1
    name: "wcmp_group_id"
    annotations: "@refers_to(wcmp_group_table , wcmp_group_id)"
    type_name {
      name: "wcmp_group_id_t"
    }
  }
}
actions {
  preamble {
    id: 16777233
    name: "ingress.routing.set_wcmp_group_id_and_metadata"
    alias: "set_wcmp_group_id_and_metadata"
  }
  params {
    id: 1
    name: "wcmp_group_id"
    annotations: "@refers_to(wcmp_group_table , wcmp_group_id)"
    type_name {
      name: "wcmp_group_id_t"
    }
  }
  params {
    id: 2
    name: "route_metadata"
    bitwidth: 6
  }
}
actions {
  preamble {
    id: 16777231
    name: "ingress.routing.trap"
    alias: "trap"
  }
}
actions {
  preamble {
    id: 16777237
    name: "ingress.routing.set_metadata_and_drop"
    alias: "set_metadata_and_drop"
  }
  params {
    id: 1
    name: "route_metadata"
    bitwidth: 6
  }
}
actions {
  preamble {
    id: 16777473
    name: "ingress.acl_ingress.acl_copy"
    alias: "acl_copy"
    annotations: "@sai_action(SAI_PACKET_ACTION_COPY , SAI_PACKET_COLOR_GREEN)"
    annotations: "@sai_action(SAI_PACKET_ACTION_FORWARD , SAI_PACKET_COLOR_YELLOW)"
    annotations: "@sai_action(SAI_PACKET_ACTION_FORWARD , SAI_PACKET_COLOR_RED)"
    annotations: "@sai_action(SAI_PACKET_ACTION_COPY)"
  }
  params {
    id: 1
    name: "qos_queue"
    annotations: "@sai_action_param(QOS_QUEUE)"
    type_name {
      name: "qos_queue_t"
    }
  }
}
actions {
  preamble {
    id: 16777474
    name: "ingress.acl_ingress.acl_trap"
    alias: "acl_trap"
    annotations: "@sai_action(SAI_PACKET_ACTION_TRAP , SAI_PACKET_COLOR_GREEN)"
    annotations: "@sai_action(SAI_PACKET_ACTION_DROP , SAI_PACKET_COLOR_YELLOW)"
    annotations: "@sai_action(SAI_PACKET_ACTION_DROP , SAI_PACKET_COLOR_RED)"
    annotations: "@sai_action(SAI_PACKET_ACTION_TRAP)"
  }
  params {
    id: 1
    name: "qos_queue"
    annotations: "@sai_action_param(QOS_QUEUE)"
    type_name {
      name: "qos_queue_t"
    }
  }
}
actions {
  preamble {
    id: 16777475
    name: "ingress.acl_ingress.acl_forward"
    alias: "acl_forward"
    annotations: "@sai_action(SAI_PACKET_ACTION_FORWARD , SAI_PACKET_COLOR_GREEN)"
    annotations: "@sai_action(SAI_PACKET_ACTION_DROP , SAI_PACKET_COLOR_YELLOW)"
    annotations: "@sai_action(SAI_PACKET_ACTION_DROP , SAI_PACKET_COLOR_RED)"
    annotations: "@sai_action(SAI_PACKET_ACTION_FORWARD)"
  }
}
actions {
  preamble {
    id: 16777477
    name: "ingress.acl_ingress.acl_count"
    alias: "acl_count"
    annotations: "@sai_action(SAI_PACKET_ACTION_FORWARD)"
  }
}
actions {
  preamble {
    id: 16777476
    name: "ingress.acl_ingress.acl_mirror"
    alias: "acl_mirror"
    annotations: "@sai_action(SAI_PACKET_ACTION_FORWARD)"
  }
  params {
    id: 1
    name: "mirror_session_id"
    annotations: "@refers_to(mirror_session_table , mirror_session_id)"
    annotations: "@sai_action_param(SAI_ACL_ENTRY_ATTR_ACTION_MIRROR_INGRESS)"
    type_name {
      name: "mirror_session_id_t"
    }
  }
}
actions {
  preamble {
    id: 16777223
    name: "ingress.mirroring_clone.mirror_as_ipv4_erspan"
    alias: "mirror_as_ipv4_erspan"
  }
  params {
    id: 1
    name: "port"
    type_name {
      name: "port_id_t"
    }
  }
  params {
    id: 2
    name: "src_ip"
    annotations: "@format(IPV4_ADDRESS)"
    bitwidth: 32
  }
  params {
    id: 3
    name: "dst_ip"
    annotations: "@format(IPV4_ADDRESS)"
    bitwidth: 32
  }
  params {
    id: 4
    name: "src_mac"
    annotations: "@format(MAC_ADDRESS)"
    bitwidth: 48
  }
  params {
    id: 5
    name: "dst_mac"
    annotations: "@format(MAC_ADDRESS)"
    bitwidth: 48
  }
  params {
    id: 6
    name: "ttl"
    bitwidth: 8
  }
  params {
    id: 7
    name: "tos"
    bitwidth: 8
  }
}
actions {
  preamble {
    id: 16777225
    name: "ingress.mirroring_clone.set_pre_session"
    alias: "set_pre_session"
  }
  params {
    id: 1
    name: "id"
    bitwidth: 32
  }
}
actions {
  preamble {
    id: 16777487
    name: "ingress.acl_ingress.acl_deny"
    alias: "acl_deny"
    annotations: "@sai_action(SAI_PACKET_ACTION_DENY)"
  }
}
actions {
  preamble {
    id: 16777482
    name: "ingress.acl_pre_ingress.set_outer_vlan_id"
    alias: "set_outer_vlan_id"
    annotations: "@sai_action(SAI_PACKET_ACTION_FORWARD)"
  }
  params {
    id: 1
    name: "vlan_id"
    annotations: "@sai_action_param(SAI_ACL_ENTRY_ATTR_ACTION_SET_OUTER_VLAN_ID)"
    bitwidth: 12
  }
}
actions {
  preamble {
    id: 16777483
    name: "ingress.acl_pre_ingress.set_acl_metadata"
    alias: "set_acl_metadata"
    annotations: "@sai_action(SAI_PACKET_ACTION_FORWARD)"
  }
  params {
    id: 1
    name: "acl_metadata"
    annotations: "@sai_action_param(SAI_ACL_ENTRY_ATTR_ACTION_SET_ACL_META_DATA)"
    bitwidth: 8
  }
}
actions {
  preamble {
    id: 16777484
    name: "ingress.acl_ingress.set_qos_queue_and_cancel_copy_above_rate_limit"
    alias: "set_qos_queue_and_cancel_copy_above_rate_limit"
    annotations: "@sai_action(SAI_PACKET_ACTION_FORWARD , SAI_PACKET_COLOR_GREEN)"
    annotations: "@sai_action(SAI_PACKET_ACTION_COPY_CANCEL , SAI_PACKET_COLOR_YELLOW)"
    annotations: "@sai_action(SAI_PACKET_ACTION_COPY_CANCEL , SAI_PACKET_COLOR_RED)"
  }
  params {
    id: 1
    name: "qos_queue"
    annotations: "@sai_action_param(QOS_QUEUE)"
    type_name {
      name: "qos_queue_t"
    }
  }
}
actions {
  preamble {
    id: 16777489
    name: "ingress.acl_ingress.set_cpu_and_multicast_queues_and_deny_above_rate_limit"
    alias: "set_cpu_and_multicast_queues_and_deny_above_rate_limit"
    annotations: "@sai_action(SAI_PACKET_ACTION_FORWARD , SAI_PACKET_COLOR_GREEN)"
    annotations: "@sai_action(SAI_PACKET_ACTION_DENY , SAI_PACKET_COLOR_YELLOW)"
    annotations: "@sai_action(SAI_PACKET_ACTION_DENY , SAI_PACKET_COLOR_RED)"
    annotations: "@unsupported"
  }
  params {
    id: 1
    name: "cpu_queue"
    annotations: "@sai_action_param(QOS_QUEUE)"
    type_name {
      name: "qos_queue_t"
    }
  }
  params {
    id: 2
    name: "green_multicast_queue"
    annotations: "@sai_action_param(MULTICAST_QOS_QUEUE , SAI_PACKET_COLOR_GREEN)"
    type_name {
      name: "qos_queue_t"
    }
  }
  params {
    id: 3
    name: "red_and_yellow_multicast_queue"
    annotations: "@sai_action_param(MULTICAST_QOS_QUEUE , SAI_PACKET_COLOR_YELLOW)"
    annotations: "@sai_action_param(MULTICAST_QOS_QUEUE , SAI_PACKET_COLOR_RED)"
    type_name {
      name: "qos_queue_t"
    }
  }
}
actions {
  preamble {
    id: 16777486
    name: "ingress.acl_ingress.set_cpu_queue_and_deny_above_rate_limit"
    alias: "set_cpu_queue_and_deny_above_rate_limit"
    annotations: "@sai_action(SAI_PACKET_ACTION_FORWARD , SAI_PACKET_COLOR_GREEN)"
    annotations: "@sai_action(SAI_PACKET_ACTION_DENY , SAI_PACKET_COLOR_YELLOW)"
    annotations: "@sai_action(SAI_PACKET_ACTION_DENY , SAI_PACKET_COLOR_RED)"
  }
  params {
    id: 1
    name: "cpu_queue"
    annotations: "@sai_action_param(QOS_QUEUE)"
    type_name {
      name: "qos_queue_t"
    }
  }
}
actions {
  preamble {
    id: 16777488
    name: "ingress.acl_ingress.set_cpu_queue"
    alias: "set_cpu_queue"
    annotations: "@sai_action(SAI_PACKET_ACTION_FORWARD)"
  }
  params {
    id: 1
    name: "cpu_queue"
    annotations: "@sai_action_param(QOS_QUEUE)"
    type_name {
      name: "qos_queue_t"
    }
  }
}
actions {
  preamble {
    id: 16777485
    name: "egress.acl_egress.acl_egress_forward"
    alias: "acl_egress_forward"
    annotations: "@sai_action(SAI_PACKET_ACTION_FORWARD)"
  }
}
actions {
  preamble {
    id: 16777479
    name: "ingress.acl_wbb_ingress.acl_wbb_ingress_copy"
    alias: "acl_wbb_ingress_copy"
    annotations: "@sai_action(SAI_PACKET_ACTION_COPY)"
  }
}
actions {
  preamble {
    id: 16777480
    name: "ingress.acl_wbb_ingress.acl_wbb_ingress_trap"
    alias: "acl_wbb_ingress_trap"
    annotations: "@sai_action(SAI_PACKET_ACTION_TRAP)"
  }
}
action_profiles {
  preamble {
    id: 299650760
    name: "ingress.routing.wcmp_group_selector"
    alias: "wcmp_group_selector"
  }
  table_ids: 33554499
  with_selector: true
  size: 49152
  max_group_size: 512
}
direct_counters {
  preamble {
    id: 318767361
    name: "ingress.acl_pre_ingress.acl_pre_ingress_counter"
    alias: "acl_pre_ingress_counter"
  }
  spec {
    unit: BOTH
  }
  direct_table_id: 33554689
}
direct_counters {
  preamble {
    id: 318767362
    name: "ingress.acl_ingress.acl_ingress_counter"
    alias: "acl_ingress_counter"
  }
  spec {
    unit: BOTH
  }
  direct_table_id: 33554688
}
direct_counters {
  preamble {
    id: 318767369
    name: "ingress.acl_ingress.acl_ingress_counting_counter"
    alias: "acl_ingress_counting_counter"
  }
  spec {
    unit: BOTH
  }
  direct_table_id: 33554697
}
direct_counters {
  preamble {
    id: 318767364
    name: "egress.acl_egress.acl_egress_counter"
    alias: "acl_egress_counter"
  }
  spec {
    unit: BOTH
  }
  direct_table_id: 33554692
}
direct_counters {
  preamble {
    id: 318767370
    name: "ingress.acl_ingress.acl_ingress_security_counter"
    alias: "acl_ingress_security_counter"
  }
  spec {
    unit: BOTH
  }
  direct_table_id: 33554698
}
direct_counters {
  preamble {
    id: 318767366
    name: "ingress.acl_pre_ingress.acl_pre_ingress_vlan_counter"
    alias: "acl_pre_ingress_vlan_counter"
  }
  spec {
    unit: BOTH
  }
  direct_table_id: 33554693
}
direct_counters {
  preamble {
    id: 318767365
    name: "ingress.acl_pre_ingress.acl_pre_ingress_metadata_counter"
    alias: "acl_pre_ingress_metadata_counter"
  }
  spec {
    unit: BOTH
  }
  direct_table_id: 33554694
}
direct_counters {
  preamble {
    id: 318767367
    name: "ingress.acl_ingress.acl_ingress_qos_counter"
    alias: "acl_ingress_qos_counter"
  }
  spec {
    unit: BOTH
  }
  direct_table_id: 33554695
}
direct_counters {
  preamble {
    id: 318767368
    name: "egress.acl_egress.acl_egress_dhcp_to_host_counter"
    alias: "acl_egress_dhcp_to_host_counter"
  }
  spec {
    unit: BOTH
  }
  direct_table_id: 33554696
}
direct_counters {
  preamble {
    id: 318767363
    name: "ingress.acl_wbb_ingress.acl_wbb_ingress_counter"
    alias: "acl_wbb_ingress_counter"
  }
  spec {
    unit: BOTH
  }
  direct_table_id: 33554691
}
direct_meters {
  preamble {
    id: 352321792
    name: "ingress.acl_ingress.acl_ingress_meter"
    alias: "acl_ingress_meter"
  }
  spec {
    unit: BYTES
  }
  direct_table_id: 33554688
}
direct_meters {
  preamble {
    id: 352321794
    name: "ingress.acl_ingress.acl_ingress_qos_meter"
    alias: "acl_ingress_qos_meter"
  }
  spec {
    unit: BYTES
  }
  direct_table_id: 33554695
}
direct_meters {
  preamble {
    id: 352321793
    name: "ingress.acl_wbb_ingress.acl_wbb_ingress_meter"
    alias: "acl_wbb_ingress_meter"
  }
  spec {
    unit: BYTES
  }
  direct_table_id: 33554691
}
controller_packet_metadata {
  preamble {
    id: 81826293
    name: "packet_in"
    alias: "packet_in"
    annotations: "@controller_header(\"packet_in\")"
  }
  metadata {
    id: 1
    name: "ingress_port"
    type_name {
      name: "port_id_t"
    }
  }
  metadata {
    id: 2
    name: "target_egress_port"
    type_name {
      name: "port_id_t"
    }
  }
}
controller_packet_metadata {
  preamble {
    id: 76689799
    name: "packet_out"
    alias: "packet_out"
    annotations: "@controller_header(\"packet_out\")"
  }
  metadata {
    id: 1
    name: "egress_port"
    type_name {
      name: "port_id_t"
    }
  }
  metadata {
    id: 2
    name: "submit_to_ingress"
    bitwidth: 1
  }
  metadata {
    id: 3
    name: "unused_pad"
    annotations: "@padding"
    bitwidth: 6
  }
}
type_info {
  new_types {
    key: "mirror_session_id_t"
    value {
      translated_type {
        sdn_string {
        }
      }
    }
  }
  new_types {
    key: "nexthop_id_t"
    value {
      translated_type {
        sdn_string {
        }
      }
    }
  }
  new_types {
    key: "port_id_t"
    value {
      translated_type {
        sdn_string {
        }
      }
    }
  }
  new_types {
    key: "qos_queue_t"
    value {
      translated_type {
        sdn_string {
        }
      }
    }
  }
  new_types {
    key: "router_interface_id_t"
    value {
      translated_type {
        sdn_string {
        }
      }
    }
  }
  new_types {
    key: "tunnel_id_t"
    value {
      translated_type {
        sdn_string {
        }
      }
    }
  }
  new_types {
    key: "vrf_id_t"
    value {
      translated_type {
        sdn_string {
        }
      }
    }
  }
  new_types {
    key: "wcmp_group_id_t"
    value {
      translated_type {
        sdn_string {
        }
      }
    }
  }
}<|MERGE_RESOLUTION|>--- conflicted
+++ resolved
@@ -959,11 +959,7 @@
     alias: "acl_pre_ingress_vlan_table"
     annotations: "@sai_acl(PRE_INGRESS)"
     annotations: "@p4runtime_role(\"sdn_controller\")"
-<<<<<<< HEAD
-    annotations: "@entry_restriction(\"\n    // Forbid using ether_type for IP packets (by convention, use is_ip* instead).\n    ether_type != 0x0800 && ether_type != 0x86dd;\n    // Forbid illegal combinations of IP_TYPE fields.\n    is_ip::mask != 0 -> (is_ipv4::mask == 0 && is_ipv6::mask == 0);\n    is_ipv4::mask != 0 -> (is_ip::mask == 0 && is_ipv6::mask == 0);\n    is_ipv6::mask != 0 -> (is_ip::mask == 0 && is_ipv4::mask == 0);\n    // Forbid unsupported combinations of IP_TYPE fields.\n    is_ipv4::mask != 0 -> (is_ipv4 == 1);\n    is_ipv6::mask != 0 -> (is_ipv6 == 1);\n    // Disallow match on reserved VLAN IDs to rule out vendor specific behavior.\n    vlan_id::mask != 0 -> (vlan_id != 4095 && vlan_id != 0);\n    // TODO: Disallow setting to reserved VLAN IDs when supported.\n  \")"
-=======
     annotations: "@entry_restriction(\"\n    // Forbid using ether_type for IP packets (by convention, use is_ip* instead).\n    ether_type != 0x0800 && ether_type != 0x86dd;\n    // Forbid illegal combinations of IP_TYPE fields.\n    is_ip::mask != 0 -> (is_ipv4::mask == 0 && is_ipv6::mask == 0);\n    is_ipv4::mask != 0 -> (is_ip::mask == 0 && is_ipv6::mask == 0);\n    is_ipv6::mask != 0 -> (is_ip::mask == 0 && is_ipv4::mask == 0);\n    // Forbid unsupported combinations of IP_TYPE fields.\n    is_ipv4::mask != 0 -> (is_ipv4 == 1);\n    is_ipv6::mask != 0 -> (is_ipv6 == 1);\n  \")"
->>>>>>> a2215979
   }
   match_fields {
     id: 1
@@ -993,7 +989,6 @@
     bitwidth: 16
     match_type: TERNARY
   }
-<<<<<<< HEAD
   match_fields {
     id: 5
     name: "vlan_id"
@@ -1001,8 +996,6 @@
     bitwidth: 12
     match_type: TERNARY
   }
-=======
->>>>>>> a2215979
   action_refs {
     id: 16777482
     annotations: "@proto_id(1)"
