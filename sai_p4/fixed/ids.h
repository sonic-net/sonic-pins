#ifndef SAI_IDS_H_
#define SAI_IDS_H_

// All declarations (tables, actions, action profiles, meters, counters) have a
// stable ID. This list will evolve as new declarations are added. IDs cannot be
// reused. If a declaration is removed, its ID macro is kept and marked reserved
// to avoid the ID being reused.
//
// The IDs are classified using the 8 most significant bits to be compatible
// with "6.3. ID Allocation for P4Info Objects" in the P4Runtime specification.

// --- Tables ------------------------------------------------------------------

// IDs of fixed SAI tables (8 most significant bits = 0x02).
#define ROUTING_NEIGHBOR_TABLE_ID 0x02000040                    // 33554496
#define ROUTING_ROUTER_INTERFACE_TABLE_ID 0x02000041            // 33554497
#define ROUTING_NEXTHOP_TABLE_ID 0x02000042                     // 33554498
#define ROUTING_WCMP_GROUP_TABLE_ID 0x02000043                  // 33554499
#define ROUTING_IPV4_TABLE_ID 0x02000044                        // 33554500
#define ROUTING_IPV6_TABLE_ID 0x02000045                        // 33554501
#define ROUTING_VRF_TABLE_ID 0x0200004A                         // 33554506
#define ROUTING_MULTICAST_ROUTER_INTERFACE_TABLE_ID 0x0200004C  // 33554508
#define MIRROR_SESSION_TABLE_ID 0x02000046                      // 33554502
#define L3_ADMIT_TABLE_ID 0x02000047                            // 33554503
#define MIRROR_PORT_TO_PRE_SESSION_TABLE_ID 0x02000048          // 33554504
#define ECMP_HASHING_TABLE_ID 0x02000049                        // 33554505
#define ROUTING_TUNNEL_TABLE_ID 0x02000050                      // 33554512
#define IPV6_TUNNEL_TERMINATION_TABLE_ID 0x0200004B             // 33554507
// Next available table id: 0x0200004D (33554509)

// --- Actions -----------------------------------------------------------------

// IDs of fixed SAI actions (8 most significant bits = 0x01).
#define ROUTING_SET_DST_MAC_ACTION_ID 0x01000001                     // 16777217
#define ROUTING_SET_PORT_AND_SRC_MAC_ACTION_ID 0x01000002            // 16777218
#define ROUTING_SET_NEXTHOP_ACTION_ID 0x01000003                     // 16777219
#define ROUTING_SET_IP_NEXTHOP_ACTION_ID 0x01000014                  // 16777236
#define ROUTING_SET_WCMP_GROUP_ID_ACTION_ID 0x01000004               // 16777220
#define ROUTING_SET_WCMP_GROUP_ID_AND_METADATA_ACTION_ID 0x01000011  // 16777233
#define ROUTING_SET_NEXTHOP_ID_ACTION_ID 0x01000005                  // 16777221
<<<<<<< HEAD
#define ROUTING_SET_IP_NEXTHOP_AND_DISABLE_REWRITES_ACTION_ID \
  0x01000017
// 16777239
=======
// 16777239
#define ROUTING_SET_IP_NEXTHOP_AND_DISABLE_REWRITES_ACTION_ID 0x01000017
>>>>>>> c07345e7
#define ROUTING_SET_NEXTHOP_ID_AND_METADATA_ACTION_ID 0x01000010     // 16777232
#define ROUTING_DROP_ACTION_ID 0x01000006                            // 16777222
#define ROUTING_SET_P2P_TUNNEL_ENCAP_NEXTHOP_ACTION_ID 0x01000012    // 16777234
#define ROUTING_MARK_FOR_P2P_TUNNEL_ENCAP_ACTION_ID 0x01000013       // 16777235
#define ROUTING_SET_MULTICAST_GROUP_ID_ACTION_ID 0x01000018          // 16777240
#define ROUTING_SET_MULTICAST_SRC_MAC_ACTION_ID 0x01000019           // 16777241
#define MIRRORING_MIRROR_AS_IPV4_ERSPAN_ACTION_ID 0x01000007         // 16777223
#define L3_ADMIT_ACTION_ID 0x01000008                                // 16777224
#define MIRRORING_SET_PRE_SESSION_ACTION_ID 0x01000009               // 16777225
#define SELECT_ECMP_HASH_ALGORITHM_ACTION_ID 0x010000A               // 16777226
#define COMPUTE_ECMP_HASH_IPV4_ACTION_ID 0x0100000B                  // 16777227
#define COMPUTE_ECMP_HASH_IPV6_ACTION_ID 0x0100000C                  // 16777228
#define COMPUTE_LAG_HASH_IPV4_ACTION_ID 0x0100000D                   // 16777229
#define COMPUTE_LAG_HASH_IPV6_ACTION_ID 0x0100000E                   // 16777230
#define TRAP_ACTION_ID 0x0100000F                                    // 16777231
#define ROUTING_SET_METADATA_AND_DROP_ACTION_ID 0x01000015           // 16777237
#define MARK_FOR_TUNNEL_DECAP_AND_SET_VRF_ACTION_ID 0x01000016       // 16777238
<<<<<<< HEAD
// Next available action id: 0x0100001A (16777242)
=======
// Next available action id: 0x01000018 (16777240)
>>>>>>> c07345e7

// --- Action Profiles and Selectors (8 most significant bits = 0x11) ----------
// This value should ideally be 0x11000001, but we currently have this value for
// legacy reasons.
#define ROUTING_WCMP_GROUP_SELECTOR_ACTION_PROFILE_ID 0x11DC4EC8  // 299650760

// --- Intrinsic ports ---------------------------------------------------------

// Port used for PacketIO. Packets sent to this port go to the CPU.
// Packets received on this port come from the CPU.
// TODO For simplicity, we went with 510/511 as CPU/drop port to
// begin with, which are the values used by BMv2 by default, and the values
// hard-coded in p4-symbolic. We should revisit these arbitrary values.
#define SAI_P4_CPU_PORT 510

// The port used by `mark_to_drop` from v1model.p4. For details, see the
// documentation of `mark_to_drop`.
#define SAI_P4_DROP_PORT 511

// --- Copy to CPU session -----------------------------------------------------

// The COPY_TO_CPU_SESSION_ID must be programmed in the target using P4Runtime:
//
// type: INSERT
// entity {
//   packet_replication_engine_entry {
//     clone_session_entry {
//       session_id: COPY_TO_CPU_SESSION_ID
//       replicas {
//        egress_port: SAI_P4_CPU_PORT
//        instance: CLONE_REPLICA_INSTANCE_PACKET_IN
//       }
//     }
//   }
// }
//
#define COPY_TO_CPU_SESSION_ID 255

// --- Packet-IO ---------------------------------------------------------------

#define PACKET_IN_INGRESS_PORT_ID 1
#define PACKET_IN_TARGET_EGRESS_PORT_ID 2
#define PACKET_IN_UNUSED_PAD_ID 3

#define PACKET_OUT_EGRESS_PORT_ID 1
#define PACKET_OUT_SUBMIT_TO_INGRESS_ID 2
#define PACKET_OUT_UNUSED_PAD_ID 3

//--- Packet Replication Engine Instances --------------------------------------

// Egress instance type definitions.
// The egress instance is a 32-bit standard metadata set by the packet
// replication engine (PRE) in the V1Model architecture. However, the values are
// not defined by the P4 specification. Here we define our own values; these may
// be changed when we adopt another architecture.
#define CLONE_REPLICA_INSTANCE_PACKET_IN 1
#define CLONE_REPLICA_INSTANCE_MIRRORING 2

#endif  // SAI_IDS_H_<|MERGE_RESOLUTION|>--- conflicted
+++ resolved
@@ -38,14 +38,10 @@
 #define ROUTING_SET_WCMP_GROUP_ID_ACTION_ID 0x01000004               // 16777220
 #define ROUTING_SET_WCMP_GROUP_ID_AND_METADATA_ACTION_ID 0x01000011  // 16777233
 #define ROUTING_SET_NEXTHOP_ID_ACTION_ID 0x01000005                  // 16777221
-<<<<<<< HEAD
 #define ROUTING_SET_IP_NEXTHOP_AND_DISABLE_REWRITES_ACTION_ID \
   0x01000017
 // 16777239
-=======
-// 16777239
-#define ROUTING_SET_IP_NEXTHOP_AND_DISABLE_REWRITES_ACTION_ID 0x01000017
->>>>>>> c07345e7
+
 #define ROUTING_SET_NEXTHOP_ID_AND_METADATA_ACTION_ID 0x01000010     // 16777232
 #define ROUTING_DROP_ACTION_ID 0x01000006                            // 16777222
 #define ROUTING_SET_P2P_TUNNEL_ENCAP_NEXTHOP_ACTION_ID 0x01000012    // 16777234
@@ -63,11 +59,7 @@
 #define TRAP_ACTION_ID 0x0100000F                                    // 16777231
 #define ROUTING_SET_METADATA_AND_DROP_ACTION_ID 0x01000015           // 16777237
 #define MARK_FOR_TUNNEL_DECAP_AND_SET_VRF_ACTION_ID 0x01000016       // 16777238
-<<<<<<< HEAD
 // Next available action id: 0x0100001A (16777242)
-=======
-// Next available action id: 0x01000018 (16777240)
->>>>>>> c07345e7
 
 // --- Action Profiles and Selectors (8 most significant bits = 0x11) ----------
 // This value should ideally be 0x11000001, but we currently have this value for
